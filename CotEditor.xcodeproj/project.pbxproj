// !$*UTF8*$!
{
	archiveVersion = 1;
	classes = {
	};
	objectVersion = 56;
	objects = {

/* Begin PBXAggregateTarget section */
		2A3E847D1D07296200070A54 /* Update Help Index */ = {
			isa = PBXAggregateTarget;
			buildConfigurationList = 2A3E84801D07296200070A54 /* Build configuration list for PBXAggregateTarget "Update Help Index" */;
			buildPhases = (
				2A3E84811D07299E00070A54 /* ShellScript */,
			);
			dependencies = (
			);
			name = "Update Help Index";
			productName = "Update Help Index";
		};
/* End PBXAggregateTarget section */

/* Begin PBXBuildFile section */
		259C2318077678DE00BA61C5 /* Localizable.strings in Resources */ = {isa = PBXBuildFile; fileRef = 259C2316077678DE00BA61C5 /* Localizable.strings */; };
		2A04E9BB27FD6911008C82D8 /* SnippetTests.swift in Sources */ = {isa = PBXBuildFile; fileRef = 2A04E9BA27FD6911008C82D8 /* SnippetTests.swift */; };
		2A04E9C027FEF72E008C82D8 /* Alignments.swift in Sources */ = {isa = PBXBuildFile; fileRef = 2A04E9BE27FEF72E008C82D8 /* Alignments.swift */; };
		2A04E9C227FEFA2B008C82D8 /* Alignments.swift in Sources */ = {isa = PBXBuildFile; fileRef = 2A04E9BE27FEF72E008C82D8 /* Alignments.swift */; };
		2A04E9C327FEFA86008C82D8 /* AdvancedCharacterCounterView.swift in Sources */ = {isa = PBXBuildFile; fileRef = 2AE56CC6265F2F4C00B8A278 /* AdvancedCharacterCounterView.swift */; };
		2A04E9C427FEFA87008C82D8 /* AdvancedCharacterCounterView.swift in Sources */ = {isa = PBXBuildFile; fileRef = 2AE56CC6265F2F4C00B8A278 /* AdvancedCharacterCounterView.swift */; };
		2A05081323D6B9E900602F5E /* NSViewController.swift in Sources */ = {isa = PBXBuildFile; fileRef = 2A05081223D6B9E900602F5E /* NSViewController.swift */; };
		2A05081423D6B9E900602F5E /* NSViewController.swift in Sources */ = {isa = PBXBuildFile; fileRef = 2A05081223D6B9E900602F5E /* NSViewController.swift */; };
		2A0778612072040500876277 /* RegularExpressionSyntaxType.swift in Sources */ = {isa = PBXBuildFile; fileRef = 2A0778602072040500876277 /* RegularExpressionSyntaxType.swift */; };
		2A0778622072040500876277 /* RegularExpressionSyntaxType.swift in Sources */ = {isa = PBXBuildFile; fileRef = 2A0778602072040500876277 /* RegularExpressionSyntaxType.swift */; };
		2A07E8481DF160600022FF9C /* NSTouchBar+Validation.swift in Sources */ = {isa = PBXBuildFile; fileRef = 2A07E8471DF160600022FF9C /* NSTouchBar+Validation.swift */; };
		2A07E8491DF160600022FF9C /* NSTouchBar+Validation.swift in Sources */ = {isa = PBXBuildFile; fileRef = 2A07E8471DF160600022FF9C /* NSTouchBar+Validation.swift */; };
		2A0A602B27ABD74500725B70 /* FilterField.swift in Sources */ = {isa = PBXBuildFile; fileRef = 2A0A602A27ABD74500725B70 /* FilterField.swift */; };
		2A0A602C27ABD74500725B70 /* FilterField.swift in Sources */ = {isa = PBXBuildFile; fileRef = 2A0A602A27ABD74500725B70 /* FilterField.swift */; };
		2A0AEA062124A83B00E4EC3D /* SelectionColorWell.swift in Sources */ = {isa = PBXBuildFile; fileRef = 2A0AEA052124A83B00E4EC3D /* SelectionColorWell.swift */; };
		2A0AEA072124A83B00E4EC3D /* SelectionColorWell.swift in Sources */ = {isa = PBXBuildFile; fileRef = 2A0AEA052124A83B00E4EC3D /* SelectionColorWell.swift */; };
		2A0BF8A81DD8E7F90088961B /* TextSizeTouchBar.swift in Sources */ = {isa = PBXBuildFile; fileRef = 2A0BF8A71DD8E7F90088961B /* TextSizeTouchBar.swift */; };
		2A0BF8A91DD8E7F90088961B /* TextSizeTouchBar.swift in Sources */ = {isa = PBXBuildFile; fileRef = 2A0BF8A71DD8E7F90088961B /* TextSizeTouchBar.swift */; };
		2A0DD6331E655C4A001CAAA3 /* TokenTextView.swift in Sources */ = {isa = PBXBuildFile; fileRef = 2A0DD6321E655C4A001CAAA3 /* TokenTextView.swift */; };
		2A0DD6341E655C4A001CAAA3 /* TokenTextView.swift in Sources */ = {isa = PBXBuildFile; fileRef = 2A0DD6321E655C4A001CAAA3 /* TokenTextView.swift */; };
		2A0DD6361E655FE6001CAAA3 /* Tokenizer.swift in Sources */ = {isa = PBXBuildFile; fileRef = 2A0DD6351E655FE6001CAAA3 /* Tokenizer.swift */; };
		2A0DD6371E655FE6001CAAA3 /* Tokenizer.swift in Sources */ = {isa = PBXBuildFile; fileRef = 2A0DD6351E655FE6001CAAA3 /* Tokenizer.swift */; };
		2A0F3EC027A26D1200FB27A3 /* TokenFormatter.swift in Sources */ = {isa = PBXBuildFile; fileRef = 2A0F3EBF27A26D1200FB27A3 /* TokenFormatter.swift */; };
		2A0F3EC127A26D1200FB27A3 /* TokenFormatter.swift in Sources */ = {isa = PBXBuildFile; fileRef = 2A0F3EBF27A26D1200FB27A3 /* TokenFormatter.swift */; };
		2A10B6F521450A3B00B4205E /* NSAppearance.swift in Sources */ = {isa = PBXBuildFile; fileRef = 2A10B6F421450A3B00B4205E /* NSAppearance.swift */; };
		2A10B6F621450A3B00B4205E /* NSAppearance.swift in Sources */ = {isa = PBXBuildFile; fileRef = 2A10B6F421450A3B00B4205E /* NSAppearance.swift */; };
		2A10C5F71FD19237002AB5AE /* KeyBinding.swift in Sources */ = {isa = PBXBuildFile; fileRef = 2A10C5F61FD19237002AB5AE /* KeyBinding.swift */; };
		2A10C5F81FD19237002AB5AE /* KeyBinding.swift in Sources */ = {isa = PBXBuildFile; fileRef = 2A10C5F61FD19237002AB5AE /* KeyBinding.swift */; };
		2A10C5FA1FD25D04002AB5AE /* Selector+Codable.swift in Sources */ = {isa = PBXBuildFile; fileRef = 2A10C5F91FD25D04002AB5AE /* Selector+Codable.swift */; };
		2A10C5FB1FD25D04002AB5AE /* Selector+Codable.swift in Sources */ = {isa = PBXBuildFile; fileRef = 2A10C5F91FD25D04002AB5AE /* Selector+Codable.swift */; };
		2A10D1001E7088B00027192A /* WindowPane.storyboard in Resources */ = {isa = PBXBuildFile; fileRef = 2A10D1031E7088B00027192A /* WindowPane.storyboard */; };
		2A10D10A1E708CDF0027192A /* KeyBindingsPane.storyboard in Resources */ = {isa = PBXBuildFile; fileRef = 2A10D1081E708CDF0027192A /* KeyBindingsPane.storyboard */; };
		2A10D1201E713BE60027192A /* PrintPane.storyboard in Resources */ = {isa = PBXBuildFile; fileRef = 2A10D11E1E713BE60027192A /* PrintPane.storyboard */; };
		2A10D1281E714D230027192A /* AppearancePane.storyboard in Resources */ = {isa = PBXBuildFile; fileRef = 2A10D1261E714D230027192A /* AppearancePane.storyboard */; };
		2A10D1301E7152F30027192A /* EditPane.storyboard in Resources */ = {isa = PBXBuildFile; fileRef = 2A10D12E1E7152F30027192A /* EditPane.storyboard */; };
		2A10D1381E715E5B0027192A /* FormatPane.storyboard in Resources */ = {isa = PBXBuildFile; fileRef = 2A10D1361E715E5B0027192A /* FormatPane.storyboard */; };
		2A10D1481E7477D30027192A /* StyledButton.swift in Sources */ = {isa = PBXBuildFile; fileRef = 2A10D1471E7477D30027192A /* StyledButton.swift */; };
		2A10D1491E7477D30027192A /* StyledButton.swift in Sources */ = {isa = PBXBuildFile; fileRef = 2A10D1471E7477D30027192A /* StyledButton.swift */; };
		2A1125C123F180FF006A1DB2 /* LineRangeCacheableTests.swift in Sources */ = {isa = PBXBuildFile; fileRef = 2A1125C023F180FF006A1DB2 /* LineRangeCacheableTests.swift */; };
		2A1125C323F1A86B006A1DB2 /* LineRangeCacheable.swift in Sources */ = {isa = PBXBuildFile; fileRef = 2A1125C223F1A86B006A1DB2 /* LineRangeCacheable.swift */; };
		2A1125C423F1A86B006A1DB2 /* LineRangeCacheable.swift in Sources */ = {isa = PBXBuildFile; fileRef = 2A1125C223F1A86B006A1DB2 /* LineRangeCacheable.swift */; };
		2A1125C623F6EFB2006A1DB2 /* NSTextStorage+URLDetection.swift in Sources */ = {isa = PBXBuildFile; fileRef = 2A1125C523F6EFB2006A1DB2 /* NSTextStorage+URLDetection.swift */; };
		2A1125C723F6EFB2006A1DB2 /* NSTextStorage+URLDetection.swift in Sources */ = {isa = PBXBuildFile; fileRef = 2A1125C523F6EFB2006A1DB2 /* NSTextStorage+URLDetection.swift */; };
		2A11F2131E669BFA005E1675 /* PointerBridge.swift in Sources */ = {isa = PBXBuildFile; fileRef = 2A11F2121E669BFA005E1675 /* PointerBridge.swift */; };
		2A11F2141E669BFA005E1675 /* PointerBridge.swift in Sources */ = {isa = PBXBuildFile; fileRef = 2A11F2121E669BFA005E1675 /* PointerBridge.swift */; };
		2A1235462121B106002E9C53 /* Unicode.UTF32.CodeUnit+BlockName.swift in Sources */ = {isa = PBXBuildFile; fileRef = 2A1235452121B106002E9C53 /* Unicode.UTF32.CodeUnit+BlockName.swift */; };
		2A1235472121B106002E9C53 /* Unicode.UTF32.CodeUnit+BlockName.swift in Sources */ = {isa = PBXBuildFile; fileRef = 2A1235452121B106002E9C53 /* Unicode.UTF32.CodeUnit+BlockName.swift */; };
		2A12C7FF1D1843B50069C60B /* SeparatorTextField.swift in Sources */ = {isa = PBXBuildFile; fileRef = 2A12C7FE1D1843B50069C60B /* SeparatorTextField.swift */; };
		2A12C8001D1843B50069C60B /* SeparatorTextField.swift in Sources */ = {isa = PBXBuildFile; fileRef = 2A12C7FE1D1843B50069C60B /* SeparatorTextField.swift */; };
		2A1311D62127DCE1001D52C5 /* NSTextView+CurrentLineHighlighting.swift in Sources */ = {isa = PBXBuildFile; fileRef = 2A1311D52127DCE1001D52C5 /* NSTextView+CurrentLineHighlighting.swift */; };
		2A1311D72127DCE1001D52C5 /* NSTextView+CurrentLineHighlighting.swift in Sources */ = {isa = PBXBuildFile; fileRef = 2A1311D52127DCE1001D52C5 /* NSTextView+CurrentLineHighlighting.swift */; };
		2A1679E61D3CE07100E8261D /* Document.swift in Sources */ = {isa = PBXBuildFile; fileRef = 2A1679E51D3CE07100E8261D /* Document.swift */; };
		2A1679E71D3CE07100E8261D /* Document.swift in Sources */ = {isa = PBXBuildFile; fileRef = 2A1679E51D3CE07100E8261D /* Document.swift */; };
		2A17A3131D2D16F1001DD717 /* WindowContentViewController.swift in Sources */ = {isa = PBXBuildFile; fileRef = 2A17A3121D2D16F1001DD717 /* WindowContentViewController.swift */; };
		2A17A3141D2D16F1001DD717 /* WindowContentViewController.swift in Sources */ = {isa = PBXBuildFile; fileRef = 2A17A3121D2D16F1001DD717 /* WindowContentViewController.swift */; };
		2A17A3161D2D4319001DD717 /* DocumentWindow.swift in Sources */ = {isa = PBXBuildFile; fileRef = 2A17A3151D2D4319001DD717 /* DocumentWindow.swift */; };
		2A17A3171D2D4319001DD717 /* DocumentWindow.swift in Sources */ = {isa = PBXBuildFile; fileRef = 2A17A3151D2D4319001DD717 /* DocumentWindow.swift */; };
		2A180F4B2854E71800EBAF66 /* NSTextContentManager.swift in Sources */ = {isa = PBXBuildFile; fileRef = 2A180F4A2854E71800EBAF66 /* NSTextContentManager.swift */; };
		2A180F4C2854E71800EBAF66 /* NSTextContentManager.swift in Sources */ = {isa = PBXBuildFile; fileRef = 2A180F4A2854E71800EBAF66 /* NSTextContentManager.swift */; };
		2A1814B821CF8BD500602214 /* RegularExpressionFormatter.swift in Sources */ = {isa = PBXBuildFile; fileRef = 2A1814B721CF8BD500602214 /* RegularExpressionFormatter.swift */; };
		2A1814B921CF8BD500602214 /* RegularExpressionFormatter.swift in Sources */ = {isa = PBXBuildFile; fileRef = 2A1814B721CF8BD500602214 /* RegularExpressionFormatter.swift */; };
		2A1814BB21CF8F3800602214 /* RegularExpressionSyntaxType+Color.swift in Sources */ = {isa = PBXBuildFile; fileRef = 2A1814BA21CF8F3800602214 /* RegularExpressionSyntaxType+Color.swift */; };
		2A1814BC21CF8F3800602214 /* RegularExpressionSyntaxType+Color.swift in Sources */ = {isa = PBXBuildFile; fileRef = 2A1814BA21CF8F3800602214 /* RegularExpressionSyntaxType+Color.swift */; };
		2A1814BE21CFC9CF00602214 /* RegexTextField.swift in Sources */ = {isa = PBXBuildFile; fileRef = 2A1814BD21CFC9CF00602214 /* RegexTextField.swift */; };
		2A1814BF21CFC9CF00602214 /* RegexTextField.swift in Sources */ = {isa = PBXBuildFile; fileRef = 2A1814BD21CFC9CF00602214 /* RegexTextField.swift */; };
		2A1856051D47E7FF008FA79E /* NSTextView+TextReplacement.swift in Sources */ = {isa = PBXBuildFile; fileRef = 2A1856041D47E7FE008FA79E /* NSTextView+TextReplacement.swift */; };
		2A1856061D47E7FF008FA79E /* NSTextView+TextReplacement.swift in Sources */ = {isa = PBXBuildFile; fileRef = 2A1856041D47E7FE008FA79E /* NSTextView+TextReplacement.swift */; };
		2A18560B1D47FA37008FA79E /* TextFinder.swift in Sources */ = {isa = PBXBuildFile; fileRef = 2A18560A1D47FA37008FA79E /* TextFinder.swift */; };
		2A18560C1D47FA37008FA79E /* TextFinder.swift in Sources */ = {isa = PBXBuildFile; fileRef = 2A18560A1D47FA37008FA79E /* TextFinder.swift */; };
		2A1856121D48AFEA008FA79E /* PrintPanelAccessoryController.swift in Sources */ = {isa = PBXBuildFile; fileRef = 2A1856111D48AFEA008FA79E /* PrintPanelAccessoryController.swift */; };
		2A1856131D48AFEA008FA79E /* PrintPanelAccessoryController.swift in Sources */ = {isa = PBXBuildFile; fileRef = 2A1856111D48AFEA008FA79E /* PrintPanelAccessoryController.swift */; };
		2A1893A41FFF15E000AD244F /* PatternSortView.storyboard in Resources */ = {isa = PBXBuildFile; fileRef = 2A1893A21FFF15E000AD244F /* PatternSortView.storyboard */; };
		2A1893A71FFF16A400AD244F /* PatternSortViewController.swift in Sources */ = {isa = PBXBuildFile; fileRef = 2A1893A61FFF16A400AD244F /* PatternSortViewController.swift */; };
		2A1893A81FFF16A400AD244F /* PatternSortViewController.swift in Sources */ = {isa = PBXBuildFile; fileRef = 2A1893A61FFF16A400AD244F /* PatternSortViewController.swift */; };
		2A1893AA1FFF422D00AD244F /* LineSort.swift in Sources */ = {isa = PBXBuildFile; fileRef = 2A1893A91FFF422D00AD244F /* LineSort.swift */; };
		2A1893AB1FFF422D00AD244F /* LineSort.swift in Sources */ = {isa = PBXBuildFile; fileRef = 2A1893A91FFF422D00AD244F /* LineSort.swift */; };
		2A1893AD1FFF6A0100AD244F /* LineSortTests.swift in Sources */ = {isa = PBXBuildFile; fileRef = 2A1893AC1FFF6A0100AD244F /* LineSortTests.swift */; };
		2A18A5BF1C4A746A00BAD817 /* Encodings in Resources */ = {isa = PBXBuildFile; fileRef = 2A18A5BE1C4A746A00BAD817 /* Encodings */; };
		2A1A4EAC24FB7BDE00B50AA0 /* UserDefaults+DefaultKey.swift in Sources */ = {isa = PBXBuildFile; fileRef = 2A1A4EAB24FB7BDE00B50AA0 /* UserDefaults+DefaultKey.swift */; };
		2A1A4EAD24FB7BDE00B50AA0 /* UserDefaults+DefaultKey.swift in Sources */ = {isa = PBXBuildFile; fileRef = 2A1A4EAB24FB7BDE00B50AA0 /* UserDefaults+DefaultKey.swift */; };
		2A1A4EB024FB9D9300B50AA0 /* Combine.swift in Sources */ = {isa = PBXBuildFile; fileRef = 2A1A4EAF24FB9D9300B50AA0 /* Combine.swift */; };
		2A1A4EB124FB9D9300B50AA0 /* Combine.swift in Sources */ = {isa = PBXBuildFile; fileRef = 2A1A4EAF24FB9D9300B50AA0 /* Combine.swift */; };
		2A1ABC9B27F056E60054795D /* BidiScrollView.swift in Sources */ = {isa = PBXBuildFile; fileRef = 2A1ABC9A27F056E60054795D /* BidiScrollView.swift */; };
		2A1ABC9C27F056E60054795D /* BidiScrollView.swift in Sources */ = {isa = PBXBuildFile; fileRef = 2A1ABC9A27F056E60054795D /* BidiScrollView.swift */; };
		2A1ABCA527F079120054795D /* BidiScroller.swift in Sources */ = {isa = PBXBuildFile; fileRef = 2A1ABCA427F079120054795D /* BidiScroller.swift */; };
		2A1ABCA627F079120054795D /* BidiScroller.swift in Sources */ = {isa = PBXBuildFile; fileRef = 2A1ABCA427F079120054795D /* BidiScroller.swift */; };
		2A1ABCA827F07CED0054795D /* NSScroller.swift in Sources */ = {isa = PBXBuildFile; fileRef = 2A1ABCA727F07CED0054795D /* NSScroller.swift */; };
		2A1ABCA927F07CED0054795D /* NSScroller.swift in Sources */ = {isa = PBXBuildFile; fileRef = 2A1ABCA727F07CED0054795D /* NSScroller.swift */; };
		2A1B7E75216CBBEA002C7395 /* SynchronizedScrollView.swift in Sources */ = {isa = PBXBuildFile; fileRef = 2A1B7E74216CBBEA002C7395 /* SynchronizedScrollView.swift */; };
		2A1B7E76216CBBEA002C7395 /* SynchronizedScrollView.swift in Sources */ = {isa = PBXBuildFile; fileRef = 2A1B7E74216CBBEA002C7395 /* SynchronizedScrollView.swift */; };
		2A1EB5C419AD469500C1E37E /* Assets.xcassets in Resources */ = {isa = PBXBuildFile; fileRef = 2A1EB5C319AD469500C1E37E /* Assets.xcassets */; };
		2A1FAD5820A74D0A00566D7C /* MutableCopying.swift in Sources */ = {isa = PBXBuildFile; fileRef = 2A1FAD5720A74D0A00566D7C /* MutableCopying.swift */; };
		2A1FAD5920A74D0A00566D7C /* MutableCopying.swift in Sources */ = {isa = PBXBuildFile; fileRef = 2A1FAD5720A74D0A00566D7C /* MutableCopying.swift */; };
		2A2179F61A07093B002C4AB1 /* SyntaxMap.json in Resources */ = {isa = PBXBuildFile; fileRef = 2A2179F51A07093B002C4AB1 /* SyntaxMap.json */; };
		2A222C3024FA8E0500251084 /* UserDefaults.Publisher.swift in Sources */ = {isa = PBXBuildFile; fileRef = 2A222C2F24FA8E0500251084 /* UserDefaults.Publisher.swift */; };
		2A222C3124FA8E0500251084 /* UserDefaults.Publisher.swift in Sources */ = {isa = PBXBuildFile; fileRef = 2A222C2F24FA8E0500251084 /* UserDefaults.Publisher.swift */; };
		2A231A251E7B4EDC00C2A909 /* MultipleReplacement+Codable.swift in Sources */ = {isa = PBXBuildFile; fileRef = 2A231A241E7B4EDC00C2A909 /* MultipleReplacement+Codable.swift */; };
		2A231A261E7B4EDC00C2A909 /* MultipleReplacement+Codable.swift in Sources */ = {isa = PBXBuildFile; fileRef = 2A231A241E7B4EDC00C2A909 /* MultipleReplacement+Codable.swift */; };
		2A231A281E7BD82700C2A909 /* MultipleReplacement.Settings+Object.swift in Sources */ = {isa = PBXBuildFile; fileRef = 2A231A271E7BD82700C2A909 /* MultipleReplacement.Settings+Object.swift */; };
		2A231A291E7BD82700C2A909 /* MultipleReplacement.Settings+Object.swift in Sources */ = {isa = PBXBuildFile; fileRef = 2A231A271E7BD82700C2A909 /* MultipleReplacement.Settings+Object.swift */; };
		2A231A2D1E7BE8B700C2A909 /* TextFindProgress.swift in Sources */ = {isa = PBXBuildFile; fileRef = 2A231A2C1E7BE8B700C2A909 /* TextFindProgress.swift */; };
		2A231A2E1E7BE8B700C2A909 /* TextFindProgress.swift in Sources */ = {isa = PBXBuildFile; fileRef = 2A231A2C1E7BE8B700C2A909 /* TextFindProgress.swift */; };
		2A231A361E7C30F000C2A909 /* MultipleReplacementSplitViewController.swift in Sources */ = {isa = PBXBuildFile; fileRef = 2A231A351E7C30F000C2A909 /* MultipleReplacementSplitViewController.swift */; };
		2A231A371E7C30F000C2A909 /* MultipleReplacementSplitViewController.swift in Sources */ = {isa = PBXBuildFile; fileRef = 2A231A351E7C30F000C2A909 /* MultipleReplacementSplitViewController.swift */; };
		2A231A391E7C31F400C2A909 /* MultipleReplacementListViewController.swift in Sources */ = {isa = PBXBuildFile; fileRef = 2A231A381E7C31F400C2A909 /* MultipleReplacementListViewController.swift */; };
		2A231A3A1E7C31F400C2A909 /* MultipleReplacementListViewController.swift in Sources */ = {isa = PBXBuildFile; fileRef = 2A231A381E7C31F400C2A909 /* MultipleReplacementListViewController.swift */; };
		2A25C51B20F068FD0003AE1A /* CustomTabWidthView.storyboard in Resources */ = {isa = PBXBuildFile; fileRef = 2A25C51920F068FD0003AE1A /* CustomTabWidthView.storyboard */; };
		2A25C52820F06BE80003AE1A /* CustomTabWidthViewController.swift in Sources */ = {isa = PBXBuildFile; fileRef = 2A25C52720F06BE80003AE1A /* CustomTabWidthViewController.swift */; };
		2A25C52920F06BE80003AE1A /* CustomTabWidthViewController.swift in Sources */ = {isa = PBXBuildFile; fileRef = 2A25C52720F06BE80003AE1A /* CustomTabWidthViewController.swift */; };
		2A25D0EE1DA15E7F008C94B0 /* NSAnimationContext.swift in Sources */ = {isa = PBXBuildFile; fileRef = 2A25D0ED1DA15E7F008C94B0 /* NSAnimationContext.swift */; };
		2A25D0EF1DA15E7F008C94B0 /* NSAnimationContext.swift in Sources */ = {isa = PBXBuildFile; fileRef = 2A25D0ED1DA15E7F008C94B0 /* NSAnimationContext.swift */; };
		2A2747732111909400795954 /* String+Diff.swift in Sources */ = {isa = PBXBuildFile; fileRef = 2A2747722111909400795954 /* String+Diff.swift */; };
		2A2747742111909400795954 /* String+Diff.swift in Sources */ = {isa = PBXBuildFile; fileRef = 2A2747722111909400795954 /* String+Diff.swift */; };
		2A2792921D1DACC400F3FC5D /* AppearancePaneController.swift in Sources */ = {isa = PBXBuildFile; fileRef = 2A2792911D1DACC400F3FC5D /* AppearancePaneController.swift */; };
		2A2792931D1DACC400F3FC5D /* AppearancePaneController.swift in Sources */ = {isa = PBXBuildFile; fileRef = 2A2792911D1DACC400F3FC5D /* AppearancePaneController.swift */; };
		2A2792951D1DBDAC00F3FC5D /* String+Constants.swift in Sources */ = {isa = PBXBuildFile; fileRef = 2A2792941D1DBDAC00F3FC5D /* String+Constants.swift */; };
		2A2792961D1DBDAC00F3FC5D /* String+Constants.swift in Sources */ = {isa = PBXBuildFile; fileRef = 2A2792941D1DBDAC00F3FC5D /* String+Constants.swift */; };
		2A2792981D1E57DA00F3FC5D /* FormatPaneController.swift in Sources */ = {isa = PBXBuildFile; fileRef = 2A2792971D1E57DA00F3FC5D /* FormatPaneController.swift */; };
		2A2792991D1E57DA00F3FC5D /* FormatPaneController.swift in Sources */ = {isa = PBXBuildFile; fileRef = 2A2792971D1E57DA00F3FC5D /* FormatPaneController.swift */; };
		2A2948B12197FCE0001DCE1E /* ImageRadioButton.swift in Sources */ = {isa = PBXBuildFile; fileRef = 2A2948B02197FCE0001DCE1E /* ImageRadioButton.swift */; };
		2A2948B22197FCE0001DCE1E /* ImageRadioButton.swift in Sources */ = {isa = PBXBuildFile; fileRef = 2A2948B02197FCE0001DCE1E /* ImageRadioButton.swift */; };
		2A2B086028046E3B0028D733 /* WarningsViewController.swift in Sources */ = {isa = PBXBuildFile; fileRef = 2A2B085F28046E3B0028D733 /* WarningsViewController.swift */; };
		2A2B086128046E3B0028D733 /* WarningsViewController.swift in Sources */ = {isa = PBXBuildFile; fileRef = 2A2B085F28046E3B0028D733 /* WarningsViewController.swift */; };
		2A33D07E1D1C75B8005977B9 /* SyntaxValidationViewController.swift in Sources */ = {isa = PBXBuildFile; fileRef = 2A33D07D1D1C75B8005977B9 /* SyntaxValidationViewController.swift */; };
		2A33D07F1D1C75B8005977B9 /* SyntaxValidationViewController.swift in Sources */ = {isa = PBXBuildFile; fileRef = 2A33D07D1D1C75B8005977B9 /* SyntaxValidationViewController.swift */; };
		2A33D0811D1C7935005977B9 /* SyntaxTermsEditViewController.swift in Sources */ = {isa = PBXBuildFile; fileRef = 2A33D0801D1C7935005977B9 /* SyntaxTermsEditViewController.swift */; };
		2A33D0821D1C7935005977B9 /* SyntaxTermsEditViewController.swift in Sources */ = {isa = PBXBuildFile; fileRef = 2A33D0801D1C7935005977B9 /* SyntaxTermsEditViewController.swift */; };
		2A33D0841D1C7B46005977B9 /* SyntaxEditViewController.swift in Sources */ = {isa = PBXBuildFile; fileRef = 2A33D0831D1C7B46005977B9 /* SyntaxEditViewController.swift */; };
		2A33D0851D1C7B46005977B9 /* SyntaxEditViewController.swift in Sources */ = {isa = PBXBuildFile; fileRef = 2A33D0831D1C7B46005977B9 /* SyntaxEditViewController.swift */; };
		2A33D0871D1C9148005977B9 /* SyntaxDictionary.swift in Sources */ = {isa = PBXBuildFile; fileRef = 2A33D0861D1C9148005977B9 /* SyntaxDictionary.swift */; };
		2A33D0881D1C9148005977B9 /* SyntaxDictionary.swift in Sources */ = {isa = PBXBuildFile; fileRef = 2A33D0861D1C9148005977B9 /* SyntaxDictionary.swift */; };
		2A341D1A281EE23C00B85CB6 /* UserActivity.swift in Sources */ = {isa = PBXBuildFile; fileRef = 2A341D19281EE23C00B85CB6 /* UserActivity.swift */; };
		2A341D1B281EE23C00B85CB6 /* UserActivity.swift in Sources */ = {isa = PBXBuildFile; fileRef = 2A341D19281EE23C00B85CB6 /* UserActivity.swift */; };
		2A34C50A2807EC4E005E9AAB /* KeySortable.swift in Sources */ = {isa = PBXBuildFile; fileRef = 2A34C5092807EC4E005E9AAB /* KeySortable.swift */; };
		2A34C50B2807EC4E005E9AAB /* KeySortable.swift in Sources */ = {isa = PBXBuildFile; fileRef = 2A34C5092807EC4E005E9AAB /* KeySortable.swift */; };
		2A3581981E597ECE00762AA5 /* MultipleReplacement.swift in Sources */ = {isa = PBXBuildFile; fileRef = 2A3581971E597ECE00762AA5 /* MultipleReplacement.swift */; };
		2A3581991E597ECE00762AA5 /* MultipleReplacement.swift in Sources */ = {isa = PBXBuildFile; fileRef = 2A3581971E597ECE00762AA5 /* MultipleReplacement.swift */; };
		2A359DFE1DAE93EE00FEF7AA /* NSWindow+Responder.swift in Sources */ = {isa = PBXBuildFile; fileRef = 2A359DFD1DAE93EE00FEF7AA /* NSWindow+Responder.swift */; };
		2A359DFF1DAE93EE00FEF7AA /* NSWindow+Responder.swift in Sources */ = {isa = PBXBuildFile; fileRef = 2A359DFD1DAE93EE00FEF7AA /* NSWindow+Responder.swift */; };
		2A3643E61E7C3D2400EA3CE8 /* ReplacementManager.swift in Sources */ = {isa = PBXBuildFile; fileRef = 2A3643E51E7C3D2400EA3CE8 /* ReplacementManager.swift */; };
		2A3643E71E7C3D2400EA3CE8 /* ReplacementManager.swift in Sources */ = {isa = PBXBuildFile; fileRef = 2A3643E51E7C3D2400EA3CE8 /* ReplacementManager.swift */; };
		2A36CE7C1FF654C000020702 /* NSTextView+Snippet.swift in Sources */ = {isa = PBXBuildFile; fileRef = 2A36CE7B1FF654C000020702 /* NSTextView+Snippet.swift */; };
		2A36CE7D1FF654C000020702 /* NSTextView+Snippet.swift in Sources */ = {isa = PBXBuildFile; fileRef = 2A36CE7B1FF654C000020702 /* NSTextView+Snippet.swift */; };
		2A38FAFD1D1C67050032231A /* DraggableArrayController.swift in Sources */ = {isa = PBXBuildFile; fileRef = 2A38FAFC1D1C67050032231A /* DraggableArrayController.swift */; };
		2A38FAFE1D1C67050032231A /* DraggableArrayController.swift in Sources */ = {isa = PBXBuildFile; fileRef = 2A38FAFC1D1C67050032231A /* DraggableArrayController.swift */; };
		2A38FB001D1C6B6D0032231A /* DefinitionTableViewDelegate.swift in Sources */ = {isa = PBXBuildFile; fileRef = 2A38FAFF1D1C6B6D0032231A /* DefinitionTableViewDelegate.swift */; };
		2A38FB011D1C6B6D0032231A /* DefinitionTableViewDelegate.swift in Sources */ = {isa = PBXBuildFile; fileRef = 2A38FAFF1D1C6B6D0032231A /* DefinitionTableViewDelegate.swift */; };
		2A39F15726F74C2500B52876 /* AccessibleStepper.swift in Sources */ = {isa = PBXBuildFile; fileRef = 2A39F15626F74C2500B52876 /* AccessibleStepper.swift */; };
		2A39F15826F74C2500B52876 /* AccessibleStepper.swift in Sources */ = {isa = PBXBuildFile; fileRef = 2A39F15626F74C2500B52876 /* AccessibleStepper.swift */; };
		2A3A19DF2068A76600516DE4 /* MultipleReplacement+TextView.swift in Sources */ = {isa = PBXBuildFile; fileRef = 2A3A19DE2068A76600516DE4 /* MultipleReplacement+TextView.swift */; };
		2A3A19E02068A76600516DE4 /* MultipleReplacement+TextView.swift in Sources */ = {isa = PBXBuildFile; fileRef = 2A3A19DE2068A76600516DE4 /* MultipleReplacement+TextView.swift */; };
		2A3A19E2206C9A0700516DE4 /* NSTextView+BracePair.swift in Sources */ = {isa = PBXBuildFile; fileRef = 2A3A19E1206C9A0700516DE4 /* NSTextView+BracePair.swift */; };
		2A3A19E3206C9A0700516DE4 /* NSTextView+BracePair.swift in Sources */ = {isa = PBXBuildFile; fileRef = 2A3A19E1206C9A0700516DE4 /* NSTextView+BracePair.swift */; };
		2A3A758E19E77C84001DAB88 /* Syntaxes in Resources */ = {isa = PBXBuildFile; fileRef = 2A3A758D19E77C84001DAB88 /* Syntaxes */; };
		2A3D63FB1E769DDF00F538E1 /* MultipleReplacementPanel.storyboard in Resources */ = {isa = PBXBuildFile; fileRef = 2A3D63F91E769DDF00F538E1 /* MultipleReplacementPanel.storyboard */; };
		2A3DEAF21CEB23F0007B7621 /* Themes in Resources */ = {isa = PBXBuildFile; fileRef = 2A7846DA18FE035E006BDF00 /* Themes */; };
		2A3E61BF27C3795B00C6E5B6 /* OptionalMenu.swift in Sources */ = {isa = PBXBuildFile; fileRef = 2A3E61BE27C3795B00C6E5B6 /* OptionalMenu.swift */; };
		2A3E61C027C3795B00C6E5B6 /* OptionalMenu.swift in Sources */ = {isa = PBXBuildFile; fileRef = 2A3E61BE27C3795B00C6E5B6 /* OptionalMenu.swift */; };
		2A3F18FA203270BE002F1CA7 /* UITests.swift in Sources */ = {isa = PBXBuildFile; fileRef = 2A3F18F9203270BE002F1CA7 /* UITests.swift */; };
		2A3F8F682429E04000CBBA89 /* DebouncerTests.swift in Sources */ = {isa = PBXBuildFile; fileRef = 2A3F8F672429E04000CBBA89 /* DebouncerTests.swift */; };
		2A4144B8201397150061F653 /* WarningsView.storyboard in Resources */ = {isa = PBXBuildFile; fileRef = 2A4144B6201397150061F653 /* WarningsView.storyboard */; };
		2A4144BC201397D70061F653 /* DocumentInspectorView.storyboard in Resources */ = {isa = PBXBuildFile; fileRef = 2A4144BA201397D70061F653 /* DocumentInspectorView.storyboard */; };
		2A41EC1A1DC4AD4A00F0C236 /* EditorTextView+TouchBar.swift in Sources */ = {isa = PBXBuildFile; fileRef = 2A41EC191DC4AD4A00F0C236 /* EditorTextView+TouchBar.swift */; };
		2A41EC1B1DC4AD4A00F0C236 /* EditorTextView+TouchBar.swift in Sources */ = {isa = PBXBuildFile; fileRef = 2A41EC191DC4AD4A00F0C236 /* EditorTextView+TouchBar.swift */; };
		2A4257A71D22E0660086DAAD /* EncodingManager.swift in Sources */ = {isa = PBXBuildFile; fileRef = 2A4257A61D22E0660086DAAD /* EncodingManager.swift */; };
		2A4257A81D22E0660086DAAD /* EncodingManager.swift in Sources */ = {isa = PBXBuildFile; fileRef = 2A4257A61D22E0660086DAAD /* EncodingManager.swift */; };
		2A4257B01D22FD490086DAAD /* ColorCodePanelController.swift in Sources */ = {isa = PBXBuildFile; fileRef = 2A4257AF1D22FD490086DAAD /* ColorCodePanelController.swift */; };
		2A4257B11D22FD490086DAAD /* ColorCodePanelController.swift in Sources */ = {isa = PBXBuildFile; fileRef = 2A4257AF1D22FD490086DAAD /* ColorCodePanelController.swift */; };
		2A4257B61D23153B0086DAAD /* UnicodeInputViewController.swift in Sources */ = {isa = PBXBuildFile; fileRef = 2A4257B51D23153B0086DAAD /* UnicodeInputViewController.swift */; };
		2A4257B71D23153B0086DAAD /* UnicodeInputViewController.swift in Sources */ = {isa = PBXBuildFile; fileRef = 2A4257B51D23153B0086DAAD /* UnicodeInputViewController.swift */; };
		2A4257B91D2392A40086DAAD /* EditorTextView+ColorCode.swift in Sources */ = {isa = PBXBuildFile; fileRef = 2A4257B81D2392A40086DAAD /* EditorTextView+ColorCode.swift */; };
		2A4257BA1D2392A40086DAAD /* EditorTextView+ColorCode.swift in Sources */ = {isa = PBXBuildFile; fileRef = 2A4257B81D2392A40086DAAD /* EditorTextView+ColorCode.swift */; };
		2A4257BC1D239F850086DAAD /* Invisible.swift in Sources */ = {isa = PBXBuildFile; fileRef = 2A4257BB1D239F850086DAAD /* Invisible.swift */; };
		2A4257BD1D239F850086DAAD /* Invisible.swift in Sources */ = {isa = PBXBuildFile; fileRef = 2A4257BB1D239F850086DAAD /* Invisible.swift */; };
		2A44321C219AC1F8008A0A6B /* SettingsTabViewController.swift in Sources */ = {isa = PBXBuildFile; fileRef = 2A44321B219AC1F8008A0A6B /* SettingsTabViewController.swift */; };
		2A44321D219AC1F8008A0A6B /* SettingsTabViewController.swift in Sources */ = {isa = PBXBuildFile; fileRef = 2A44321B219AC1F8008A0A6B /* SettingsTabViewController.swift */; };
		2A443220219AC235008A0A6B /* SettingsWindow.storyboard in Resources */ = {isa = PBXBuildFile; fileRef = 2A44321E219AC235008A0A6B /* SettingsWindow.storyboard */; };
		2A456C451A1EE38E00395158 /* ReportTemplate.md in Resources */ = {isa = PBXBuildFile; fileRef = 2A456C421A1EDCFC00395158 /* ReportTemplate.md */; };
		2A4682B21D2F6B580005410E /* FileDropItem.swift in Sources */ = {isa = PBXBuildFile; fileRef = 2A4682B11D2F6B580005410E /* FileDropItem.swift */; };
		2A4682B31D2F6B580005410E /* FileDropItem.swift in Sources */ = {isa = PBXBuildFile; fileRef = 2A4682B11D2F6B580005410E /* FileDropItem.swift */; };
		2A4714E32093A2D40093E27F /* SyntaxParser.swift in Sources */ = {isa = PBXBuildFile; fileRef = 2A4714E22093A2D40093E27F /* SyntaxParser.swift */; };
		2A4714E42093A2D40093E27F /* SyntaxParser.swift in Sources */ = {isa = PBXBuildFile; fileRef = 2A4714E22093A2D40093E27F /* SyntaxParser.swift */; };
		2A4714E6209630510093E27F /* OutlineExtractor.swift in Sources */ = {isa = PBXBuildFile; fileRef = 2A4714E5209630510093E27F /* OutlineExtractor.swift */; };
		2A4714E7209630510093E27F /* OutlineExtractor.swift in Sources */ = {isa = PBXBuildFile; fileRef = 2A4714E5209630510093E27F /* OutlineExtractor.swift */; };
		2A476CAE1D09C8C80088E37A /* URLExtensionsTests.swift in Sources */ = {isa = PBXBuildFile; fileRef = 2A476CAD1D09C8C80088E37A /* URLExtensionsTests.swift */; };
		2A476CB11D09D0500088E37A /* FontExtensionTests.swift in Sources */ = {isa = PBXBuildFile; fileRef = 2A476CB01D09D0500088E37A /* FontExtensionTests.swift */; };
		2A478F3F22BE743200AEA45E /* NSTextView+Ligature.swift in Sources */ = {isa = PBXBuildFile; fileRef = 2A478F3E22BE743200AEA45E /* NSTextView+Ligature.swift */; };
		2A478F4022BE743200AEA45E /* NSTextView+Ligature.swift in Sources */ = {isa = PBXBuildFile; fileRef = 2A478F3E22BE743200AEA45E /* NSTextView+Ligature.swift */; };
		2A47955E27A3F9C6006751E0 /* WorkaroundOpacitySlider.swift in Sources */ = {isa = PBXBuildFile; fileRef = 2A47955D27A3F9C6006751E0 /* WorkaroundOpacitySlider.swift */; };
		2A47955F27A3F9C6006751E0 /* WorkaroundOpacitySlider.swift in Sources */ = {isa = PBXBuildFile; fileRef = 2A47955D27A3F9C6006751E0 /* WorkaroundOpacitySlider.swift */; };
		2A479C821D8C15A600EEEFC2 /* CenteringTextFieldCell.swift in Sources */ = {isa = PBXBuildFile; fileRef = 2A479C811D8C15A600EEEFC2 /* CenteringTextFieldCell.swift */; };
		2A479C831D8C15A600EEEFC2 /* CenteringTextFieldCell.swift in Sources */ = {isa = PBXBuildFile; fileRef = 2A479C811D8C15A600EEEFC2 /* CenteringTextFieldCell.swift */; };
		2A47CD3821D340040094F62F /* NSValidatedUserInterfaceItem.swift in Sources */ = {isa = PBXBuildFile; fileRef = 2A47CD3721D340030094F62F /* NSValidatedUserInterfaceItem.swift */; };
		2A47CD3921D340040094F62F /* NSValidatedUserInterfaceItem.swift in Sources */ = {isa = PBXBuildFile; fileRef = 2A47CD3721D340030094F62F /* NSValidatedUserInterfaceItem.swift */; };
		2A484A39236579A7006FFD14 /* NSLayoutManager+ValidationIgnorable.swift in Sources */ = {isa = PBXBuildFile; fileRef = 2A484A38236579A7006FFD14 /* NSLayoutManager+ValidationIgnorable.swift */; };
		2A484A3A236579A7006FFD14 /* NSLayoutManager+ValidationIgnorable.swift in Sources */ = {isa = PBXBuildFile; fileRef = 2A484A38236579A7006FFD14 /* NSLayoutManager+ValidationIgnorable.swift */; };
		2A48982D215B2BFD00A6CE8A /* NSCursor+Workaround.swift in Sources */ = {isa = PBXBuildFile; fileRef = 2A48982C215B2BFD00A6CE8A /* NSCursor+Workaround.swift */; };
		2A48982E215B2BFD00A6CE8A /* NSCursor+Workaround.swift in Sources */ = {isa = PBXBuildFile; fileRef = 2A48982C215B2BFD00A6CE8A /* NSCursor+Workaround.swift */; };
		2A4A7D132856FF340085D2E7 /* HelpButton.swift in Sources */ = {isa = PBXBuildFile; fileRef = 2A4A7D122856FF340085D2E7 /* HelpButton.swift */; };
		2A4A7D142856FF340085D2E7 /* HelpButton.swift in Sources */ = {isa = PBXBuildFile; fileRef = 2A4A7D122856FF340085D2E7 /* HelpButton.swift */; };
		2A4AF76720759BE500C47606 /* RegexFindPanelTextView.swift in Sources */ = {isa = PBXBuildFile; fileRef = 2A4AF76620759BE500C47606 /* RegexFindPanelTextView.swift */; };
		2A4AF76820759BE500C47606 /* RegexFindPanelTextView.swift in Sources */ = {isa = PBXBuildFile; fileRef = 2A4AF76620759BE500C47606 /* RegexFindPanelTextView.swift */; };
		2A4CCBB41D45173000294067 /* EditorTextView+LineProcessing.swift in Sources */ = {isa = PBXBuildFile; fileRef = 2A4CCBB31D45173000294067 /* EditorTextView+LineProcessing.swift */; };
		2A4CCBB51D45173000294067 /* EditorTextView+LineProcessing.swift in Sources */ = {isa = PBXBuildFile; fileRef = 2A4CCBB31D45173000294067 /* EditorTextView+LineProcessing.swift */; };
		2A4D47BF2070D42500AB1E7E /* MultipleReplacementPanelController.swift in Sources */ = {isa = PBXBuildFile; fileRef = 2A4D47BE2070D42500AB1E7E /* MultipleReplacementPanelController.swift */; };
		2A4D47C02070D42500AB1E7E /* MultipleReplacementPanelController.swift in Sources */ = {isa = PBXBuildFile; fileRef = 2A4D47BE2070D42500AB1E7E /* MultipleReplacementPanelController.swift */; };
		2A4D69291D40032300FBBD0B /* EncodingDetectionTests.swift in Sources */ = {isa = PBXBuildFile; fileRef = 2A18A5BC1C4A730D00BAD817 /* EncodingDetectionTests.swift */; };
		2A4E638020ADC45F0033CE63 /* NSBezierPath.swift in Sources */ = {isa = PBXBuildFile; fileRef = 2A4E637F20ADC45F0033CE63 /* NSBezierPath.swift */; };
		2A4E638120ADC45F0033CE63 /* NSBezierPath.swift in Sources */ = {isa = PBXBuildFile; fileRef = 2A4E637F20ADC45F0033CE63 /* NSBezierPath.swift */; };
		2A50AA62204D513500D10A10 /* DocumentFile.swift in Sources */ = {isa = PBXBuildFile; fileRef = 2A50AA61204D513500D10A10 /* DocumentFile.swift */; };
		2A50AA63204D513500D10A10 /* DocumentFile.swift in Sources */ = {isa = PBXBuildFile; fileRef = 2A50AA61204D513500D10A10 /* DocumentFile.swift */; };
		2A53F56727585A0E00ED16DF /* RegularExpressionReferenceView.swift in Sources */ = {isa = PBXBuildFile; fileRef = 2A53F56627585A0E00ED16DF /* RegularExpressionReferenceView.swift */; };
		2A53F56827585A0E00ED16DF /* RegularExpressionReferenceView.swift in Sources */ = {isa = PBXBuildFile; fileRef = 2A53F56627585A0E00ED16DF /* RegularExpressionReferenceView.swift */; };
		2A54BE2C1D40EB24000816B0 /* LineEndingTests.swift in Sources */ = {isa = PBXBuildFile; fileRef = 2A54BE2B1D40EB24000816B0 /* LineEndingTests.swift */; };
		2A5ADE841D2168FC00F6CE26 /* Collection.swift in Sources */ = {isa = PBXBuildFile; fileRef = 2A5ADE831D2168FC00F6CE26 /* Collection.swift */; };
		2A5ADE851D2168FC00F6CE26 /* Collection.swift in Sources */ = {isa = PBXBuildFile; fileRef = 2A5ADE831D2168FC00F6CE26 /* Collection.swift */; };
		2A5ADE881D216D4900F6CE26 /* NSColor+NamedColors.swift in Sources */ = {isa = PBXBuildFile; fileRef = 2A5ADE871D216D4900F6CE26 /* NSColor+NamedColors.swift */; };
		2A5ADE891D216D4900F6CE26 /* NSColor+NamedColors.swift in Sources */ = {isa = PBXBuildFile; fileRef = 2A5ADE871D216D4900F6CE26 /* NSColor+NamedColors.swift */; };
		2A5C00342814698000700CAE /* Collection+BinarySearch.swift in Sources */ = {isa = PBXBuildFile; fileRef = 2A5C00332814698000700CAE /* Collection+BinarySearch.swift */; };
		2A5C00352814698000700CAE /* Collection+BinarySearch.swift in Sources */ = {isa = PBXBuildFile; fileRef = 2A5C00332814698000700CAE /* Collection+BinarySearch.swift */; };
		2A5D130A1D1ED10400D38E6A /* Console.swift in Sources */ = {isa = PBXBuildFile; fileRef = 2A5D13091D1ED10400D38E6A /* Console.swift */; };
		2A5D130B1D1ED10400D38E6A /* Console.swift in Sources */ = {isa = PBXBuildFile; fileRef = 2A5D13091D1ED10400D38E6A /* Console.swift */; };
		2A5D13101D1EE66500D38E6A /* ProgressViewController.swift in Sources */ = {isa = PBXBuildFile; fileRef = 2A5D130F1D1EE66500D38E6A /* ProgressViewController.swift */; };
		2A5D13111D1EE66500D38E6A /* ProgressViewController.swift in Sources */ = {isa = PBXBuildFile; fileRef = 2A5D130F1D1EE66500D38E6A /* ProgressViewController.swift */; };
		2A5D13131D1EE8FF00D38E6A /* HUDView.swift in Sources */ = {isa = PBXBuildFile; fileRef = 2A5D13121D1EE8FF00D38E6A /* HUDView.swift */; };
		2A5D13141D1EE8FF00D38E6A /* HUDView.swift in Sources */ = {isa = PBXBuildFile; fileRef = 2A5D13121D1EE8FF00D38E6A /* HUDView.swift */; };
		2A5D13161D1EF5AA00D38E6A /* GoToLineViewController.swift in Sources */ = {isa = PBXBuildFile; fileRef = 2A5D13151D1EF5AA00D38E6A /* GoToLineViewController.swift */; };
		2A5D13171D1EF5AA00D38E6A /* GoToLineViewController.swift in Sources */ = {isa = PBXBuildFile; fileRef = 2A5D13151D1EF5AA00D38E6A /* GoToLineViewController.swift */; };
		2A5D13251D1F9D4100D38E6A /* StatableToolbarItem.swift in Sources */ = {isa = PBXBuildFile; fileRef = 2A5D13241D1F9D4000D38E6A /* StatableToolbarItem.swift */; };
		2A5D13261D1F9D4100D38E6A /* StatableToolbarItem.swift in Sources */ = {isa = PBXBuildFile; fileRef = 2A5D13241D1F9D4000D38E6A /* StatableToolbarItem.swift */; };
		2A5D132F1D1FACC900D38E6A /* FindPanelLayoutManager.swift in Sources */ = {isa = PBXBuildFile; fileRef = 2A5D132E1D1FACC900D38E6A /* FindPanelLayoutManager.swift */; };
		2A5D13301D1FACC900D38E6A /* FindPanelLayoutManager.swift in Sources */ = {isa = PBXBuildFile; fileRef = 2A5D132E1D1FACC900D38E6A /* FindPanelLayoutManager.swift */; };
		2A5D13321D1FB90300D38E6A /* FindPanelTextView.swift in Sources */ = {isa = PBXBuildFile; fileRef = 2A5D13311D1FB90300D38E6A /* FindPanelTextView.swift */; };
		2A5D13331D1FB90300D38E6A /* FindPanelTextView.swift in Sources */ = {isa = PBXBuildFile; fileRef = 2A5D13311D1FB90300D38E6A /* FindPanelTextView.swift */; };
		2A5D13351D1FC87900D38E6A /* FindPanelTextClipView.swift in Sources */ = {isa = PBXBuildFile; fileRef = 2A5D13341D1FC87900D38E6A /* FindPanelTextClipView.swift */; };
		2A5D13361D1FC87900D38E6A /* FindPanelTextClipView.swift in Sources */ = {isa = PBXBuildFile; fileRef = 2A5D13341D1FC87900D38E6A /* FindPanelTextClipView.swift */; };
		2A5D13381D1FCBDE00D38E6A /* FindPanelResultViewController.swift in Sources */ = {isa = PBXBuildFile; fileRef = 2A5D13371D1FCBDE00D38E6A /* FindPanelResultViewController.swift */; };
		2A5D13391D1FCBDE00D38E6A /* FindPanelResultViewController.swift in Sources */ = {isa = PBXBuildFile; fileRef = 2A5D13371D1FCBDE00D38E6A /* FindPanelResultViewController.swift */; };
		2A5D13421D1FE34F00D38E6A /* FindPanel.storyboard in Resources */ = {isa = PBXBuildFile; fileRef = 2A5D13401D1FE34F00D38E6A /* FindPanel.storyboard */; };
		2A5D13451D1FE66300D38E6A /* FindPanelButtonViewController.swift in Sources */ = {isa = PBXBuildFile; fileRef = 2A5D13441D1FE66300D38E6A /* FindPanelButtonViewController.swift */; };
		2A5D13461D1FE66300D38E6A /* FindPanelButtonViewController.swift in Sources */ = {isa = PBXBuildFile; fileRef = 2A5D13441D1FE66300D38E6A /* FindPanelButtonViewController.swift */; };
		2A5D13481D1FEF9900D38E6A /* FindPanelFieldViewController.swift in Sources */ = {isa = PBXBuildFile; fileRef = 2A5D13471D1FEF9900D38E6A /* FindPanelFieldViewController.swift */; };
		2A5D13491D1FEF9900D38E6A /* FindPanelFieldViewController.swift in Sources */ = {isa = PBXBuildFile; fileRef = 2A5D13471D1FEF9900D38E6A /* FindPanelFieldViewController.swift */; };
		2A5D134B1D1FF31900D38E6A /* FindPanelController.swift in Sources */ = {isa = PBXBuildFile; fileRef = 2A5D134A1D1FF31900D38E6A /* FindPanelController.swift */; };
		2A5D134C1D1FF31900D38E6A /* FindPanelController.swift in Sources */ = {isa = PBXBuildFile; fileRef = 2A5D134A1D1FF31900D38E6A /* FindPanelController.swift */; };
		2A5D2DC321908F4A006814D5 /* NSFont+Name.swift in Sources */ = {isa = PBXBuildFile; fileRef = 2A5D2DC221908F4A006814D5 /* NSFont+Name.swift */; };
		2A5D2DC421908F4A006814D5 /* NSFont+Name.swift in Sources */ = {isa = PBXBuildFile; fileRef = 2A5D2DC221908F4A006814D5 /* NSFont+Name.swift */; };
		2A5DCE4F1D185F1B00D5D74C /* CharacterField.swift in Sources */ = {isa = PBXBuildFile; fileRef = 2A5DCE4E1D185F1B00D5D74C /* CharacterField.swift */; };
		2A5DCE501D185F1B00D5D74C /* CharacterField.swift in Sources */ = {isa = PBXBuildFile; fileRef = 2A5DCE4E1D185F1B00D5D74C /* CharacterField.swift */; };
		2A5DCE861D1888D800D5D74C /* SyntaxMappingConflictsView.swift in Sources */ = {isa = PBXBuildFile; fileRef = 2A5DCE851D1888D800D5D74C /* SyntaxMappingConflictsView.swift */; };
		2A5DCE871D1888D800D5D74C /* SyntaxMappingConflictsView.swift in Sources */ = {isa = PBXBuildFile; fileRef = 2A5DCE851D1888D800D5D74C /* SyntaxMappingConflictsView.swift */; };
		2A5DCE8A1D18FFDB00D5D74C /* EncodingListViewController.swift in Sources */ = {isa = PBXBuildFile; fileRef = 2A5DCE881D18FFDB00D5D74C /* EncodingListViewController.swift */; };
		2A5E4D7C1A44F0D50072013F /* ServicesMenu.strings in Resources */ = {isa = PBXBuildFile; fileRef = 2A5E4D7A1A44F0D50072013F /* ServicesMenu.strings */; };
		2A5EDDBB241B649C00A07810 /* moof.textClipping in Resources */ = {isa = PBXBuildFile; fileRef = 2A5EDDBA241B649C00A07810 /* moof.textClipping */; };
		2A5EDDBD241B64EB00A07810 /* TextClippingTests.swift in Sources */ = {isa = PBXBuildFile; fileRef = 2A5EDDBC241B64EB00A07810 /* TextClippingTests.swift */; };
		2A5F7CA51D152589001D83BC /* EditorView.storyboard in Resources */ = {isa = PBXBuildFile; fileRef = 2A5F7CA31D152589001D83BC /* EditorView.storyboard */; };
		2A62F3762699C2EA00AB3510 /* ShareMenuItem.swift in Sources */ = {isa = PBXBuildFile; fileRef = 2A62F3752699C2EA00AB3510 /* ShareMenuItem.swift */; };
		2A62F3772699C2EA00AB3510 /* ShareMenuItem.swift in Sources */ = {isa = PBXBuildFile; fileRef = 2A62F3752699C2EA00AB3510 /* ShareMenuItem.swift */; };
		2A63A9D824E8C8F70017ACBB /* OutlinePopUpButton.swift in Sources */ = {isa = PBXBuildFile; fileRef = 2A63A9D724E8C8F70017ACBB /* OutlinePopUpButton.swift */; };
		2A63A9D924E8C8F70017ACBB /* OutlinePopUpButton.swift in Sources */ = {isa = PBXBuildFile; fileRef = 2A63A9D724E8C8F70017ACBB /* OutlinePopUpButton.swift */; };
		2A63CEC41D0B06D800ED8186 /* SyntaxTests.swift in Sources */ = {isa = PBXBuildFile; fileRef = 2A63CEC31D0B06D800ED8186 /* SyntaxTests.swift */; };
		2A63CEC91D0B0D4600ED8186 /* Syntaxes in Resources */ = {isa = PBXBuildFile; fileRef = 2A3A758D19E77C84001DAB88 /* Syntaxes */; };
		2A63CECB1D0B0E7800ED8186 /* sample.html in Resources */ = {isa = PBXBuildFile; fileRef = 2A63CECA1D0B0E7800ED8186 /* sample.html */; };
		2A63FBE31D1D90E70081C84E /* ThemeViewController.swift in Sources */ = {isa = PBXBuildFile; fileRef = 2A63FBE21D1D90E70081C84E /* ThemeViewController.swift */; };
		2A63FBE41D1D90E70081C84E /* ThemeViewController.swift in Sources */ = {isa = PBXBuildFile; fileRef = 2A63FBE21D1D90E70081C84E /* ThemeViewController.swift */; };
		2A6416A31D2F9F7200FA9E1A /* LineNumberView.swift in Sources */ = {isa = PBXBuildFile; fileRef = 2A6416A21D2F9F7200FA9E1A /* LineNumberView.swift */; };
		2A6416A41D2F9F7200FA9E1A /* LineNumberView.swift in Sources */ = {isa = PBXBuildFile; fileRef = 2A6416A21D2F9F7200FA9E1A /* LineNumberView.swift */; };
		2A642CD12390C11D00BCA4C4 /* ProgressView.storyboard in Resources */ = {isa = PBXBuildFile; fileRef = 2A642CCF2390C11C00BCA4C4 /* ProgressView.storyboard */; };
		2A643BB3245172EB00B2AD54 /* NSBezierPathTests.swift in Sources */ = {isa = PBXBuildFile; fileRef = 2A643BB2245172EB00B2AD54 /* NSBezierPathTests.swift */; };
		2A64A2362387754000646BE4 /* UserDefaultsObservationTests.swift in Sources */ = {isa = PBXBuildFile; fileRef = 2A64A2352387754000646BE4 /* UserDefaultsObservationTests.swift */; };
		2A64F2421D256FCB001B229F /* MenuKeyBindingManager.swift in Sources */ = {isa = PBXBuildFile; fileRef = 2A64F2411D256FCB001B229F /* MenuKeyBindingManager.swift */; };
		2A64F2431D256FCB001B229F /* MenuKeyBindingManager.swift in Sources */ = {isa = PBXBuildFile; fileRef = 2A64F2411D256FCB001B229F /* MenuKeyBindingManager.swift */; };
		2A64F2451D259E49001B229F /* SnippetKeyBindingManager.swift in Sources */ = {isa = PBXBuildFile; fileRef = 2A64F2441D259E49001B229F /* SnippetKeyBindingManager.swift */; };
		2A64F2461D259E49001B229F /* SnippetKeyBindingManager.swift in Sources */ = {isa = PBXBuildFile; fileRef = 2A64F2441D259E49001B229F /* SnippetKeyBindingManager.swift */; };
		2A64F2481D26327C001B229F /* KeyBindingManager.swift in Sources */ = {isa = PBXBuildFile; fileRef = 2A64F2471D26327C001B229F /* KeyBindingManager.swift */; };
		2A64F2491D26327C001B229F /* KeyBindingManager.swift in Sources */ = {isa = PBXBuildFile; fileRef = 2A64F2471D26327C001B229F /* KeyBindingManager.swift */; };
		2A64F24B1D26615A001B229F /* KeyBindingItem.swift in Sources */ = {isa = PBXBuildFile; fileRef = 2A64F24A1D26615A001B229F /* KeyBindingItem.swift */; };
		2A64F24C1D26615A001B229F /* KeyBindingItem.swift in Sources */ = {isa = PBXBuildFile; fileRef = 2A64F24A1D26615A001B229F /* KeyBindingItem.swift */; };
		2A657D1D2033ED6B00C2611C /* DefaultInitializable.swift in Sources */ = {isa = PBXBuildFile; fileRef = 2A657D1C2033ED6B00C2611C /* DefaultInitializable.swift */; };
		2A657D1E2033ED6B00C2611C /* DefaultInitializable.swift in Sources */ = {isa = PBXBuildFile; fileRef = 2A657D1C2033ED6B00C2611C /* DefaultInitializable.swift */; };
		2A6602D01D05BD72003E8D87 /* DocumentWindow.storyboard in Resources */ = {isa = PBXBuildFile; fileRef = 2A6602CE1D05BD72003E8D87 /* DocumentWindow.storyboard */; };
		2A685F6A2027729000A130A4 /* NSAppleEventManager+Additions.swift in Sources */ = {isa = PBXBuildFile; fileRef = 2A685F692027729000A130A4 /* NSAppleEventManager+Additions.swift */; };
		2A685F6B2027729000A130A4 /* NSAppleEventManager+Additions.swift in Sources */ = {isa = PBXBuildFile; fileRef = 2A685F692027729000A130A4 /* NSAppleEventManager+Additions.swift */; };
		2A68721F2887F0D8006D6B41 /* Localizable.stringsdict in Resources */ = {isa = PBXBuildFile; fileRef = 2A68721D2887F0D8006D6B41 /* Localizable.stringsdict */; };
		2A6872202887F0D8006D6B41 /* Localizable.stringsdict in Resources */ = {isa = PBXBuildFile; fileRef = 2A68721D2887F0D8006D6B41 /* Localizable.stringsdict */; };
		2A68722F288A5C44006D6B41 /* DraggableHostingView.swift in Sources */ = {isa = PBXBuildFile; fileRef = 2A68722E288A5C44006D6B41 /* DraggableHostingView.swift */; };
		2A687230288A5C44006D6B41 /* DraggableHostingView.swift in Sources */ = {isa = PBXBuildFile; fileRef = 2A68722E288A5C44006D6B41 /* DraggableHostingView.swift */; };
		2A6C8E3221E1187A003966ED /* EditorTextView+CursorMovement.swift in Sources */ = {isa = PBXBuildFile; fileRef = 2A6C8E3121E1187A003966ED /* EditorTextView+CursorMovement.swift */; };
		2A6C8E3321E1187A003966ED /* EditorTextView+CursorMovement.swift in Sources */ = {isa = PBXBuildFile; fileRef = 2A6C8E3121E1187A003966ED /* EditorTextView+CursorMovement.swift */; };
		2A6E3F3D19B5218300A63E97 /* CotEditor.help in Resources */ = {isa = PBXBuildFile; fileRef = 2A6E3F3C19B5218300A63E97 /* CotEditor.help */; };
		2A6F0D551B5500E100C2D03C /* Assets.xcassets in Resources */ = {isa = PBXBuildFile; fileRef = 2A1EB5C319AD469500C1E37E /* Assets.xcassets */; };
		2A6F0D561B5500E100C2D03C /* Syntaxes in Resources */ = {isa = PBXBuildFile; fileRef = 2A3A758D19E77C84001DAB88 /* Syntaxes */; };
		2A6F0D571B5500E100C2D03C /* Themes in Resources */ = {isa = PBXBuildFile; fileRef = 2A7846DA18FE035E006BDF00 /* Themes */; };
		2A6F0D591B5500E100C2D03C /* CotEditor.sdef in Resources */ = {isa = PBXBuildFile; fileRef = 2A75ACCA19E86DDB00444894 /* CotEditor.sdef */; };
		2A6F0D5A1B5500E100C2D03C /* CotEditor.help in Resources */ = {isa = PBXBuildFile; fileRef = 2A6E3F3C19B5218300A63E97 /* CotEditor.help */; };
		2A6F0D5B1B5500E100C2D03C /* SyntaxMap.json in Resources */ = {isa = PBXBuildFile; fileRef = 2A2179F51A07093B002C4AB1 /* SyntaxMap.json */; };
		2A6F0D5D1B5500E100C2D03C /* ReportTemplate.md in Resources */ = {isa = PBXBuildFile; fileRef = 2A456C421A1EDCFC00395158 /* ReportTemplate.md */; };
		2A6F0D691B5500E100C2D03C /* InfoPlist.strings in Resources */ = {isa = PBXBuildFile; fileRef = 2AF5C3BC1A55072E00C972B5 /* InfoPlist.strings */; };
		2A6F0D801B5500E100C2D03C /* Localizable.strings in Resources */ = {isa = PBXBuildFile; fileRef = 259C2316077678DE00BA61C5 /* Localizable.strings */; };
		2A6F0D811B5500E100C2D03C /* ServicesMenu.strings in Resources */ = {isa = PBXBuildFile; fileRef = 2A5E4D7A1A44F0D50072013F /* ServicesMenu.strings */; };
		2A6FD9D11D38933100A59784 /* EditorTextViewController.swift in Sources */ = {isa = PBXBuildFile; fileRef = 2A6FD9D01D38933100A59784 /* EditorTextViewController.swift */; };
		2A6FD9D21D38933100A59784 /* EditorTextViewController.swift in Sources */ = {isa = PBXBuildFile; fileRef = 2A6FD9D01D38933100A59784 /* EditorTextViewController.swift */; };
		2A6FD9DA1D38F93100A59784 /* EditorTextView+Indenting.swift in Sources */ = {isa = PBXBuildFile; fileRef = 2A6FD9D71D38C94100A59784 /* EditorTextView+Indenting.swift */; };
		2A6FD9DB1D38F93300A59784 /* EditorTextView+Indenting.swift in Sources */ = {isa = PBXBuildFile; fileRef = 2A6FD9D71D38C94100A59784 /* EditorTextView+Indenting.swift */; };
		2A6FD9E01D393F9100A59784 /* SplitViewController.swift in Sources */ = {isa = PBXBuildFile; fileRef = 2A6FD9DF1D393F9100A59784 /* SplitViewController.swift */; };
		2A6FD9E11D393F9100A59784 /* SplitViewController.swift in Sources */ = {isa = PBXBuildFile; fileRef = 2A6FD9DF1D393F9100A59784 /* SplitViewController.swift */; };
		2A6FD9E71D394F5900A59784 /* LayoutManager.swift in Sources */ = {isa = PBXBuildFile; fileRef = 2A6FD9E61D394F5900A59784 /* LayoutManager.swift */; };
		2A6FD9E81D394F5900A59784 /* LayoutManager.swift in Sources */ = {isa = PBXBuildFile; fileRef = 2A6FD9E61D394F5900A59784 /* LayoutManager.swift */; };
		2A6FD9EA1D3A819500A59784 /* EditorTextView+Commenting.swift in Sources */ = {isa = PBXBuildFile; fileRef = 2A6FD9E91D3A819500A59784 /* EditorTextView+Commenting.swift */; };
		2A6FD9EB1D3A819500A59784 /* EditorTextView+Commenting.swift in Sources */ = {isa = PBXBuildFile; fileRef = 2A6FD9E91D3A819500A59784 /* EditorTextView+Commenting.swift */; };
		2A6FD9ED1D3A85D700A59784 /* NSString.swift in Sources */ = {isa = PBXBuildFile; fileRef = 2A6FD9EC1D3A85D700A59784 /* NSString.swift */; };
		2A6FD9EE1D3A85D700A59784 /* NSString.swift in Sources */ = {isa = PBXBuildFile; fileRef = 2A6FD9EC1D3A85D700A59784 /* NSString.swift */; };
		2A6FD9F31D3ACEB500A59784 /* DefaultKey.swift in Sources */ = {isa = PBXBuildFile; fileRef = 2A6FD9F21D3ACEB500A59784 /* DefaultKey.swift */; };
		2A6FD9F41D3ACEB500A59784 /* DefaultKey.swift in Sources */ = {isa = PBXBuildFile; fileRef = 2A6FD9F21D3ACEB500A59784 /* DefaultKey.swift */; };
		2A6FD9F61D3AE29E00A59784 /* SyntaxStyle.swift in Sources */ = {isa = PBXBuildFile; fileRef = 2A6FD9F51D3AE29E00A59784 /* SyntaxStyle.swift */; };
		2A6FD9F71D3AE29E00A59784 /* SyntaxStyle.swift in Sources */ = {isa = PBXBuildFile; fileRef = 2A6FD9F51D3AE29E00A59784 /* SyntaxStyle.swift */; };
		2A7135831CFFDC6600ADA555 /* FilePermissionTests.swift in Sources */ = {isa = PBXBuildFile; fileRef = 2A7135821CFFDC6600ADA555 /* FilePermissionTests.swift */; };
		2A719F6623CD92370026F877 /* FuzzyRangeTests.swift in Sources */ = {isa = PBXBuildFile; fileRef = 2A719F6523CD92370026F877 /* FuzzyRangeTests.swift */; };
		2A71BC7B1DDC50530085AE1C /* DocumentViewController+TouchBar.swift in Sources */ = {isa = PBXBuildFile; fileRef = 2A71BC7A1DDC50530085AE1C /* DocumentViewController+TouchBar.swift */; };
		2A71BC7C1DDC50530085AE1C /* DocumentViewController+TouchBar.swift in Sources */ = {isa = PBXBuildFile; fileRef = 2A71BC7A1DDC50530085AE1C /* DocumentViewController+TouchBar.swift */; };
		2A71BC7E1DDC70A80085AE1C /* NSImage.swift in Sources */ = {isa = PBXBuildFile; fileRef = 2A71BC7D1DDC70A80085AE1C /* NSImage.swift */; };
		2A71BC7F1DDC70A80085AE1C /* NSImage.swift in Sources */ = {isa = PBXBuildFile; fileRef = 2A71BC7D1DDC70A80085AE1C /* NSImage.swift */; };
		2A72DA10209B778B005242B9 /* NSTextView+MultiCursor.swift in Sources */ = {isa = PBXBuildFile; fileRef = 2A72DA0F209B778B005242B9 /* NSTextView+MultiCursor.swift */; };
		2A72DA11209B778B005242B9 /* NSTextView+MultiCursor.swift in Sources */ = {isa = PBXBuildFile; fileRef = 2A72DA0F209B778B005242B9 /* NSTextView+MultiCursor.swift */; };
		2A733E8920BBB4AC0090D7CB /* String+Case.swift in Sources */ = {isa = PBXBuildFile; fileRef = 2A733E8820BBB4AC0090D7CB /* String+Case.swift */; };
		2A733E8A20BBB4AC0090D7CB /* String+Case.swift in Sources */ = {isa = PBXBuildFile; fileRef = 2A733E8820BBB4AC0090D7CB /* String+Case.swift */; };
		2A73B5B61D4675350025337F /* Unicode.Scalar+ControlCharacter.swift in Sources */ = {isa = PBXBuildFile; fileRef = 2A73B5B31D4675350025337F /* Unicode.Scalar+ControlCharacter.swift */; };
		2A73B5B71D4675350025337F /* Unicode.Scalar+ControlCharacter.swift in Sources */ = {isa = PBXBuildFile; fileRef = 2A73B5B31D4675350025337F /* Unicode.Scalar+ControlCharacter.swift */; };
		2A73B5BC1D468DD30025337F /* Unicode.Scalar+Information.swift in Sources */ = {isa = PBXBuildFile; fileRef = 2A73B5BB1D468DD30025337F /* Unicode.Scalar+Information.swift */; };
		2A73B5BD1D468DD30025337F /* Unicode.Scalar+Information.swift in Sources */ = {isa = PBXBuildFile; fileRef = 2A73B5BB1D468DD30025337F /* Unicode.Scalar+Information.swift */; };
		2A75ACCB19E86DDB00444894 /* CotEditor.sdef in Resources */ = {isa = PBXBuildFile; fileRef = 2A75ACCA19E86DDB00444894 /* CotEditor.sdef */; };
		2A7646E71D48EAF200350674 /* SettingManaging.swift in Sources */ = {isa = PBXBuildFile; fileRef = 2A7646E61D48EAF200350674 /* SettingManaging.swift */; };
		2A7646E81D48EAF200350674 /* SettingManaging.swift in Sources */ = {isa = PBXBuildFile; fileRef = 2A7646E61D48EAF200350674 /* SettingManaging.swift */; };
		2A7646EC1D49035500350674 /* SettingFileManaging.swift in Sources */ = {isa = PBXBuildFile; fileRef = 2A7646E91D48ECD100350674 /* SettingFileManaging.swift */; };
		2A7646ED1D49035500350674 /* SettingFileManaging.swift in Sources */ = {isa = PBXBuildFile; fileRef = 2A7646E91D48ECD100350674 /* SettingFileManaging.swift */; };
		2A7725641D50401300A53C09 /* SyntaxStyleValidator.swift in Sources */ = {isa = PBXBuildFile; fileRef = 2A7725631D50401300A53C09 /* SyntaxStyleValidator.swift */; };
		2A7725651D50401300A53C09 /* SyntaxStyleValidator.swift in Sources */ = {isa = PBXBuildFile; fileRef = 2A7725631D50401300A53C09 /* SyntaxStyleValidator.swift */; };
		2A78BFA41D1B02ED00A583D2 /* WindowPaneController.swift in Sources */ = {isa = PBXBuildFile; fileRef = 2A78BFA31D1B02ED00A583D2 /* WindowPaneController.swift */; };
		2A78BFA51D1B02ED00A583D2 /* WindowPaneController.swift in Sources */ = {isa = PBXBuildFile; fileRef = 2A78BFA31D1B02ED00A583D2 /* WindowPaneController.swift */; };
		2A78BFA71D1B05FB00A583D2 /* GeneralPaneController.swift in Sources */ = {isa = PBXBuildFile; fileRef = 2A78BFA61D1B05FB00A583D2 /* GeneralPaneController.swift */; };
		2A78BFA81D1B05FB00A583D2 /* GeneralPaneController.swift in Sources */ = {isa = PBXBuildFile; fileRef = 2A78BFA61D1B05FB00A583D2 /* GeneralPaneController.swift */; };
		2A78BFAD1D1B138D00A583D2 /* EditPaneController.swift in Sources */ = {isa = PBXBuildFile; fileRef = 2A78BFAC1D1B138D00A583D2 /* EditPaneController.swift */; };
		2A78BFAE1D1B138D00A583D2 /* EditPaneController.swift in Sources */ = {isa = PBXBuildFile; fileRef = 2A78BFAC1D1B138D00A583D2 /* EditPaneController.swift */; };
		2A78BFB01D1B168E00A583D2 /* WebDocumentViewController.swift in Sources */ = {isa = PBXBuildFile; fileRef = 2A78BFAF1D1B168E00A583D2 /* WebDocumentViewController.swift */; };
		2A78BFB11D1B168E00A583D2 /* WebDocumentViewController.swift in Sources */ = {isa = PBXBuildFile; fileRef = 2A78BFAF1D1B168E00A583D2 /* WebDocumentViewController.swift */; };
		2A78BFB31D1B240900A583D2 /* UpdaterManager.swift in Sources */ = {isa = PBXBuildFile; fileRef = 2A78BFB21D1B240900A583D2 /* UpdaterManager.swift */; };
		2A78BFBC1D1B376000A583D2 /* ServicesProvider.swift in Sources */ = {isa = PBXBuildFile; fileRef = 2A78BFBB1D1B376000A583D2 /* ServicesProvider.swift */; };
		2A78BFBD1D1B376000A583D2 /* ServicesProvider.swift in Sources */ = {isa = PBXBuildFile; fileRef = 2A78BFBB1D1B376000A583D2 /* ServicesProvider.swift */; };
		2A7B279924E435FE00F02304 /* OutlineTests.swift in Sources */ = {isa = PBXBuildFile; fileRef = 2A7B279824E435FE00F02304 /* OutlineTests.swift */; };
		2A7F4DFF2871F46D0029CE66 /* PrintPanelAccessoryVentura.storyboard in Resources */ = {isa = PBXBuildFile; fileRef = 2A7F4E022871F46D0029CE66 /* PrintPanelAccessoryVentura.storyboard */; };
		2A7F4E002871F46D0029CE66 /* PrintPanelAccessoryVentura.storyboard in Resources */ = {isa = PBXBuildFile; fileRef = 2A7F4E022871F46D0029CE66 /* PrintPanelAccessoryVentura.storyboard */; };
		2A7FCC46280A367C0070EAB3 /* ItemRange.swift in Sources */ = {isa = PBXBuildFile; fileRef = 2A7FCC45280A367C0070EAB3 /* ItemRange.swift */; };
		2A7FCC47280A367C0070EAB3 /* ItemRange.swift in Sources */ = {isa = PBXBuildFile; fileRef = 2A7FCC45280A367C0070EAB3 /* ItemRange.swift */; };
		2A80BE8D27FFA61700D2F7FF /* LineEndingScanner.swift in Sources */ = {isa = PBXBuildFile; fileRef = 2A80BE8C27FFA61700D2F7FF /* LineEndingScanner.swift */; };
		2A80BE8E27FFA61700D2F7FF /* LineEndingScanner.swift in Sources */ = {isa = PBXBuildFile; fileRef = 2A80BE8C27FFA61700D2F7FF /* LineEndingScanner.swift */; };
		2A80BE9227FFFA8900D2F7FF /* LineEndingScannerTests.swift in Sources */ = {isa = PBXBuildFile; fileRef = 2A80BE8F27FFFA8900D2F7FF /* LineEndingScannerTests.swift */; };
		2A80C65E1CEE33C100AA664D /* Credits.html in Resources */ = {isa = PBXBuildFile; fileRef = 2A80C65C1CEE33C100AA664D /* Credits.html */; };
		2A80C65F1CEE33C100AA664D /* Credits.html in Resources */ = {isa = PBXBuildFile; fileRef = 2A80C65C1CEE33C100AA664D /* Credits.html */; };
		2A80C6681CEE540F00AA664D /* Acknowledgments.html in Resources */ = {isa = PBXBuildFile; fileRef = 2A80C6661CEE540F00AA664D /* Acknowledgments.html */; };
		2A80C6691CEE540F00AA664D /* Acknowledgments.html in Resources */ = {isa = PBXBuildFile; fileRef = 2A80C6661CEE540F00AA664D /* Acknowledgments.html */; };
		2A836F801D572A5D0044E8EC /* Main.storyboard in Resources */ = {isa = PBXBuildFile; fileRef = 2A836F7E1D572A5D0044E8EC /* Main.storyboard */; };
		2A836F811D572A5D0044E8EC /* Main.storyboard in Resources */ = {isa = PBXBuildFile; fileRef = 2A836F7E1D572A5D0044E8EC /* Main.storyboard */; };
		2A86C47B20371DBE00B9357C /* FilePermissions.swift in Sources */ = {isa = PBXBuildFile; fileRef = 2A86C47A20371DBE00B9357C /* FilePermissions.swift */; };
		2A86C47C20371DBE00B9357C /* FilePermissions.swift in Sources */ = {isa = PBXBuildFile; fileRef = 2A86C47A20371DBE00B9357C /* FilePermissions.swift */; };
		2A86C47F2037312900B9357C /* SaveDocumentAccessory.storyboard in Resources */ = {isa = PBXBuildFile; fileRef = 2A86C47D2037312900B9357C /* SaveDocumentAccessory.storyboard */; };
		2A885E331D5C3A1B00288723 /* Comparable.swift in Sources */ = {isa = PBXBuildFile; fileRef = 2A885E321D5C3A1B00288723 /* Comparable.swift */; };
		2A885E341D5C3A1B00288723 /* Comparable.swift in Sources */ = {isa = PBXBuildFile; fileRef = 2A885E321D5C3A1B00288723 /* Comparable.swift */; };
		2A887A9020FA1D19002BFA34 /* String+Localization.swift in Sources */ = {isa = PBXBuildFile; fileRef = 2A887A8F20FA1D19002BFA34 /* String+Localization.swift */; };
		2A887A9120FA1D19002BFA34 /* String+Localization.swift in Sources */ = {isa = PBXBuildFile; fileRef = 2A887A8F20FA1D19002BFA34 /* String+Localization.swift */; };
		2A88E7711E81A2C7000019C6 /* OrderedSet.swift in Sources */ = {isa = PBXBuildFile; fileRef = 2A88E7701E81A2C7000019C6 /* OrderedSet.swift */; };
		2A88E7721E81A2C7000019C6 /* OrderedSet.swift in Sources */ = {isa = PBXBuildFile; fileRef = 2A88E7701E81A2C7000019C6 /* OrderedSet.swift */; };
		2A89160C2394B87100AC13EE /* NSLayoutManagerTests.swift in Sources */ = {isa = PBXBuildFile; fileRef = 2A89160B2394B87100AC13EE /* NSLayoutManagerTests.swift */; };
		2A8961921DB76A3400E9E0EC /* MainMenu.swift in Sources */ = {isa = PBXBuildFile; fileRef = 2A8961911DB76A3400E9E0EC /* MainMenu.swift */; };
		2A8961931DB76A3400E9E0EC /* MainMenu.swift in Sources */ = {isa = PBXBuildFile; fileRef = 2A8961911DB76A3400E9E0EC /* MainMenu.swift */; };
		2A8C338C1D3E16B00005B0B7 /* IncompatibleCharacterScanner.swift in Sources */ = {isa = PBXBuildFile; fileRef = 2A8C338B1D3E16B00005B0B7 /* IncompatibleCharacterScanner.swift */; };
		2A8C338D1D3E16B00005B0B7 /* IncompatibleCharacterScanner.swift in Sources */ = {isa = PBXBuildFile; fileRef = 2A8C338B1D3E16B00005B0B7 /* IncompatibleCharacterScanner.swift */; };
		2A8C338F1D3E1C040005B0B7 /* IncompatibleCharacter.swift in Sources */ = {isa = PBXBuildFile; fileRef = 2A8C338E1D3E1C040005B0B7 /* IncompatibleCharacter.swift */; };
		2A8C33901D3E1C040005B0B7 /* IncompatibleCharacter.swift in Sources */ = {isa = PBXBuildFile; fileRef = 2A8C338E1D3E1C040005B0B7 /* IncompatibleCharacter.swift */; };
		2A8DA9441D286C53003D0C4B /* ScriptManager.swift in Sources */ = {isa = PBXBuildFile; fileRef = 2A8DA9431D286C53003D0C4B /* ScriptManager.swift */; };
		2A8DA9451D286C53003D0C4B /* ScriptManager.swift in Sources */ = {isa = PBXBuildFile; fileRef = 2A8DA9431D286C53003D0C4B /* ScriptManager.swift */; };
		2A8DA9471D28ED93003D0C4B /* URL.swift in Sources */ = {isa = PBXBuildFile; fileRef = 2A8DA9461D28ED93003D0C4B /* URL.swift */; };
		2A8DA9481D28ED93003D0C4B /* URL.swift in Sources */ = {isa = PBXBuildFile; fileRef = 2A8DA9461D28ED93003D0C4B /* URL.swift */; };
		2A8E25BB24DC59C400FCC33A /* FileEncoding.swift in Sources */ = {isa = PBXBuildFile; fileRef = 2A8E25BA24DC59C400FCC33A /* FileEncoding.swift */; };
		2A8E25BC24DC59C400FCC33A /* FileEncoding.swift in Sources */ = {isa = PBXBuildFile; fileRef = 2A8E25BA24DC59C400FCC33A /* FileEncoding.swift */; };
		2A8EF014241F0A8A001BDBC0 /* StringLineProcessingTests.swift in Sources */ = {isa = PBXBuildFile; fileRef = 2A8EF013241F0A8A001BDBC0 /* StringLineProcessingTests.swift */; };
		2A9003B9267715E600EC766F /* NSApplication.swift in Sources */ = {isa = PBXBuildFile; fileRef = 2A9003B8267715E500EC766F /* NSApplication.swift */; };
		2A9003BA267715E600EC766F /* NSApplication.swift in Sources */ = {isa = PBXBuildFile; fileRef = 2A9003B8267715E500EC766F /* NSApplication.swift */; };
		2A902B9A236E3AA600A6A9BB /* StringCommentingTests.swift in Sources */ = {isa = PBXBuildFile; fileRef = 2A902B99236E3AA600A6A9BB /* StringCommentingTests.swift */; };
		2A9082E21D32456300228F50 /* NSTextView+Layout.swift in Sources */ = {isa = PBXBuildFile; fileRef = 2A9082E11D32456300228F50 /* NSTextView+Layout.swift */; };
		2A9082E31D32456300228F50 /* NSTextView+Layout.swift in Sources */ = {isa = PBXBuildFile; fileRef = 2A9082E11D32456300228F50 /* NSTextView+Layout.swift */; };
		2A9082E51D324D9A00228F50 /* Geometry.swift in Sources */ = {isa = PBXBuildFile; fileRef = 2A9082E41D324D9A00228F50 /* Geometry.swift */; };
		2A9082E61D324D9A00228F50 /* Geometry.swift in Sources */ = {isa = PBXBuildFile; fileRef = 2A9082E41D324D9A00228F50 /* Geometry.swift */; };
		2A9082E91D32539A00228F50 /* EditorTextView+Scaling.swift in Sources */ = {isa = PBXBuildFile; fileRef = 2A9082E81D32539A00228F50 /* EditorTextView+Scaling.swift */; };
		2A9082EA1D32539A00228F50 /* EditorTextView+Scaling.swift in Sources */ = {isa = PBXBuildFile; fileRef = 2A9082E81D32539A00228F50 /* EditorTextView+Scaling.swift */; };
		2A9082EF1D325ED900228F50 /* GeometryTests.swift in Sources */ = {isa = PBXBuildFile; fileRef = 2A9082EE1D325ED900228F50 /* GeometryTests.swift */; };
		2A9082F21D32A9B500228F50 /* ThemeManager.swift in Sources */ = {isa = PBXBuildFile; fileRef = 2A9082F11D32A9B500228F50 /* ThemeManager.swift */; };
		2A9082F31D32A9B500228F50 /* ThemeManager.swift in Sources */ = {isa = PBXBuildFile; fileRef = 2A9082F11D32A9B500228F50 /* ThemeManager.swift */; };
		2A91C3181D1BE91E007CF8BE /* DefaultSettings.swift in Sources */ = {isa = PBXBuildFile; fileRef = 2A91C3171D1BE91E007CF8BE /* DefaultSettings.swift */; };
		2A91C3191D1BE91E007CF8BE /* DefaultSettings.swift in Sources */ = {isa = PBXBuildFile; fileRef = 2A91C3171D1BE91E007CF8BE /* DefaultSettings.swift */; };
		2A91C31B1D1BFE47007CF8BE /* UTType+SettingFile.swift in Sources */ = {isa = PBXBuildFile; fileRef = 2A91C31A1D1BFE47007CF8BE /* UTType+SettingFile.swift */; };
		2A91C31C1D1BFE47007CF8BE /* UTType+SettingFile.swift in Sources */ = {isa = PBXBuildFile; fileRef = 2A91C31A1D1BFE47007CF8BE /* UTType+SettingFile.swift */; };
		2A91C31E1D1C3963007CF8BE /* PrintPaneController.swift in Sources */ = {isa = PBXBuildFile; fileRef = 2A91C31D1D1C3963007CF8BE /* PrintPaneController.swift */; };
		2A91C31F1D1C3963007CF8BE /* PrintPaneController.swift in Sources */ = {isa = PBXBuildFile; fileRef = 2A91C31D1D1C3963007CF8BE /* PrintPaneController.swift */; };
		2A91C3211D1C40E4007CF8BE /* FileDropPaneController.swift in Sources */ = {isa = PBXBuildFile; fileRef = 2A91C3201D1C40E4007CF8BE /* FileDropPaneController.swift */; };
		2A91C3221D1C40E4007CF8BE /* FileDropPaneController.swift in Sources */ = {isa = PBXBuildFile; fileRef = 2A91C3201D1C40E4007CF8BE /* FileDropPaneController.swift */; };
		2A94FC791BE225A200B454A8 /* cot in Copy Command-Line Tools */ = {isa = PBXBuildFile; fileRef = 2A94FC781BE2256F00B454A8 /* cot */; };
		2A94FC7B1BE225F000B454A8 /* cot in Copy Command-Line Tools */ = {isa = PBXBuildFile; fileRef = 2A94FC781BE2256F00B454A8 /* cot */; };
		2A97849F2034561B00482647 /* WebDocumentWindow.storyboard in Resources */ = {isa = PBXBuildFile; fileRef = 2A97849D2034561B00482647 /* WebDocumentWindow.storyboard */; };
		2A9AC937244849B700D05643 /* NSLayoutManager+InvisibleDrawing.swift in Sources */ = {isa = PBXBuildFile; fileRef = 2A9AC936244849B700D05643 /* NSLayoutManager+InvisibleDrawing.swift */; };
		2A9AC938244849B700D05643 /* NSLayoutManager+InvisibleDrawing.swift in Sources */ = {isa = PBXBuildFile; fileRef = 2A9AC936244849B700D05643 /* NSLayoutManager+InvisibleDrawing.swift */; };
		2A9B134927E2C90F009954A4 /* FileManager.swift in Sources */ = {isa = PBXBuildFile; fileRef = 2A9B134827E2C90F009954A4 /* FileManager.swift */; };
		2A9B134A27E2C90F009954A4 /* FileManager.swift in Sources */ = {isa = PBXBuildFile; fileRef = 2A9B134827E2C90F009954A4 /* FileManager.swift */; };
		2A9B134C27E2CE86009954A4 /* FileManagerTests.swift in Sources */ = {isa = PBXBuildFile; fileRef = 2A9B134B27E2CE86009954A4 /* FileManagerTests.swift */; };
		2A9B134E27E2D84E009954A4 /* NSDraggingInfo.swift in Sources */ = {isa = PBXBuildFile; fileRef = 2A9B134D27E2D84E009954A4 /* NSDraggingInfo.swift */; };
		2A9B134F27E2D84E009954A4 /* NSDraggingInfo.swift in Sources */ = {isa = PBXBuildFile; fileRef = 2A9B134D27E2D84E009954A4 /* NSDraggingInfo.swift */; };
		2A9BF3C41D382BB100E3D3E2 /* EditorTextView+Transformation.swift in Sources */ = {isa = PBXBuildFile; fileRef = 2A9BF3C31D382BB100E3D3E2 /* EditorTextView+Transformation.swift */; };
		2A9BF3C51D382BB100E3D3E2 /* EditorTextView+Transformation.swift in Sources */ = {isa = PBXBuildFile; fileRef = 2A9BF3C31D382BB100E3D3E2 /* EditorTextView+Transformation.swift */; };
		2A9BF3C71D38325200E3D3E2 /* String+FullwidthTransform.swift in Sources */ = {isa = PBXBuildFile; fileRef = 2A9BF3C61D38325200E3D3E2 /* String+FullwidthTransform.swift */; };
		2A9BF3C81D38325200E3D3E2 /* String+FullwidthTransform.swift in Sources */ = {isa = PBXBuildFile; fileRef = 2A9BF3C61D38325200E3D3E2 /* String+FullwidthTransform.swift */; };
		2A9BF3CB1D3842FA00E3D3E2 /* String+Normalization.swift in Sources */ = {isa = PBXBuildFile; fileRef = 2A9BF3CA1D3842FA00E3D3E2 /* String+Normalization.swift */; };
		2A9BF3CC1D3842FA00E3D3E2 /* String+Normalization.swift in Sources */ = {isa = PBXBuildFile; fileRef = 2A9BF3CA1D3842FA00E3D3E2 /* String+Normalization.swift */; };
		2A9C07561CF9F982006D672D /* IncompatibleCharacterTests.swift in Sources */ = {isa = PBXBuildFile; fileRef = 2A9C07551CF9F982006D672D /* IncompatibleCharacterTests.swift */; };
		2A9C370B1D66E99400774BA4 /* Pair.swift in Sources */ = {isa = PBXBuildFile; fileRef = 2A9C370A1D66E99400774BA4 /* Pair.swift */; };
		2A9C370C1D66E99400774BA4 /* Pair.swift in Sources */ = {isa = PBXBuildFile; fileRef = 2A9C370A1D66E99400774BA4 /* Pair.swift */; };
		2A9C370E1D672A1F00774BA4 /* BracePairTests.swift in Sources */ = {isa = PBXBuildFile; fileRef = 2A9C370D1D672A1F00774BA4 /* BracePairTests.swift */; };
		2AA056AD26FCA171000E0CB2 /* Arithmetrics.swift in Sources */ = {isa = PBXBuildFile; fileRef = 2AA056AC26FCA171000E0CB2 /* Arithmetrics.swift */; };
		2AA056AE26FCA171000E0CB2 /* Arithmetrics.swift in Sources */ = {isa = PBXBuildFile; fileRef = 2AA056AC26FCA171000E0CB2 /* Arithmetrics.swift */; };
		2AA106B02470F05F00979CB7 /* EncodingListViewController.swift in Sources */ = {isa = PBXBuildFile; fileRef = 2A5DCE881D18FFDB00D5D74C /* EncodingListViewController.swift */; };
		2AA14CF81FA47E8900EAF586 /* ScriptDescriptor.swift in Sources */ = {isa = PBXBuildFile; fileRef = 2AA14CF71FA47E8900EAF586 /* ScriptDescriptor.swift */; };
		2AA14CF91FA47E8900EAF586 /* ScriptDescriptor.swift in Sources */ = {isa = PBXBuildFile; fileRef = 2AA14CF71FA47E8900EAF586 /* ScriptDescriptor.swift */; };
		2AA14CFC1FA4983500EAF586 /* AppleScript.swift in Sources */ = {isa = PBXBuildFile; fileRef = 2AA14CFB1FA4983500EAF586 /* AppleScript.swift */; };
		2AA14CFD1FA4983500EAF586 /* AppleScript.swift in Sources */ = {isa = PBXBuildFile; fileRef = 2AA14CFB1FA4983500EAF586 /* AppleScript.swift */; };
		2AA14CFF1FA498E900EAF586 /* UnixScript.swift in Sources */ = {isa = PBXBuildFile; fileRef = 2AA14CFE1FA498E900EAF586 /* UnixScript.swift */; };
		2AA14D001FA498E900EAF586 /* UnixScript.swift in Sources */ = {isa = PBXBuildFile; fileRef = 2AA14CFE1FA498E900EAF586 /* UnixScript.swift */; };
		2AA14D021FA4999200EAF586 /* PersistentOSAScript.swift in Sources */ = {isa = PBXBuildFile; fileRef = 2AA14D011FA4999200EAF586 /* PersistentOSAScript.swift */; };
		2AA14D031FA4999200EAF586 /* PersistentOSAScript.swift in Sources */ = {isa = PBXBuildFile; fileRef = 2AA14D011FA4999200EAF586 /* PersistentOSAScript.swift */; };
		2AA2C6FC24399A920017D1EC /* Yams in Frameworks */ = {isa = PBXBuildFile; productRef = 2AA2C6FB24399A920017D1EC /* Yams */; };
		2AA2C6FE24399AA20017D1EC /* Yams in Frameworks */ = {isa = PBXBuildFile; productRef = 2AA2C6FD24399AA20017D1EC /* Yams */; };
		2AA2E0101BFDE0190087BDD6 /* CharacterInfoTests.swift in Sources */ = {isa = PBXBuildFile; fileRef = 2AA2E00F1BFDE0190087BDD6 /* CharacterInfoTests.swift */; };
		2AA2E0131BFE12620087BDD6 /* Unicode.strings in Resources */ = {isa = PBXBuildFile; fileRef = 2AA2E0111BFE12620087BDD6 /* Unicode.strings */; };
		2AA2E0141BFE12620087BDD6 /* Unicode.strings in Resources */ = {isa = PBXBuildFile; fileRef = 2AA2E0111BFE12620087BDD6 /* Unicode.strings */; };
		2AA2E0261C0454730087BDD6 /* StringIndentationTests.swift in Sources */ = {isa = PBXBuildFile; fileRef = 2AA2E0251C0454730087BDD6 /* StringIndentationTests.swift */; };
		2AA375441D403F100080C27C /* String+Encoding.swift in Sources */ = {isa = PBXBuildFile; fileRef = 2A4D69261D3FF61C00FBBD0B /* String+Encoding.swift */; };
		2AA375451D403F110080C27C /* String+Encoding.swift in Sources */ = {isa = PBXBuildFile; fileRef = 2A4D69261D3FF61C00FBBD0B /* String+Encoding.swift */; };
		2AA375471D40BDCB0080C27C /* LineEnding.swift in Sources */ = {isa = PBXBuildFile; fileRef = 2AA375461D40BDCB0080C27C /* LineEnding.swift */; };
		2AA375481D40BDCB0080C27C /* LineEnding.swift in Sources */ = {isa = PBXBuildFile; fileRef = 2AA375461D40BDCB0080C27C /* LineEnding.swift */; };
		2AA3C7A8251EBB810060D6DB /* SeparatorGuideView.swift in Sources */ = {isa = PBXBuildFile; fileRef = 2AA3C7A7251EBB810060D6DB /* SeparatorGuideView.swift */; };
		2AA3C7A9251EBB810060D6DB /* SeparatorGuideView.swift in Sources */ = {isa = PBXBuildFile; fileRef = 2AA3C7A7251EBB810060D6DB /* SeparatorGuideView.swift */; };
		2AA45A4B1D2E871900A1A401 /* EditorViewController.swift in Sources */ = {isa = PBXBuildFile; fileRef = 2AA45A4A1D2E871900A1A401 /* EditorViewController.swift */; };
		2AA45A4C1D2E871900A1A401 /* EditorViewController.swift in Sources */ = {isa = PBXBuildFile; fileRef = 2AA45A4A1D2E871900A1A401 /* EditorViewController.swift */; };
		2AA45A511D2E938500A1A401 /* NavigationBarController.swift in Sources */ = {isa = PBXBuildFile; fileRef = 2AA45A501D2E938500A1A401 /* NavigationBarController.swift */; };
		2AA45A521D2E938500A1A401 /* NavigationBarController.swift in Sources */ = {isa = PBXBuildFile; fileRef = 2AA45A501D2E938500A1A401 /* NavigationBarController.swift */; };
		2AA45A541D2F22C600A1A401 /* NSFont+Size.swift in Sources */ = {isa = PBXBuildFile; fileRef = 2AA45A531D2F22C600A1A401 /* NSFont+Size.swift */; };
		2AA45A551D2F22C600A1A401 /* NSFont+Size.swift in Sources */ = {isa = PBXBuildFile; fileRef = 2AA45A531D2F22C600A1A401 /* NSFont+Size.swift */; };
		2AA4D3741D1AA0AC001D261D /* KeyBindingsViewController.swift in Sources */ = {isa = PBXBuildFile; fileRef = 2AA4D3731D1AA0AC001D261D /* KeyBindingsViewController.swift */; };
		2AA4D3751D1AA0AC001D261D /* KeyBindingsViewController.swift in Sources */ = {isa = PBXBuildFile; fileRef = 2AA4D3731D1AA0AC001D261D /* KeyBindingsViewController.swift */; };
		2AA4F6A020A1C190003FD515 /* NSTextView+RoundedBackground.swift in Sources */ = {isa = PBXBuildFile; fileRef = 2AA4F69F20A1C190003FD515 /* NSTextView+RoundedBackground.swift */; };
		2AA4F6A120A1C190003FD515 /* NSTextView+RoundedBackground.swift in Sources */ = {isa = PBXBuildFile; fileRef = 2AA4F69F20A1C190003FD515 /* NSTextView+RoundedBackground.swift */; };
		2AA5BCF724FFACD000618F83 /* NSFontManager.swift in Sources */ = {isa = PBXBuildFile; fileRef = 2AA5BCF624FFACD000618F83 /* NSFontManager.swift */; };
		2AA5BCF824FFACD000618F83 /* NSFontManager.swift in Sources */ = {isa = PBXBuildFile; fileRef = 2AA5BCF624FFACD000618F83 /* NSFontManager.swift */; };
		2AA5BCFA24FFB21C00618F83 /* String+Match.swift in Sources */ = {isa = PBXBuildFile; fileRef = 2AA5BCF924FFB21C00618F83 /* String+Match.swift */; };
		2AA5BCFB24FFB21C00618F83 /* String+Match.swift in Sources */ = {isa = PBXBuildFile; fileRef = 2AA5BCF924FFB21C00618F83 /* String+Match.swift */; };
		2AA749C31D3C263300850802 /* DocumentWindowController.swift in Sources */ = {isa = PBXBuildFile; fileRef = 2AA749C21D3C263300850802 /* DocumentWindowController.swift */; };
		2AA749C41D3C263300850802 /* DocumentWindowController.swift in Sources */ = {isa = PBXBuildFile; fileRef = 2AA749C21D3C263300850802 /* DocumentWindowController.swift */; };
		2AA761351D45634400031AAF /* String+Counting.swift in Sources */ = {isa = PBXBuildFile; fileRef = 2AA761341D45634400031AAF /* String+Counting.swift */; };
		2AA761361D45634400031AAF /* String+Counting.swift in Sources */ = {isa = PBXBuildFile; fileRef = 2AA761341D45634400031AAF /* String+Counting.swift */; };
		2AA7613A1D457BD500031AAF /* String+Indentation.swift in Sources */ = {isa = PBXBuildFile; fileRef = 2AA761391D457BD500031AAF /* String+Indentation.swift */; };
		2AA7613B1D457BD500031AAF /* String+Indentation.swift in Sources */ = {isa = PBXBuildFile; fileRef = 2AA761391D457BD500031AAF /* String+Indentation.swift */; };
		2AA79C7821CB7251005AD6AD /* SettingsWindow.swift in Sources */ = {isa = PBXBuildFile; fileRef = 2AA79C7721CB7251005AD6AD /* SettingsWindow.swift */; };
		2AA79C7921CB7251005AD6AD /* SettingsWindow.swift in Sources */ = {isa = PBXBuildFile; fileRef = 2AA79C7721CB7251005AD6AD /* SettingsWindow.swift */; };
		2AA7E97D1DBAAC950083B7ED /* Script.swift in Sources */ = {isa = PBXBuildFile; fileRef = 2AA7E97C1DBAAC950083B7ED /* Script.swift */; };
		2AA7E97E1DBAAC950083B7ED /* Script.swift in Sources */ = {isa = PBXBuildFile; fileRef = 2AA7E97C1DBAAC950083B7ED /* Script.swift */; };
		2AA86282212ED91400BB75C9 /* NSSplitView+Autosave.swift in Sources */ = {isa = PBXBuildFile; fileRef = 2AA86281212ED91400BB75C9 /* NSSplitView+Autosave.swift */; };
		2AA86283212ED91400BB75C9 /* NSSplitView+Autosave.swift in Sources */ = {isa = PBXBuildFile; fileRef = 2AA86281212ED91400BB75C9 /* NSSplitView+Autosave.swift */; };
		2AAAE6E526DB82F800C5F0AC /* Sparkle in Frameworks */ = {isa = PBXBuildFile; productRef = 2AAAE6E426DB82F800C5F0AC /* Sparkle */; };
		2AAB4BF91D2435AC0049A68B /* DocumentInspectorViewController.swift in Sources */ = {isa = PBXBuildFile; fileRef = 2AAB4BF81D2435AC0049A68B /* DocumentInspectorViewController.swift */; };
		2AAB4BFA1D2435AC0049A68B /* DocumentInspectorViewController.swift in Sources */ = {isa = PBXBuildFile; fileRef = 2AAB4BF81D2435AC0049A68B /* DocumentInspectorViewController.swift */; };
		2AAB4BFC1D2437EA0049A68B /* IncompatibleCharactersViewController.swift in Sources */ = {isa = PBXBuildFile; fileRef = 2AAB4BFB1D2437EA0049A68B /* IncompatibleCharactersViewController.swift */; };
		2AAB4BFD1D2437EA0049A68B /* IncompatibleCharactersViewController.swift in Sources */ = {isa = PBXBuildFile; fileRef = 2AAB4BFB1D2437EA0049A68B /* IncompatibleCharactersViewController.swift */; };
		2AAB4BFF1D2444930049A68B /* SidebarViewController.swift in Sources */ = {isa = PBXBuildFile; fileRef = 2AAB4BFE1D2444930049A68B /* SidebarViewController.swift */; };
		2AAB4C001D2444930049A68B /* SidebarViewController.swift in Sources */ = {isa = PBXBuildFile; fileRef = 2AAB4BFE1D2444930049A68B /* SidebarViewController.swift */; };
		2AACB1CD1D195ABD0073775B /* ShortcutKeyField.swift in Sources */ = {isa = PBXBuildFile; fileRef = 2AACB1CC1D195ABD0073775B /* ShortcutKeyField.swift */; };
		2AACB1CE1D195ABD0073775B /* ShortcutKeyField.swift in Sources */ = {isa = PBXBuildFile; fileRef = 2AACB1CC1D195ABD0073775B /* ShortcutKeyField.swift */; };
		2AAD61EC1D2A4CE5008FE772 /* Shortcut.swift in Sources */ = {isa = PBXBuildFile; fileRef = 2AAD61EB1D2A4CE5008FE772 /* Shortcut.swift */; };
		2AAD61ED1D2A4CE5008FE772 /* Shortcut.swift in Sources */ = {isa = PBXBuildFile; fileRef = 2AAD61EB1D2A4CE5008FE772 /* Shortcut.swift */; };
		2AAD61F01D2B0856008FE772 /* FuzzyRange.swift in Sources */ = {isa = PBXBuildFile; fileRef = 2AAD61EF1D2B0856008FE772 /* FuzzyRange.swift */; };
		2AAD61F11D2B0856008FE772 /* FuzzyRange.swift in Sources */ = {isa = PBXBuildFile; fileRef = 2AAD61EF1D2B0856008FE772 /* FuzzyRange.swift */; };
		2AAD61F41D2BA0E0008FE772 /* OutlineItem.swift in Sources */ = {isa = PBXBuildFile; fileRef = 2AAD61F31D2BA0E0008FE772 /* OutlineItem.swift */; };
		2AAD61F51D2BA0E0008FE772 /* OutlineItem.swift in Sources */ = {isa = PBXBuildFile; fileRef = 2AAD61F31D2BA0E0008FE772 /* OutlineItem.swift */; };
		2AAD61F81D2BA3F5008FE772 /* HighlightParser.swift in Sources */ = {isa = PBXBuildFile; fileRef = 2AAD61F71D2BA3F5008FE772 /* HighlightParser.swift */; };
		2AAD61F91D2BA3F5008FE772 /* HighlightParser.swift in Sources */ = {isa = PBXBuildFile; fileRef = 2AAD61F71D2BA3F5008FE772 /* HighlightParser.swift */; };
		2AAD61FC1D2BD102008FE772 /* String+Additions.swift in Sources */ = {isa = PBXBuildFile; fileRef = 2AAD61FB1D2BD102008FE772 /* String+Additions.swift */; };
		2AAD61FD1D2BD102008FE772 /* String+Additions.swift in Sources */ = {isa = PBXBuildFile; fileRef = 2AAD61FB1D2BD102008FE772 /* String+Additions.swift */; };
		2AB1BD1C287D60DF00C6FEAF /* CharacterCountOptionsView.swift in Sources */ = {isa = PBXBuildFile; fileRef = 2AB1BD1B287D60DF00C6FEAF /* CharacterCountOptionsView.swift */; };
		2AB1BD1D287D60DF00C6FEAF /* CharacterCountOptionsView.swift in Sources */ = {isa = PBXBuildFile; fileRef = 2AB1BD1B287D60DF00C6FEAF /* CharacterCountOptionsView.swift */; };
		2AB1BD1F287D747200C6FEAF /* SizeGetter.swift in Sources */ = {isa = PBXBuildFile; fileRef = 2AB1BD1E287D747200C6FEAF /* SizeGetter.swift */; };
		2AB1BD20287D747200C6FEAF /* SizeGetter.swift in Sources */ = {isa = PBXBuildFile; fileRef = 2AB1BD1E287D747200C6FEAF /* SizeGetter.swift */; };
		2AB1BD24287DA73D00C6FEAF /* CharacterCountOptionsSheetView.swift in Sources */ = {isa = PBXBuildFile; fileRef = 2AB1BD23287DA73D00C6FEAF /* CharacterCountOptionsSheetView.swift */; };
		2AB1BD25287DA73D00C6FEAF /* CharacterCountOptionsSheetView.swift in Sources */ = {isa = PBXBuildFile; fileRef = 2AB1BD23287DA73D00C6FEAF /* CharacterCountOptionsSheetView.swift */; };
		2AB2241421A7CDEF00F6201F /* SyntaxInfoEditView.storyboard in Resources */ = {isa = PBXBuildFile; fileRef = 2AB2241221A7CDEF00F6201F /* SyntaxInfoEditView.storyboard */; };
		2AB2241D21A7CFC900F6201F /* SyntaxFileMappingEditView.storyboard in Resources */ = {isa = PBXBuildFile; fileRef = 2AB2241B21A7CFC900F6201F /* SyntaxFileMappingEditView.storyboard */; };
		2AB2242921A7D51800F6201F /* SyntaxCompletionsEditView.storyboard in Resources */ = {isa = PBXBuildFile; fileRef = 2AB2242721A7D51800F6201F /* SyntaxCompletionsEditView.storyboard */; };
		2AB2243121A7D67E00F6201F /* SyntaxEditChildViewController.swift in Sources */ = {isa = PBXBuildFile; fileRef = 2AB2243021A7D67E00F6201F /* SyntaxEditChildViewController.swift */; };
		2AB2243221A7D67E00F6201F /* SyntaxEditChildViewController.swift in Sources */ = {isa = PBXBuildFile; fileRef = 2AB2243021A7D67E00F6201F /* SyntaxEditChildViewController.swift */; };
		2AB2243521A7D78400F6201F /* SyntaxOutlineEditView.storyboard in Resources */ = {isa = PBXBuildFile; fileRef = 2AB2243321A7D78400F6201F /* SyntaxOutlineEditView.storyboard */; };
		2AB2243E21A7D8DF00F6201F /* SyntaxCommentsEditView.storyboard in Resources */ = {isa = PBXBuildFile; fileRef = 2AB2243C21A7D8DF00F6201F /* SyntaxCommentsEditView.storyboard */; };
		2AB2244A21A7DB9B00F6201F /* SyntaxTermsEditView.storyboard in Resources */ = {isa = PBXBuildFile; fileRef = 2AB2244821A7DB9B00F6201F /* SyntaxTermsEditView.storyboard */; };
		2AB2245421A809A000F6201F /* SyntaxEditView.storyboard in Resources */ = {isa = PBXBuildFile; fileRef = 2AB2245221A809A000F6201F /* SyntaxEditView.storyboard */; };
		2AB2913E245AAD74004CC203 /* Unicode.GeneralCategory.swift in Sources */ = {isa = PBXBuildFile; fileRef = 2AB2913D245AAD74004CC203 /* Unicode.GeneralCategory.swift */; };
		2AB2913F245AAD74004CC203 /* Unicode.GeneralCategory.swift in Sources */ = {isa = PBXBuildFile; fileRef = 2AB2913D245AAD74004CC203 /* Unicode.GeneralCategory.swift */; };
		2AB541DA20A5B6A400367DD5 /* NSView+ViewController.swift in Sources */ = {isa = PBXBuildFile; fileRef = 2AB541D920A5B6A400367DD5 /* NSView+ViewController.swift */; };
		2AB541DB20A5B6A400367DD5 /* NSView+ViewController.swift in Sources */ = {isa = PBXBuildFile; fileRef = 2AB541D920A5B6A400367DD5 /* NSView+ViewController.swift */; };
		2ABBACA11E3F1D1C00A080E7 /* NSTextStorage+ScriptingSupport.swift in Sources */ = {isa = PBXBuildFile; fileRef = 2ABBACA01E3F1D1C00A080E7 /* NSTextStorage+ScriptingSupport.swift */; };
		2ABBACA21E3F1D1C00A080E7 /* NSTextStorage+ScriptingSupport.swift in Sources */ = {isa = PBXBuildFile; fileRef = 2ABBACA01E3F1D1C00A080E7 /* NSTextStorage+ScriptingSupport.swift */; };
		2ABC76241909BF5200D2B592 /* Themes in Resources */ = {isa = PBXBuildFile; fileRef = 2A7846DA18FE035E006BDF00 /* Themes */; };
		2ABC828421A9486A008F9229 /* CharacterPopover.storyboard in Resources */ = {isa = PBXBuildFile; fileRef = 2ABC828221A9486A008F9229 /* CharacterPopover.storyboard */; };
		2ABEFB6A23DC0CA0008769F4 /* EditorInfoCountOperationTests.swift in Sources */ = {isa = PBXBuildFile; fileRef = 2ABEFB6923DC0CA0008769F4 /* EditorInfoCountOperationTests.swift */; };
		2ABF49E3221A54AD00239278 /* TextClipping.swift in Sources */ = {isa = PBXBuildFile; fileRef = 2ABF49E2221A54AD00239278 /* TextClipping.swift */; };
		2ABF49E4221A54AD00239278 /* TextClipping.swift in Sources */ = {isa = PBXBuildFile; fileRef = 2ABF49E2221A54AD00239278 /* TextClipping.swift */; };
		2ABF86BD208C3C630082D52B /* AudioToolbox.swift in Sources */ = {isa = PBXBuildFile; fileRef = 2ABF86BC208C3C630082D52B /* AudioToolbox.swift */; };
		2ABF86BE208C3C630082D52B /* AudioToolbox.swift in Sources */ = {isa = PBXBuildFile; fileRef = 2ABF86BC208C3C630082D52B /* AudioToolbox.swift */; };
		2ABFF6D71D02856A00BE2795 /* ShortcutTests.swift in Sources */ = {isa = PBXBuildFile; fileRef = 2ABFF6D61D02856A00BE2795 /* ShortcutTests.swift */; };
		2AC13A0924F112D800799A93 /* CommandLineToolManager.swift in Sources */ = {isa = PBXBuildFile; fileRef = 2AC13A0824F112D800799A93 /* CommandLineToolManager.swift */; };
		2AC13A0A24F112D800799A93 /* CommandLineToolManager.swift in Sources */ = {isa = PBXBuildFile; fileRef = 2AC13A0824F112D800799A93 /* CommandLineToolManager.swift */; };
		2AC186DA1E2F414D002F4D27 /* NSDocument+ErrorHandling.swift in Sources */ = {isa = PBXBuildFile; fileRef = 2AC186D91E2F414D002F4D27 /* NSDocument+ErrorHandling.swift */; };
		2AC186DB1E2F414D002F4D27 /* NSDocument+ErrorHandling.swift in Sources */ = {isa = PBXBuildFile; fileRef = 2AC186D91E2F414D002F4D27 /* NSDocument+ErrorHandling.swift */; };
		2AC186DD1E2F4264002F4D27 /* Debug.swift in Sources */ = {isa = PBXBuildFile; fileRef = 2AC186DC1E2F4264002F4D27 /* Debug.swift */; };
		2AC186DE1E2F4264002F4D27 /* Debug.swift in Sources */ = {isa = PBXBuildFile; fileRef = 2AC186DC1E2F4264002F4D27 /* Debug.swift */; };
		2AC20A711E70819E0093B9C6 /* GeneralPane.storyboard in Resources */ = {isa = PBXBuildFile; fileRef = 2AC20A6F1E70819E0093B9C6 /* GeneralPane.storyboard */; };
		2AC2462E1D1BC70C00E46CFA /* AppDelegate.swift in Sources */ = {isa = PBXBuildFile; fileRef = 2AC2462D1D1BC70C00E46CFA /* AppDelegate.swift */; };
		2AC2462F1D1BC70C00E46CFA /* AppDelegate.swift in Sources */ = {isa = PBXBuildFile; fileRef = 2AC2462D1D1BC70C00E46CFA /* AppDelegate.swift */; };
		2AC3845320C929950003F213 /* OpacitySampleView.swift in Sources */ = {isa = PBXBuildFile; fileRef = 2AC3845220C929950003F213 /* OpacitySampleView.swift */; };
		2AC3845420C929950003F213 /* OpacitySampleView.swift in Sources */ = {isa = PBXBuildFile; fileRef = 2AC3845220C929950003F213 /* OpacitySampleView.swift */; };
		2AC39F731E8AC80E009F97D5 /* CollectionTests.swift in Sources */ = {isa = PBXBuildFile; fileRef = 2AC39F721E8AC80E009F97D5 /* CollectionTests.swift */; };
		2AC434F31D494EA700980E66 /* SyntaxManager.swift in Sources */ = {isa = PBXBuildFile; fileRef = 2AB8C7BA1D49283400EFC3BC /* SyntaxManager.swift */; };
		2AC434F41D494EA800980E66 /* SyntaxManager.swift in Sources */ = {isa = PBXBuildFile; fileRef = 2AB8C7BA1D49283400EFC3BC /* SyntaxManager.swift */; };
		2AC52BDB1D48CC0E007D6371 /* DispatchQueue.swift in Sources */ = {isa = PBXBuildFile; fileRef = 2AC52BDA1D48CC0E007D6371 /* DispatchQueue.swift */; };
		2AC52BDC1D48CC0E007D6371 /* DispatchQueue.swift in Sources */ = {isa = PBXBuildFile; fileRef = 2AC52BDA1D48CC0E007D6371 /* DispatchQueue.swift */; };
		2AC60698204169F800F9C839 /* OpenDocumentAccessory.storyboard in Resources */ = {isa = PBXBuildFile; fileRef = 2AC60696204169F800F9C839 /* OpenDocumentAccessory.storyboard */; };
		2AC6069B20416ADE00F9C839 /* OpenPanelAccessoryController.swift in Sources */ = {isa = PBXBuildFile; fileRef = 2AC6069A20416ADE00F9C839 /* OpenPanelAccessoryController.swift */; };
		2AC6069C20416ADE00F9C839 /* OpenPanelAccessoryController.swift in Sources */ = {isa = PBXBuildFile; fileRef = 2AC6069A20416ADE00F9C839 /* OpenPanelAccessoryController.swift */; };
		2AC6BFD121D00ABD00FF325C /* NSTextView+RegexParse.swift in Sources */ = {isa = PBXBuildFile; fileRef = 2AC6BFD021D00ABD00FF325C /* NSTextView+RegexParse.swift */; };
		2AC6BFD221D00ABD00FF325C /* NSTextView+RegexParse.swift in Sources */ = {isa = PBXBuildFile; fileRef = 2AC6BFD021D00ABD00FF325C /* NSTextView+RegexParse.swift */; };
		2AC7044824EBB76B00454706 /* NSToolbarItem+Validatable.swift in Sources */ = {isa = PBXBuildFile; fileRef = 2AC7044724EBB76B00454706 /* NSToolbarItem+Validatable.swift */; };
		2AC7044924EBB76B00454706 /* NSToolbarItem+Validatable.swift in Sources */ = {isa = PBXBuildFile; fileRef = 2AC7044724EBB76B00454706 /* NSToolbarItem+Validatable.swift */; };
		2AC71DE21BF0BDBC002E1434 /* StringExtensionsTests.swift in Sources */ = {isa = PBXBuildFile; fileRef = 2AC71DE11BF0BDBC002E1434 /* StringExtensionsTests.swift */; };
		2AC72E8125342726001D3CA0 /* SegmentedArrayControl.swift in Sources */ = {isa = PBXBuildFile; fileRef = 2AC72E8025342726001D3CA0 /* SegmentedArrayControl.swift */; };
		2AC72E8225342726001D3CA0 /* SegmentedArrayControl.swift in Sources */ = {isa = PBXBuildFile; fileRef = 2AC72E8025342726001D3CA0 /* SegmentedArrayControl.swift */; };
		2AC72EA2253478D5001D3CA0 /* FileDropItemTests.swift in Sources */ = {isa = PBXBuildFile; fileRef = 2AC72EA1253478D5001D3CA0 /* FileDropItemTests.swift */; };
		2ACA0C7A21A1982300723073 /* EncodingListView.storyboard in Resources */ = {isa = PBXBuildFile; fileRef = 2ACA0C7821A1982300723073 /* EncodingListView.storyboard */; };
		2ACA0C8C21A29D4800723073 /* FindSettingsView.storyboard in Resources */ = {isa = PBXBuildFile; fileRef = 2ACA0C8A21A29D4800723073 /* FindSettingsView.storyboard */; };
		2ACA0C9521A2A03D00723073 /* PrintPanelAccessory.storyboard in Resources */ = {isa = PBXBuildFile; fileRef = 2ACA0C9321A2A03D00723073 /* PrintPanelAccessory.storyboard */; };
		2ACA0C9D21A2A47500723073 /* NSStoryboard+Instantiation.swift in Sources */ = {isa = PBXBuildFile; fileRef = 2ACA0C9C21A2A47500723073 /* NSStoryboard+Instantiation.swift */; };
		2ACA0C9E21A2A47500723073 /* NSStoryboard+Instantiation.swift in Sources */ = {isa = PBXBuildFile; fileRef = 2ACA0C9C21A2A47500723073 /* NSStoryboard+Instantiation.swift */; };
		2ACA0CA521A3BFB700723073 /* ColorCodePanelAccessory.storyboard in Resources */ = {isa = PBXBuildFile; fileRef = 2ACA0CA321A3BFB700723073 /* ColorCodePanelAccessory.storyboard */; };
		2ACC21B21E52B7920078241F /* DefaultOptions.swift in Sources */ = {isa = PBXBuildFile; fileRef = 2ACC21B11E52B7920078241F /* DefaultOptions.swift */; };
		2ACC21B31E52B7920078241F /* DefaultOptions.swift in Sources */ = {isa = PBXBuildFile; fileRef = 2ACC21B11E52B7920078241F /* DefaultOptions.swift */; };
		2ACC21B51E52B8C50078241F /* DefaultKeys.swift in Sources */ = {isa = PBXBuildFile; fileRef = 2ACC21B41E52B8C50078241F /* DefaultKeys.swift */; };
		2ACC21B61E52B8C50078241F /* DefaultKeys.swift in Sources */ = {isa = PBXBuildFile; fileRef = 2ACC21B41E52B8C50078241F /* DefaultKeys.swift */; };
		2ACC5E411E7B08D300109ABC /* MultipleReplacementViewController.swift in Sources */ = {isa = PBXBuildFile; fileRef = 2ACC5E401E7B08D300109ABC /* MultipleReplacementViewController.swift */; };
		2ACC5E421E7B08D300109ABC /* MultipleReplacementViewController.swift in Sources */ = {isa = PBXBuildFile; fileRef = 2ACC5E401E7B08D300109ABC /* MultipleReplacementViewController.swift */; };
		2ACC5E4A1E7B20AA00109ABC /* ThemeMetaDataViewController.swift in Sources */ = {isa = PBXBuildFile; fileRef = 2ACC5E491E7B20AA00109ABC /* ThemeMetaDataViewController.swift */; };
		2ACC5E4B1E7B20AA00109ABC /* ThemeMetaDataViewController.swift in Sources */ = {isa = PBXBuildFile; fileRef = 2ACC5E491E7B20AA00109ABC /* ThemeMetaDataViewController.swift */; };
		2ACC65321C98033D000574DC /* ThemeTests.swift in Sources */ = {isa = PBXBuildFile; fileRef = 2ACC65311C98033D000574DC /* ThemeTests.swift */; };
		2ACD02BD22A87EFD00893051 /* ColorCode in Frameworks */ = {isa = PBXBuildFile; productRef = 2ACD02BC22A87EFD00893051 /* ColorCode */; };
		2ACD02BF22A87F0400893051 /* ColorCode in Frameworks */ = {isa = PBXBuildFile; productRef = 2ACD02BE22A87F0400893051 /* ColorCode */; };
		2ACDC08E1D1725F7009B72D6 /* FlippedClipView.swift in Sources */ = {isa = PBXBuildFile; fileRef = 2ACDC08D1D1725F7009B72D6 /* FlippedClipView.swift */; };
		2ACDC08F1D1725F7009B72D6 /* FlippedClipView.swift in Sources */ = {isa = PBXBuildFile; fileRef = 2ACDC08D1D1725F7009B72D6 /* FlippedClipView.swift */; };
		2ACDC0911D1726BD009B72D6 /* DotView.swift in Sources */ = {isa = PBXBuildFile; fileRef = 2ACDC0901D1726BD009B72D6 /* DotView.swift */; };
		2ACDC0921D1726BD009B72D6 /* DotView.swift in Sources */ = {isa = PBXBuildFile; fileRef = 2ACDC0901D1726BD009B72D6 /* DotView.swift */; };
		2ACDC0971D172B2A009B72D6 /* PaddingTextFieldCell.swift in Sources */ = {isa = PBXBuildFile; fileRef = 2ACDC0961D172B2A009B72D6 /* PaddingTextFieldCell.swift */; };
		2ACDC0981D172B2A009B72D6 /* PaddingTextFieldCell.swift in Sources */ = {isa = PBXBuildFile; fileRef = 2ACDC0961D172B2A009B72D6 /* PaddingTextFieldCell.swift */; };
		2ACDC09A1D172CDE009B72D6 /* AntialiasingTextField.swift in Sources */ = {isa = PBXBuildFile; fileRef = 2ACDC0991D172CDE009B72D6 /* AntialiasingTextField.swift */; };
		2ACDC09B1D172CDE009B72D6 /* AntialiasingTextField.swift in Sources */ = {isa = PBXBuildFile; fileRef = 2ACDC0991D172CDE009B72D6 /* AntialiasingTextField.swift */; };
		2ACDC0A31D173250009B72D6 /* InspectorTabSegmentedControl.swift in Sources */ = {isa = PBXBuildFile; fileRef = 2ACDC0A21D173250009B72D6 /* InspectorTabSegmentedControl.swift */; };
		2ACDC0A41D173250009B72D6 /* InspectorTabSegmentedControl.swift in Sources */ = {isa = PBXBuildFile; fileRef = 2ACDC0A21D173250009B72D6 /* InspectorTabSegmentedControl.swift */; };
		2ACDC0A61D17350A009B72D6 /* InspectorTabView.swift in Sources */ = {isa = PBXBuildFile; fileRef = 2ACDC0A51D17350A009B72D6 /* InspectorTabView.swift */; };
		2ACDC0A71D17350A009B72D6 /* InspectorTabView.swift in Sources */ = {isa = PBXBuildFile; fileRef = 2ACDC0A51D17350A009B72D6 /* InspectorTabView.swift */; };
		2ACDE28D2406B9C000FC31EC /* AppearancePane.storyboard in Resources */ = {isa = PBXBuildFile; fileRef = 2A10D1261E714D230027192A /* AppearancePane.storyboard */; };
		2ACDE28E2406B9C000FC31EC /* CharacterPopover.storyboard in Resources */ = {isa = PBXBuildFile; fileRef = 2ABC828221A9486A008F9229 /* CharacterPopover.storyboard */; };
		2ACDE28F2406B9C000FC31EC /* ColorCodePanelAccessory.storyboard in Resources */ = {isa = PBXBuildFile; fileRef = 2ACA0CA321A3BFB700723073 /* ColorCodePanelAccessory.storyboard */; };
		2ACDE2912406B9C000FC31EC /* ConsolePanel.storyboard in Resources */ = {isa = PBXBuildFile; fileRef = 2ADD0AE121800E2F00F78732 /* ConsolePanel.storyboard */; };
		2ACDE2922406B9C000FC31EC /* CustomTabWidthView.storyboard in Resources */ = {isa = PBXBuildFile; fileRef = 2A25C51920F068FD0003AE1A /* CustomTabWidthView.storyboard */; };
		2ACDE2932406B9C000FC31EC /* CustomSurroundStringView.storyboard in Resources */ = {isa = PBXBuildFile; fileRef = 2AE12E091E7DDF5100681F72 /* CustomSurroundStringView.storyboard */; };
		2ACDE2942406B9C000FC31EC /* DocumentInspectorView.storyboard in Resources */ = {isa = PBXBuildFile; fileRef = 2A4144BA201397D70061F653 /* DocumentInspectorView.storyboard */; };
		2ACDE2952406B9C000FC31EC /* DocumentWindow.storyboard in Resources */ = {isa = PBXBuildFile; fileRef = 2A6602CE1D05BD72003E8D87 /* DocumentWindow.storyboard */; };
		2ACDE2962406B9C000FC31EC /* EditorView.storyboard in Resources */ = {isa = PBXBuildFile; fileRef = 2A5F7CA31D152589001D83BC /* EditorView.storyboard */; };
		2ACDE2972406B9C000FC31EC /* EditPane.storyboard in Resources */ = {isa = PBXBuildFile; fileRef = 2A10D12E1E7152F30027192A /* EditPane.storyboard */; };
		2ACDE2982406B9C000FC31EC /* EncodingListView.storyboard in Resources */ = {isa = PBXBuildFile; fileRef = 2ACA0C7821A1982300723073 /* EncodingListView.storyboard */; };
		2ACDE2992406B9C000FC31EC /* FileDropPane.storyboard in Resources */ = {isa = PBXBuildFile; fileRef = 2ADF3BFF1E6D7345009125BB /* FileDropPane.storyboard */; };
		2ACDE29A2406B9C000FC31EC /* FindPanel.storyboard in Resources */ = {isa = PBXBuildFile; fileRef = 2A5D13401D1FE34F00D38E6A /* FindPanel.storyboard */; };
		2ACDE29B2406B9C000FC31EC /* FindSettingsView.storyboard in Resources */ = {isa = PBXBuildFile; fileRef = 2ACA0C8A21A29D4800723073 /* FindSettingsView.storyboard */; };
		2ACDE29C2406B9C000FC31EC /* FormatPane.storyboard in Resources */ = {isa = PBXBuildFile; fileRef = 2A10D1361E715E5B0027192A /* FormatPane.storyboard */; };
		2ACDE29D2406B9C000FC31EC /* GeneralPane.storyboard in Resources */ = {isa = PBXBuildFile; fileRef = 2AC20A6F1E70819E0093B9C6 /* GeneralPane.storyboard */; };
		2ACDE29E2406B9C000FC31EC /* GoToLineView.storyboard in Resources */ = {isa = PBXBuildFile; fileRef = 2AD940E521A47C4B0076A28C /* GoToLineView.storyboard */; };
		2ACDE2A02406B9C000FC31EC /* WarningsView.storyboard in Resources */ = {isa = PBXBuildFile; fileRef = 2A4144B6201397150061F653 /* WarningsView.storyboard */; };
		2ACDE2A22406B9C000FC31EC /* KeyBindingsPane.storyboard in Resources */ = {isa = PBXBuildFile; fileRef = 2A10D1081E708CDF0027192A /* KeyBindingsPane.storyboard */; };
		2ACDE2A32406B9C000FC31EC /* MultipleReplacementPanel.storyboard in Resources */ = {isa = PBXBuildFile; fileRef = 2A3D63F91E769DDF00F538E1 /* MultipleReplacementPanel.storyboard */; };
		2ACDE2A42406B9C000FC31EC /* OpenDocumentAccessory.storyboard in Resources */ = {isa = PBXBuildFile; fileRef = 2AC60696204169F800F9C839 /* OpenDocumentAccessory.storyboard */; };
		2ACDE2A52406B9C000FC31EC /* OutlineView.storyboard in Resources */ = {isa = PBXBuildFile; fileRef = 2AE7A8D420450C0000830830 /* OutlineView.storyboard */; };
		2ACDE2A62406B9C000FC31EC /* PatternSortView.storyboard in Resources */ = {isa = PBXBuildFile; fileRef = 2A1893A21FFF15E000AD244F /* PatternSortView.storyboard */; };
		2ACDE2A72406B9C000FC31EC /* PrintPane.storyboard in Resources */ = {isa = PBXBuildFile; fileRef = 2A10D11E1E713BE60027192A /* PrintPane.storyboard */; };
		2ACDE2A82406B9C000FC31EC /* PrintPanelAccessory.storyboard in Resources */ = {isa = PBXBuildFile; fileRef = 2ACA0C9321A2A03D00723073 /* PrintPanelAccessory.storyboard */; };
		2ACDE2A92406B9C000FC31EC /* SettingsWindow.storyboard in Resources */ = {isa = PBXBuildFile; fileRef = 2A44321E219AC235008A0A6B /* SettingsWindow.storyboard */; };
		2ACDE2AA2406B9C000FC31EC /* ProgressView.storyboard in Resources */ = {isa = PBXBuildFile; fileRef = 2A642CCF2390C11C00BCA4C4 /* ProgressView.storyboard */; };
		2ACDE2AC2406B9C000FC31EC /* SaveDocumentAccessory.storyboard in Resources */ = {isa = PBXBuildFile; fileRef = 2A86C47D2037312900B9357C /* SaveDocumentAccessory.storyboard */; };
		2ACDE2AD2406B9C000FC31EC /* SyntaxCommentsEditView.storyboard in Resources */ = {isa = PBXBuildFile; fileRef = 2AB2243C21A7D8DF00F6201F /* SyntaxCommentsEditView.storyboard */; };
		2ACDE2AE2406B9C000FC31EC /* SyntaxCompletionsEditView.storyboard in Resources */ = {isa = PBXBuildFile; fileRef = 2AB2242721A7D51800F6201F /* SyntaxCompletionsEditView.storyboard */; };
		2ACDE2AF2406B9C000FC31EC /* SyntaxEditView.storyboard in Resources */ = {isa = PBXBuildFile; fileRef = 2AB2245221A809A000F6201F /* SyntaxEditView.storyboard */; };
		2ACDE2B02406B9C000FC31EC /* SyntaxFileMappingEditView.storyboard in Resources */ = {isa = PBXBuildFile; fileRef = 2AB2241B21A7CFC900F6201F /* SyntaxFileMappingEditView.storyboard */; };
		2ACDE2B12406B9C000FC31EC /* SyntaxInfoEditView.storyboard in Resources */ = {isa = PBXBuildFile; fileRef = 2AB2241221A7CDEF00F6201F /* SyntaxInfoEditView.storyboard */; };
		2ACDE2B32406B9C000FC31EC /* SyntaxOutlineEditView.storyboard in Resources */ = {isa = PBXBuildFile; fileRef = 2AB2243321A7D78400F6201F /* SyntaxOutlineEditView.storyboard */; };
		2ACDE2B42406B9C000FC31EC /* SyntaxTermsEditView.storyboard in Resources */ = {isa = PBXBuildFile; fileRef = 2AB2244821A7DB9B00F6201F /* SyntaxTermsEditView.storyboard */; };
		2ACDE2B52406B9C000FC31EC /* SyntaxValidationView.storyboard in Resources */ = {isa = PBXBuildFile; fileRef = 2AD940EE21A7CBF50076A28C /* SyntaxValidationView.storyboard */; };
		2ACDE2B62406B9C000FC31EC /* UnicodeInputView.storyboard in Resources */ = {isa = PBXBuildFile; fileRef = 2AD940DA21A46B100076A28C /* UnicodeInputView.storyboard */; };
		2ACDE2B72406B9C000FC31EC /* WebDocumentWindow.storyboard in Resources */ = {isa = PBXBuildFile; fileRef = 2A97849D2034561B00482647 /* WebDocumentWindow.storyboard */; };
		2ACDE2B82406B9C000FC31EC /* WindowPane.storyboard in Resources */ = {isa = PBXBuildFile; fileRef = 2A10D1031E7088B00027192A /* WindowPane.storyboard */; };
		2ACF23AE26302A4C002B5E10 /* Theme+SyntaxStyle.swift in Sources */ = {isa = PBXBuildFile; fileRef = 2ACF23AD26302A4C002B5E10 /* Theme+SyntaxStyle.swift */; };
		2ACF23AF26302A4C002B5E10 /* Theme+SyntaxStyle.swift in Sources */ = {isa = PBXBuildFile; fileRef = 2ACF23AD26302A4C002B5E10 /* Theme+SyntaxStyle.swift */; };
		2ACFE5871D2037800005233A /* DetachablePopoverViewController.swift in Sources */ = {isa = PBXBuildFile; fileRef = 2ACFE5861D2037800005233A /* DetachablePopoverViewController.swift */; };
		2ACFE5881D2037800005233A /* DetachablePopoverViewController.swift in Sources */ = {isa = PBXBuildFile; fileRef = 2ACFE5861D2037800005233A /* DetachablePopoverViewController.swift */; };
		2ACFE58B1D20730B0005233A /* FindPanelContentViewController.swift in Sources */ = {isa = PBXBuildFile; fileRef = 2ACFE58A1D20730B0005233A /* FindPanelContentViewController.swift */; };
		2ACFE58C1D20730B0005233A /* FindPanelContentViewController.swift in Sources */ = {isa = PBXBuildFile; fileRef = 2ACFE58A1D20730B0005233A /* FindPanelContentViewController.swift */; };
		2AD21FCC1D2E3BE80018C8D1 /* StatusBarController.swift in Sources */ = {isa = PBXBuildFile; fileRef = 2AD21FCB1D2E3BE80018C8D1 /* StatusBarController.swift */; };
		2AD21FCD1D2E3BE80018C8D1 /* StatusBarController.swift in Sources */ = {isa = PBXBuildFile; fileRef = 2AD21FCB1D2E3BE80018C8D1 /* StatusBarController.swift */; };
		2AD551EA20D8206C007279B1 /* StatableMenuToolbarItem.swift in Sources */ = {isa = PBXBuildFile; fileRef = 2AD551E920D8206C007279B1 /* StatableMenuToolbarItem.swift */; };
		2AD551EB20D8206C007279B1 /* StatableMenuToolbarItem.swift in Sources */ = {isa = PBXBuildFile; fileRef = 2AD551E920D8206C007279B1 /* StatableMenuToolbarItem.swift */; };
		2AD616CC1D3E583D0016EFB6 /* DocumentController.swift in Sources */ = {isa = PBXBuildFile; fileRef = 2AD616CB1D3E583D0016EFB6 /* DocumentController.swift */; };
		2AD616CD1D3E583D0016EFB6 /* DocumentController.swift in Sources */ = {isa = PBXBuildFile; fileRef = 2AD616CB1D3E583D0016EFB6 /* DocumentController.swift */; };
		2AD69B851D3E42F700FBD998 /* TextSelection.swift in Sources */ = {isa = PBXBuildFile; fileRef = 2AD69B841D3E42F700FBD998 /* TextSelection.swift */; };
		2AD69B861D3E42F700FBD998 /* TextSelection.swift in Sources */ = {isa = PBXBuildFile; fileRef = 2AD69B841D3E42F700FBD998 /* TextSelection.swift */; };
		2AD69B881D3E4FCD00FBD998 /* Editable.swift in Sources */ = {isa = PBXBuildFile; fileRef = 2AD69B871D3E4FCD00FBD998 /* Editable.swift */; };
		2AD69B891D3E4FCD00FBD998 /* Editable.swift in Sources */ = {isa = PBXBuildFile; fileRef = 2AD69B871D3E4FCD00FBD998 /* Editable.swift */; };
		2AD7B9AF1D3E832E00E5D6D7 /* DocumentAnalyzer.swift in Sources */ = {isa = PBXBuildFile; fileRef = 2AD7B9AE1D3E832E00E5D6D7 /* DocumentAnalyzer.swift */; };
		2AD7B9B01D3E832E00E5D6D7 /* DocumentAnalyzer.swift in Sources */ = {isa = PBXBuildFile; fileRef = 2AD7B9AE1D3E832E00E5D6D7 /* DocumentAnalyzer.swift */; };
		2AD8D74A2064AD83000BEFDB /* NumberTextField.swift in Sources */ = {isa = PBXBuildFile; fileRef = 2AD8D7492064AD83000BEFDB /* NumberTextField.swift */; };
		2AD8D74B2064AD83000BEFDB /* NumberTextField.swift in Sources */ = {isa = PBXBuildFile; fileRef = 2AD8D7492064AD83000BEFDB /* NumberTextField.swift */; };
		2AD940DC21A46B100076A28C /* UnicodeInputView.storyboard in Resources */ = {isa = PBXBuildFile; fileRef = 2AD940DA21A46B100076A28C /* UnicodeInputView.storyboard */; };
		2AD940E721A47C4B0076A28C /* GoToLineView.storyboard in Resources */ = {isa = PBXBuildFile; fileRef = 2AD940E521A47C4B0076A28C /* GoToLineView.storyboard */; };
		2AD940F021A7CBF50076A28C /* SyntaxValidationView.storyboard in Resources */ = {isa = PBXBuildFile; fileRef = 2AD940EE21A7CBF50076A28C /* SyntaxValidationView.storyboard */; };
		2ADA15EE21C5073D00C6608B /* Collection+IndexSet.swift in Sources */ = {isa = PBXBuildFile; fileRef = 2ADA15ED21C5073D00C6608B /* Collection+IndexSet.swift */; };
		2ADA15EF21C5073D00C6608B /* Collection+IndexSet.swift in Sources */ = {isa = PBXBuildFile; fileRef = 2ADA15ED21C5073D00C6608B /* Collection+IndexSet.swift */; };
		2ADBC91521C9F30000B884FF /* Atomic.swift in Sources */ = {isa = PBXBuildFile; fileRef = 2ADBC91421C9F30000B884FF /* Atomic.swift */; };
		2ADBC91621C9F30000B884FF /* Atomic.swift in Sources */ = {isa = PBXBuildFile; fileRef = 2ADBC91421C9F30000B884FF /* Atomic.swift */; };
		2ADCBBBB24F8952800A67DB2 /* DisableableTextField.swift in Sources */ = {isa = PBXBuildFile; fileRef = 2ADCBBBA24F8952800A67DB2 /* DisableableTextField.swift */; };
		2ADCBBBC24F8952800A67DB2 /* DisableableTextField.swift in Sources */ = {isa = PBXBuildFile; fileRef = 2ADCBBBA24F8952800A67DB2 /* DisableableTextField.swift */; };
		2ADD0AD8217A967200F78732 /* NSTextView+LineNumber.swift in Sources */ = {isa = PBXBuildFile; fileRef = 2ADD0AD7217A967200F78732 /* NSTextView+LineNumber.swift */; };
		2ADD0AD9217A967200F78732 /* NSTextView+LineNumber.swift in Sources */ = {isa = PBXBuildFile; fileRef = 2ADD0AD7217A967200F78732 /* NSTextView+LineNumber.swift */; };
		2ADD0AE321800E2F00F78732 /* ConsolePanel.storyboard in Resources */ = {isa = PBXBuildFile; fileRef = 2ADD0AE121800E2F00F78732 /* ConsolePanel.storyboard */; };
		2ADD0AEB2184AB6F00F78732 /* NSControl+Binding.swift in Sources */ = {isa = PBXBuildFile; fileRef = 2ADD0AEA2184AB6F00F78732 /* NSControl+Binding.swift */; };
		2ADD0AEC2184AB6F00F78732 /* NSControl+Binding.swift in Sources */ = {isa = PBXBuildFile; fileRef = 2ADD0AEA2184AB6F00F78732 /* NSControl+Binding.swift */; };
		2ADF3C011E6D7345009125BB /* FileDropPane.storyboard in Resources */ = {isa = PBXBuildFile; fileRef = 2ADF3BFF1E6D7345009125BB /* FileDropPane.storyboard */; };
		2AE12DFB1E7DB47000681F72 /* Collection+String.swift in Sources */ = {isa = PBXBuildFile; fileRef = 2AE12DFA1E7DB47000681F72 /* Collection+String.swift */; };
		2AE12DFC1E7DB47000681F72 /* Collection+String.swift in Sources */ = {isa = PBXBuildFile; fileRef = 2AE12DFA1E7DB47000681F72 /* Collection+String.swift */; };
		2AE12DFE1E7DB7D200681F72 /* StringCollectionTests.swift in Sources */ = {isa = PBXBuildFile; fileRef = 2AE12DFD1E7DB7D200681F72 /* StringCollectionTests.swift */; };
		2AE12E001E7DDB1B00681F72 /* EditorTextView+SurroundSelection.swift in Sources */ = {isa = PBXBuildFile; fileRef = 2AE12DFF1E7DDB1B00681F72 /* EditorTextView+SurroundSelection.swift */; };
		2AE12E011E7DDB1B00681F72 /* EditorTextView+SurroundSelection.swift in Sources */ = {isa = PBXBuildFile; fileRef = 2AE12DFF1E7DDB1B00681F72 /* EditorTextView+SurroundSelection.swift */; };
		2AE12E071E7DDF0700681F72 /* CustomSurroundStringViewController.swift in Sources */ = {isa = PBXBuildFile; fileRef = 2AE12E061E7DDF0700681F72 /* CustomSurroundStringViewController.swift */; };
		2AE12E081E7DDF0700681F72 /* CustomSurroundStringViewController.swift in Sources */ = {isa = PBXBuildFile; fileRef = 2AE12E061E7DDF0700681F72 /* CustomSurroundStringViewController.swift */; };
		2AE12E0B1E7DDF5100681F72 /* CustomSurroundStringView.storyboard in Resources */ = {isa = PBXBuildFile; fileRef = 2AE12E091E7DDF5100681F72 /* CustomSurroundStringView.storyboard */; };
		2AE3F3181D3F8A1F005B8724 /* NSAttributedString.swift in Sources */ = {isa = PBXBuildFile; fileRef = 2AE3F3171D3F8A1F005B8724 /* NSAttributedString.swift */; };
		2AE3F3191D3F8A1F005B8724 /* NSAttributedString.swift in Sources */ = {isa = PBXBuildFile; fileRef = 2AE3F3171D3F8A1F005B8724 /* NSAttributedString.swift */; };
		2AE52F1B1D17493B00D60A32 /* FilePermissionsFormatter.swift in Sources */ = {isa = PBXBuildFile; fileRef = 2AE52F1A1D17493B00D60A32 /* FilePermissionsFormatter.swift */; };
		2AE52F1C1D17493B00D60A32 /* FilePermissionsFormatter.swift in Sources */ = {isa = PBXBuildFile; fileRef = 2AE52F1A1D17493B00D60A32 /* FilePermissionsFormatter.swift */; };
		2AE52F281D176B8500D60A32 /* FindPanelSplitView.swift in Sources */ = {isa = PBXBuildFile; fileRef = 2AE52F271D176B8500D60A32 /* FindPanelSplitView.swift */; };
		2AE52F291D176B8500D60A32 /* FindPanelSplitView.swift in Sources */ = {isa = PBXBuildFile; fileRef = 2AE52F271D176B8500D60A32 /* FindPanelSplitView.swift */; };
		2AE73EC8203520E000D8903B /* Acknowledgments.css in Resources */ = {isa = PBXBuildFile; fileRef = 2AE73EC6203520E000D8903B /* Acknowledgments.css */; };
		2AE73EC9203520E100D8903B /* Acknowledgments.css in Resources */ = {isa = PBXBuildFile; fileRef = 2AE73EC6203520E000D8903B /* Acknowledgments.css */; };
		2AE73ECC2035223100D8903B /* Credits.css in Resources */ = {isa = PBXBuildFile; fileRef = 2AE73ECA2035223100D8903B /* Credits.css */; };
		2AE73ECD2035223100D8903B /* Credits.css in Resources */ = {isa = PBXBuildFile; fileRef = 2AE73ECA2035223100D8903B /* Credits.css */; };
		2AE73F3D2039A29300D8903B /* URL+ExtendedAttribute.swift in Sources */ = {isa = PBXBuildFile; fileRef = 2AE73F3C2039A29300D8903B /* URL+ExtendedAttribute.swift */; };
		2AE73F3E2039A29300D8903B /* URL+ExtendedAttribute.swift in Sources */ = {isa = PBXBuildFile; fileRef = 2AE73F3C2039A29300D8903B /* URL+ExtendedAttribute.swift */; };
		2AE73F40203D2FBB00D8903B /* NSLayoutManager.swift in Sources */ = {isa = PBXBuildFile; fileRef = 2AE73F3F203D2FBB00D8903B /* NSLayoutManager.swift */; };
		2AE73F41203D2FBB00D8903B /* NSLayoutManager.swift in Sources */ = {isa = PBXBuildFile; fileRef = 2AE73F3F203D2FBB00D8903B /* NSLayoutManager.swift */; };
		2AE73F43203E753C00D8903B /* NSTextView+Selection.swift in Sources */ = {isa = PBXBuildFile; fileRef = 2AE73F42203E753C00D8903B /* NSTextView+Selection.swift */; };
		2AE73F44203E753C00D8903B /* NSTextView+Selection.swift in Sources */ = {isa = PBXBuildFile; fileRef = 2AE73F42203E753C00D8903B /* NSTextView+Selection.swift */; };
		2AE7A8D620450C0000830830 /* OutlineView.storyboard in Resources */ = {isa = PBXBuildFile; fileRef = 2AE7A8D420450C0000830830 /* OutlineView.storyboard */; };
		2AE7A8D920450FE600830830 /* OutlineViewController.swift in Sources */ = {isa = PBXBuildFile; fileRef = 2AE7A8D820450FE600830830 /* OutlineViewController.swift */; };
		2AE7A8DA20450FE600830830 /* OutlineViewController.swift in Sources */ = {isa = PBXBuildFile; fileRef = 2AE7A8D820450FE600830830 /* OutlineViewController.swift */; };
		2AEAA8232096380C001A175C /* HighlightExtractors.swift in Sources */ = {isa = PBXBuildFile; fileRef = 2AEAA8222096380C001A175C /* HighlightExtractors.swift */; };
		2AEAA8242096380C001A175C /* HighlightExtractors.swift in Sources */ = {isa = PBXBuildFile; fileRef = 2AEAA8222096380C001A175C /* HighlightExtractors.swift */; };
		2AEB8B442726220000C2F3DD /* IncompatibleCharacterFormatter.swift in Sources */ = {isa = PBXBuildFile; fileRef = 2AEB8B432726220000C2F3DD /* IncompatibleCharacterFormatter.swift */; };
		2AEB8B452726220000C2F3DD /* IncompatibleCharacterFormatter.swift in Sources */ = {isa = PBXBuildFile; fileRef = 2AEB8B432726220000C2F3DD /* IncompatibleCharacterFormatter.swift */; };
		2AEBD25A246BB4C200EC97A3 /* NSAttributedStringTests.swift in Sources */ = {isa = PBXBuildFile; fileRef = 2AEBD259246BB4C200EC97A3 /* NSAttributedStringTests.swift */; };
		2AEC48331E641E4F00FB0F89 /* Snippet.swift in Sources */ = {isa = PBXBuildFile; fileRef = 2AEC48321E641E4F00FB0F89 /* Snippet.swift */; };
		2AEC48341E641E4F00FB0F89 /* Snippet.swift in Sources */ = {isa = PBXBuildFile; fileRef = 2AEC48321E641E4F00FB0F89 /* Snippet.swift */; };
		2AEC69C41D41A1BE0089F96F /* EditorTextView.swift in Sources */ = {isa = PBXBuildFile; fileRef = 2AEC69C31D41A1BE0089F96F /* EditorTextView.swift */; };
		2AEC69C51D41A1BE0089F96F /* EditorTextView.swift in Sources */ = {isa = PBXBuildFile; fileRef = 2AEC69C31D41A1BE0089F96F /* EditorTextView.swift */; };
		2AED46701E425CD200751C45 /* TextFind.swift in Sources */ = {isa = PBXBuildFile; fileRef = 2AED466F1E425CD200751C45 /* TextFind.swift */; };
		2AED46711E425CD200751C45 /* TextFind.swift in Sources */ = {isa = PBXBuildFile; fileRef = 2AED466F1E425CD200751C45 /* TextFind.swift */; };
		2AED46731E43942300751C45 /* TextFindTests.swift in Sources */ = {isa = PBXBuildFile; fileRef = 2AED46721E43942300751C45 /* TextFindTests.swift */; };
		2AED70EE1D2E36EF006FFBCE /* DocumentViewController.swift in Sources */ = {isa = PBXBuildFile; fileRef = 2AED70ED1D2E36EF006FFBCE /* DocumentViewController.swift */; };
		2AED70EF1D2E36EF006FFBCE /* DocumentViewController.swift in Sources */ = {isa = PBXBuildFile; fileRef = 2AED70ED1D2E36EF006FFBCE /* DocumentViewController.swift */; };
		2AEE84B21E8158D700BA7982 /* WriteToConsoleCommand.swift in Sources */ = {isa = PBXBuildFile; fileRef = 2AEE84B11E8158D700BA7982 /* WriteToConsoleCommand.swift */; };
		2AEE84B31E8158D700BA7982 /* WriteToConsoleCommand.swift in Sources */ = {isa = PBXBuildFile; fileRef = 2AEE84B11E8158D700BA7982 /* WriteToConsoleCommand.swift */; };
		2AF073E31D33C3AB00770BA6 /* Theme.swift in Sources */ = {isa = PBXBuildFile; fileRef = 2AF073E21D33C3AB00770BA6 /* Theme.swift */; };
		2AF073E41D33C3AB00770BA6 /* Theme.swift in Sources */ = {isa = PBXBuildFile; fileRef = 2AF073E21D33C3AB00770BA6 /* Theme.swift */; };
		2AF073F41D34076A00770BA6 /* CharacterPopoverController.swift in Sources */ = {isa = PBXBuildFile; fileRef = 2AF073F31D34076A00770BA6 /* CharacterPopoverController.swift */; };
		2AF073F51D34076A00770BA6 /* CharacterPopoverController.swift in Sources */ = {isa = PBXBuildFile; fileRef = 2AF073F31D34076A00770BA6 /* CharacterPopoverController.swift */; };
		2AF073FB1D34587500770BA6 /* CharacterInfo.swift in Sources */ = {isa = PBXBuildFile; fileRef = 2AF073FA1D34587500770BA6 /* CharacterInfo.swift */; };
		2AF073FC1D34587500770BA6 /* CharacterInfo.swift in Sources */ = {isa = PBXBuildFile; fileRef = 2AF073FA1D34587500770BA6 /* CharacterInfo.swift */; };
		2AF0A4702890BA48003B2148 /* UnicodeNormalization.strings in Resources */ = {isa = PBXBuildFile; fileRef = 2AF0A4732890BA48003B2148 /* UnicodeNormalization.strings */; };
		2AF0A4712890BA48003B2148 /* UnicodeNormalization.strings in Resources */ = {isa = PBXBuildFile; fileRef = 2AF0A4732890BA48003B2148 /* UnicodeNormalization.strings */; };
		2AF0C1251D3DA44900B6FCB6 /* FourCharCode.swift in Sources */ = {isa = PBXBuildFile; fileRef = 2AF0C1241D3DA44900B6FCB6 /* FourCharCode.swift */; };
		2AF0C1261D3DA44900B6FCB6 /* FourCharCode.swift in Sources */ = {isa = PBXBuildFile; fileRef = 2AF0C1241D3DA44900B6FCB6 /* FourCharCode.swift */; };
		2AF0C1281D3DA6F800B6FCB6 /* FourCharCodeTests.swift in Sources */ = {isa = PBXBuildFile; fileRef = 2AF0C1271D3DA6F800B6FCB6 /* FourCharCodeTests.swift */; };
		2AF0C12D1D3DABD000B6FCB6 /* Document+ScriptingSupport.swift in Sources */ = {isa = PBXBuildFile; fileRef = 2AF0C12C1D3DABD000B6FCB6 /* Document+ScriptingSupport.swift */; };
		2AF0C12E1D3DABD000B6FCB6 /* Document+ScriptingSupport.swift in Sources */ = {isa = PBXBuildFile; fileRef = 2AF0C12C1D3DABD000B6FCB6 /* Document+ScriptingSupport.swift */; };
		2AF1D85821B8D9250060BC04 /* NSRegularExpression+Additions.swift in Sources */ = {isa = PBXBuildFile; fileRef = 2AF1D85721B8D9250060BC04 /* NSRegularExpression+Additions.swift */; };
		2AF1D85921B8D9250060BC04 /* NSRegularExpression+Additions.swift in Sources */ = {isa = PBXBuildFile; fileRef = 2AF1D85721B8D9250060BC04 /* NSRegularExpression+Additions.swift */; };
		2AF29EC42882EE7700DF31D2 /* AdvancedCharacterCounter.swift in Sources */ = {isa = PBXBuildFile; fileRef = 2AF29EC32882EE7700DF31D2 /* AdvancedCharacterCounter.swift */; };
		2AF29EC52882EE7700DF31D2 /* AdvancedCharacterCounter.swift in Sources */ = {isa = PBXBuildFile; fileRef = 2AF29EC32882EE7700DF31D2 /* AdvancedCharacterCounter.swift */; };
		2AF45E1E1E6C0D920030CD60 /* EditorInfoCounter.swift in Sources */ = {isa = PBXBuildFile; fileRef = 2AF45E1D1E6C0D920030CD60 /* EditorInfoCounter.swift */; };
		2AF45E1F1E6C0D920030CD60 /* EditorInfoCounter.swift in Sources */ = {isa = PBXBuildFile; fileRef = 2AF45E1D1E6C0D920030CD60 /* EditorInfoCounter.swift */; };
		2AF5C3BE1A55072E00C972B5 /* InfoPlist.strings in Resources */ = {isa = PBXBuildFile; fileRef = 2AF5C3BC1A55072E00C972B5 /* InfoPlist.strings */; };
		2AF5D0E5286D9AB3000BE826 /* ArithmetricsTests.swift in Sources */ = {isa = PBXBuildFile; fileRef = 2AF5D0E4286D9AB3000BE826 /* ArithmetricsTests.swift */; };
		2AF6A5C728053179005F580B /* InconsistentLineEndingsViewController.swift in Sources */ = {isa = PBXBuildFile; fileRef = 2AF6A5C528053179005F580B /* InconsistentLineEndingsViewController.swift */; };
		2AF6A5C828053179005F580B /* InconsistentLineEndingsViewController.swift in Sources */ = {isa = PBXBuildFile; fileRef = 2AF6A5C528053179005F580B /* InconsistentLineEndingsViewController.swift */; };
		2AF99620235ACDD60041872E /* NSPrintInfo.swift in Sources */ = {isa = PBXBuildFile; fileRef = 2AF9961F235ACDD60041872E /* NSPrintInfo.swift */; };
		2AF99621235ACDD60041872E /* NSPrintInfo.swift in Sources */ = {isa = PBXBuildFile; fileRef = 2AF9961F235ACDD60041872E /* NSPrintInfo.swift */; };
		2AFAFD4A1D41487600F1458F /* PrintTextView.swift in Sources */ = {isa = PBXBuildFile; fileRef = 2AFAFD491D41487600F1458F /* PrintTextView.swift */; };
		2AFAFD4B1D41487600F1458F /* PrintTextView.swift in Sources */ = {isa = PBXBuildFile; fileRef = 2AFAFD491D41487600F1458F /* PrintTextView.swift */; };
		2AFB30DF1E4B8F5B00BFAEF3 /* Debouncer.swift in Sources */ = {isa = PBXBuildFile; fileRef = 2AFB30DE1E4B8F5B00BFAEF3 /* Debouncer.swift */; };
		2AFB30E01E4B8F5B00BFAEF3 /* Debouncer.swift in Sources */ = {isa = PBXBuildFile; fileRef = 2AFB30DE1E4B8F5B00BFAEF3 /* Debouncer.swift */; };
		2AFB5AE81D597ABB003895A7 /* DefaultSettings+Encodings.swift in Sources */ = {isa = PBXBuildFile; fileRef = 2AFB5AE71D597ABB003895A7 /* DefaultSettings+Encodings.swift */; };
		2AFB5AE91D597ABB003895A7 /* DefaultSettings+Encodings.swift in Sources */ = {isa = PBXBuildFile; fileRef = 2AFB5AE71D597ABB003895A7 /* DefaultSettings+Encodings.swift */; };
		2AFD218A27E0434100E83E88 /* UTType.swift in Sources */ = {isa = PBXBuildFile; fileRef = 2AFD218927E0434100E83E88 /* UTType.swift */; };
		2AFD218B27E0434100E83E88 /* UTType.swift in Sources */ = {isa = PBXBuildFile; fileRef = 2AFD218927E0434100E83E88 /* UTType.swift */; };
		2AFD218D27E0442B00E83E88 /* UTTypeExtensionTests.swift in Sources */ = {isa = PBXBuildFile; fileRef = 2AFD218C27E0442B00E83E88 /* UTTypeExtensionTests.swift */; };
		2AFE848622AE71130001C4ED /* TextContainer.swift in Sources */ = {isa = PBXBuildFile; fileRef = 2AFE848522AE71130001C4ED /* TextContainer.swift */; };
		2AFE848722AE71130001C4ED /* TextContainer.swift in Sources */ = {isa = PBXBuildFile; fileRef = 2AFE848522AE71130001C4ED /* TextContainer.swift */; };
		2AFECF5A2171C0E60065A7DE /* Bundle+AppInfo.swift in Sources */ = {isa = PBXBuildFile; fileRef = 2AFECF592171C0E60065A7DE /* Bundle+AppInfo.swift */; };
		2AFECF5B2171C0E60065A7DE /* Bundle+AppInfo.swift in Sources */ = {isa = PBXBuildFile; fileRef = 2AFECF592171C0E60065A7DE /* Bundle+AppInfo.swift */; };
/* End PBXBuildFile section */

/* Begin PBXContainerItemProxy section */
		2AA2C6F6243996EC0017D1EC /* PBXContainerItemProxy */ = {
			isa = PBXContainerItemProxy;
			containerPortal = 2A37F4A9FDCFA73011CA2CEA /* Project object */;
			proxyType = 1;
			remoteGlobalIDString = 2A6F0D4E1B5500E100C2D03C;
			remoteInfo = CotEditor;
		};
		2AA2C6F8243996EF0017D1EC /* PBXContainerItemProxy */ = {
			isa = PBXContainerItemProxy;
			containerPortal = 2A37F4A9FDCFA73011CA2CEA /* Project object */;
			proxyType = 1;
			remoteGlobalIDString = 2A6F0D4E1B5500E100C2D03C;
			remoteInfo = CotEditor;
		};
/* End PBXContainerItemProxy section */

/* Begin PBXCopyFilesBuildPhase section */
		2A94FC771BE2253500B454A8 /* Copy Command-Line Tools */ = {
			isa = PBXCopyFilesBuildPhase;
			buildActionMask = 2147483647;
			dstPath = bin;
			dstSubfolderSpec = 12;
			files = (
				2A94FC791BE225A200B454A8 /* cot in Copy Command-Line Tools */,
			);
			name = "Copy Command-Line Tools";
			runOnlyForDeploymentPostprocessing = 0;
		};
		2A94FC7A1BE225E900B454A8 /* Copy Command-Line Tools */ = {
			isa = PBXCopyFilesBuildPhase;
			buildActionMask = 2147483647;
			dstPath = bin;
			dstSubfolderSpec = 12;
			files = (
				2A94FC7B1BE225F000B454A8 /* cot in Copy Command-Line Tools */,
			);
			name = "Copy Command-Line Tools";
			runOnlyForDeploymentPostprocessing = 0;
		};
/* End PBXCopyFilesBuildPhase section */

/* Begin PBXFileReference section */
		08C28F7F279CBE2C0016693E /* tr */ = {isa = PBXFileReference; lastKnownFileType = text.plist.strings; name = tr; path = tr.lproj/Main.strings; sourceTree = "<group>"; };
		08C28F81279CBE2C0016693E /* tr */ = {isa = PBXFileReference; lastKnownFileType = text.plist.strings; name = tr; path = tr.lproj/SettingsWindow.strings; sourceTree = "<group>"; };
		08C28F82279CBE2D0016693E /* tr */ = {isa = PBXFileReference; lastKnownFileType = text.plist.strings; name = tr; path = tr.lproj/GeneralPane.strings; sourceTree = "<group>"; };
		08C28F83279CBE2D0016693E /* tr */ = {isa = PBXFileReference; lastKnownFileType = text.plist.strings; name = tr; path = tr.lproj/WindowPane.strings; sourceTree = "<group>"; };
		08C28F84279CBE2D0016693E /* tr */ = {isa = PBXFileReference; lastKnownFileType = text.plist.strings; name = tr; path = tr.lproj/AppearancePane.strings; sourceTree = "<group>"; };
		08C28F85279CBE2D0016693E /* tr */ = {isa = PBXFileReference; lastKnownFileType = text.plist.strings; name = tr; path = tr.lproj/EditPane.strings; sourceTree = "<group>"; };
		08C28F86279CBE2D0016693E /* tr */ = {isa = PBXFileReference; lastKnownFileType = text.plist.strings; name = tr; path = tr.lproj/FormatPane.strings; sourceTree = "<group>"; };
		08C28F87279CBE2D0016693E /* tr */ = {isa = PBXFileReference; lastKnownFileType = text.plist.strings; name = tr; path = tr.lproj/FileDropPane.strings; sourceTree = "<group>"; };
		08C28F88279CBE2D0016693E /* tr */ = {isa = PBXFileReference; lastKnownFileType = text.plist.strings; name = tr; path = tr.lproj/KeyBindingsPane.strings; sourceTree = "<group>"; };
		08C28F89279CBE2D0016693E /* tr */ = {isa = PBXFileReference; lastKnownFileType = text.plist.strings; name = tr; path = tr.lproj/PrintPane.strings; sourceTree = "<group>"; };
		08C28F8A279CBE2D0016693E /* tr */ = {isa = PBXFileReference; lastKnownFileType = text.plist.strings; name = tr; path = tr.lproj/SyntaxEditView.strings; sourceTree = "<group>"; };
		08C28F8B279CBE2D0016693E /* tr */ = {isa = PBXFileReference; lastKnownFileType = text.plist.strings; name = tr; path = tr.lproj/SyntaxTermsEditView.strings; sourceTree = "<group>"; };
		08C28F8C279CBE2E0016693E /* tr */ = {isa = PBXFileReference; lastKnownFileType = text.plist.strings; name = tr; path = tr.lproj/SyntaxCommentsEditView.strings; sourceTree = "<group>"; };
		08C28F8D279CBE2E0016693E /* tr */ = {isa = PBXFileReference; lastKnownFileType = text.plist.strings; name = tr; path = tr.lproj/SyntaxOutlineEditView.strings; sourceTree = "<group>"; };
		08C28F8E279CBE2E0016693E /* tr */ = {isa = PBXFileReference; lastKnownFileType = text.plist.strings; name = tr; path = tr.lproj/SyntaxCompletionsEditView.strings; sourceTree = "<group>"; };
		08C28F8F279CBE2E0016693E /* tr */ = {isa = PBXFileReference; lastKnownFileType = text.plist.strings; name = tr; path = tr.lproj/SyntaxFileMappingEditView.strings; sourceTree = "<group>"; };
		08C28F90279CBE2E0016693E /* tr */ = {isa = PBXFileReference; lastKnownFileType = text.plist.strings; name = tr; path = tr.lproj/SyntaxInfoEditView.strings; sourceTree = "<group>"; };
		08C28F92279CBE2E0016693E /* tr */ = {isa = PBXFileReference; lastKnownFileType = text.plist.strings; name = tr; path = tr.lproj/EncodingListView.strings; sourceTree = "<group>"; };
		08C28F94279CBE2E0016693E /* tr */ = {isa = PBXFileReference; lastKnownFileType = text.plist.strings; name = tr; path = tr.lproj/FindPanel.strings; sourceTree = "<group>"; };
		08C28F95279CBE2E0016693E /* tr */ = {isa = PBXFileReference; lastKnownFileType = text.plist.strings; name = tr; path = tr.lproj/FindSettingsView.strings; sourceTree = "<group>"; };
		08C28F96279CBE2E0016693E /* tr */ = {isa = PBXFileReference; lastKnownFileType = text.plist.strings; name = tr; path = tr.lproj/MultipleReplacementPanel.strings; sourceTree = "<group>"; };
		08C28F97279CBE2F0016693E /* tr */ = {isa = PBXFileReference; lastKnownFileType = text.plist.strings; name = tr; path = tr.lproj/DocumentWindow.strings; sourceTree = "<group>"; };
		08C28F98279CBE2F0016693E /* tr */ = {isa = PBXFileReference; lastKnownFileType = text.plist.strings; name = tr; path = tr.lproj/DocumentInspectorView.strings; sourceTree = "<group>"; };
		08C28F99279CBE2F0016693E /* tr */ = {isa = PBXFileReference; lastKnownFileType = text.plist.strings; name = tr; path = tr.lproj/OutlineView.strings; sourceTree = "<group>"; };
		08C28F9A279CBE2F0016693E /* tr */ = {isa = PBXFileReference; lastKnownFileType = text.plist.strings; name = tr; path = tr.lproj/WarningsView.strings; sourceTree = "<group>"; };
		08C28F9B279CBE2F0016693E /* tr */ = {isa = PBXFileReference; lastKnownFileType = text.plist.strings; name = tr; path = tr.lproj/EditorView.strings; sourceTree = "<group>"; };
		08C28F9C279CBE2F0016693E /* tr */ = {isa = PBXFileReference; lastKnownFileType = text.plist.strings; name = tr; path = tr.lproj/OpenDocumentAccessory.strings; sourceTree = "<group>"; };
		08C28F9D279CBE2F0016693E /* tr */ = {isa = PBXFileReference; lastKnownFileType = text.plist.strings; name = tr; path = tr.lproj/SaveDocumentAccessory.strings; sourceTree = "<group>"; };
		08C28F9E279CBE2F0016693E /* tr */ = {isa = PBXFileReference; lastKnownFileType = text.plist.strings; name = tr; path = tr.lproj/PrintPanelAccessory.strings; sourceTree = "<group>"; };
		08C28F9F279CBE2F0016693E /* tr */ = {isa = PBXFileReference; lastKnownFileType = text.plist.strings; name = tr; path = tr.lproj/ProgressView.strings; sourceTree = "<group>"; };
		08C28FA1279CBE2F0016693E /* tr */ = {isa = PBXFileReference; lastKnownFileType = text.plist.strings; name = tr; path = tr.lproj/GoToLineView.strings; sourceTree = "<group>"; };
		08C28FA2279CBE2F0016693E /* tr */ = {isa = PBXFileReference; lastKnownFileType = text.plist.strings; name = tr; path = tr.lproj/PatternSortView.strings; sourceTree = "<group>"; };
		08C28FA3279CBE2F0016693E /* tr */ = {isa = PBXFileReference; lastKnownFileType = text.plist.strings; name = tr; path = tr.lproj/CustomSurroundStringView.strings; sourceTree = "<group>"; };
		08C28FA4279CBE2F0016693E /* tr */ = {isa = PBXFileReference; lastKnownFileType = text.plist.strings; name = tr; path = tr.lproj/CustomTabWidthView.strings; sourceTree = "<group>"; };
		08C28FA5279CBE300016693E /* tr */ = {isa = PBXFileReference; lastKnownFileType = text.plist.strings; name = tr; path = tr.lproj/CharacterPopover.strings; sourceTree = "<group>"; };
		08C28FA6279CBE300016693E /* tr */ = {isa = PBXFileReference; lastKnownFileType = text.plist.strings; name = tr; path = tr.lproj/UnicodeInputView.strings; sourceTree = "<group>"; };
		08C28FA8279CBE300016693E /* tr */ = {isa = PBXFileReference; lastKnownFileType = text.plist.strings; name = tr; path = tr.lproj/ConsolePanel.strings; sourceTree = "<group>"; };
		08C28FA9279CBE300016693E /* tr */ = {isa = PBXFileReference; lastKnownFileType = text.plist.strings; name = tr; path = tr.lproj/ColorCodePanelAccessory.strings; sourceTree = "<group>"; };
		08C28FAA279CBE300016693E /* tr */ = {isa = PBXFileReference; lastKnownFileType = text.html; name = tr; path = tr.lproj/Credits.html; sourceTree = "<group>"; };
		08C28FAB279CBE300016693E /* tr */ = {isa = PBXFileReference; fileEncoding = 4; lastKnownFileType = text.html; name = tr; path = tr.lproj/Acknowledgments.html; sourceTree = "<group>"; };
		08C28FAC279CBE300016693E /* tr */ = {isa = PBXFileReference; lastKnownFileType = net.daringfireball.markdown; name = tr; path = tr.lproj/ReportTemplate.md; sourceTree = "<group>"; };
		08C28FAF279CBE440016693E /* tr */ = {isa = PBXFileReference; lastKnownFileType = text.plist.strings; name = tr; path = tr.lproj/Localizable.strings; sourceTree = "<group>"; };
		08C28FB0279CBE4C0016693E /* tr */ = {isa = PBXFileReference; lastKnownFileType = text.plist.strings; name = tr; path = tr.lproj/InfoPlist.strings; sourceTree = "<group>"; };
		08C28FB1279CBE4F0016693E /* tr */ = {isa = PBXFileReference; lastKnownFileType = text.plist.strings; name = tr; path = tr.lproj/ServicesMenu.strings; sourceTree = "<group>"; };
		08C28FB2279CBE530016693E /* tr */ = {isa = PBXFileReference; lastKnownFileType = text.plist.strings; name = tr; path = tr.lproj/Unicode.strings; sourceTree = "<group>"; };
		0D51D5672274EAD300A5D747 /* fr */ = {isa = PBXFileReference; lastKnownFileType = text.plist.strings; name = fr; path = fr.lproj/Main.strings; sourceTree = "<group>"; };
		0D51D5682274EAD400A5D747 /* fr */ = {isa = PBXFileReference; lastKnownFileType = text.plist.strings; name = fr; path = fr.lproj/FindPanel.strings; sourceTree = "<group>"; };
		0D51D56A2274EAD500A5D747 /* fr */ = {isa = PBXFileReference; lastKnownFileType = text.plist.strings; name = fr; path = fr.lproj/FindSettingsView.strings; sourceTree = "<group>"; };
		0D51D56B2274EAD600A5D747 /* fr */ = {isa = PBXFileReference; lastKnownFileType = text.plist.strings; name = fr; path = fr.lproj/MultipleReplacementPanel.strings; sourceTree = "<group>"; };
		0D51D56C2274EAD700A5D747 /* fr */ = {isa = PBXFileReference; lastKnownFileType = text.plist.strings; name = fr; path = fr.lproj/DocumentWindow.strings; sourceTree = "<group>"; };
		0D51D56D2274EAD700A5D747 /* fr */ = {isa = PBXFileReference; lastKnownFileType = text.plist.strings; name = fr; path = fr.lproj/DocumentInspectorView.strings; sourceTree = "<group>"; };
		0D51D56E2274EAD800A5D747 /* fr */ = {isa = PBXFileReference; lastKnownFileType = text.plist.strings; name = fr; path = fr.lproj/OutlineView.strings; sourceTree = "<group>"; };
		0D51D56F2274EAD800A5D747 /* fr */ = {isa = PBXFileReference; lastKnownFileType = text.plist.strings; name = fr; path = fr.lproj/WarningsView.strings; sourceTree = "<group>"; };
		0D51D5702274EAD800A5D747 /* fr */ = {isa = PBXFileReference; lastKnownFileType = text.plist.strings; name = fr; path = fr.lproj/EditorView.strings; sourceTree = "<group>"; };
		0D51D5712274EAD900A5D747 /* fr */ = {isa = PBXFileReference; lastKnownFileType = text.plist.strings; name = fr; path = fr.lproj/OpenDocumentAccessory.strings; sourceTree = "<group>"; };
		0D51D5722274EADA00A5D747 /* fr */ = {isa = PBXFileReference; lastKnownFileType = text.plist.strings; name = fr; path = fr.lproj/SaveDocumentAccessory.strings; sourceTree = "<group>"; };
		0D51D5732274EADB00A5D747 /* fr */ = {isa = PBXFileReference; lastKnownFileType = text.plist.strings; name = fr; path = fr.lproj/PrintPanelAccessory.strings; sourceTree = "<group>"; };
		0D51D5752274EADC00A5D747 /* fr */ = {isa = PBXFileReference; lastKnownFileType = text.plist.strings; name = fr; path = fr.lproj/GoToLineView.strings; sourceTree = "<group>"; };
		0D51D5762274EADC00A5D747 /* fr */ = {isa = PBXFileReference; lastKnownFileType = text.plist.strings; name = fr; path = fr.lproj/PatternSortView.strings; sourceTree = "<group>"; };
		0D51D5772274EADC00A5D747 /* fr */ = {isa = PBXFileReference; lastKnownFileType = text.plist.strings; name = fr; path = fr.lproj/CustomSurroundStringView.strings; sourceTree = "<group>"; };
		0D51D5782274EADD00A5D747 /* fr */ = {isa = PBXFileReference; lastKnownFileType = text.plist.strings; name = fr; path = fr.lproj/CustomTabWidthView.strings; sourceTree = "<group>"; };
		0D51D5792274EADD00A5D747 /* fr */ = {isa = PBXFileReference; lastKnownFileType = text.plist.strings; name = fr; path = fr.lproj/SettingsWindow.strings; sourceTree = "<group>"; };
		0D51D57A2274EADE00A5D747 /* fr */ = {isa = PBXFileReference; lastKnownFileType = text.plist.strings; name = fr; path = fr.lproj/GeneralPane.strings; sourceTree = "<group>"; };
		0D51D57B2274EADF00A5D747 /* fr */ = {isa = PBXFileReference; lastKnownFileType = text.plist.strings; name = fr; path = fr.lproj/WindowPane.strings; sourceTree = "<group>"; };
		0D51D57C2274EADF00A5D747 /* fr */ = {isa = PBXFileReference; lastKnownFileType = text.plist.strings; name = fr; path = fr.lproj/AppearancePane.strings; sourceTree = "<group>"; };
		0D51D57D2274EAE000A5D747 /* fr */ = {isa = PBXFileReference; lastKnownFileType = text.plist.strings; name = fr; path = fr.lproj/EditPane.strings; sourceTree = "<group>"; };
		0D51D57E2274EAE000A5D747 /* fr */ = {isa = PBXFileReference; lastKnownFileType = text.plist.strings; name = fr; path = fr.lproj/FormatPane.strings; sourceTree = "<group>"; };
		0D51D57F2274EAE100A5D747 /* fr */ = {isa = PBXFileReference; lastKnownFileType = text.plist.strings; name = fr; path = fr.lproj/FileDropPane.strings; sourceTree = "<group>"; };
		0D51D5802274EAE100A5D747 /* fr */ = {isa = PBXFileReference; lastKnownFileType = text.plist.strings; name = fr; path = fr.lproj/KeyBindingsPane.strings; sourceTree = "<group>"; };
		0D51D5812274EAE100A5D747 /* fr */ = {isa = PBXFileReference; lastKnownFileType = text.plist.strings; name = fr; path = fr.lproj/PrintPane.strings; sourceTree = "<group>"; };
		0D51D5832274EAE200A5D747 /* fr */ = {isa = PBXFileReference; lastKnownFileType = text.plist.strings; name = fr; path = fr.lproj/SyntaxEditView.strings; sourceTree = "<group>"; };
		0D51D5842274EAE200A5D747 /* fr */ = {isa = PBXFileReference; lastKnownFileType = text.plist.strings; name = fr; path = fr.lproj/SyntaxTermsEditView.strings; sourceTree = "<group>"; };
		0D51D5852274EAE200A5D747 /* fr */ = {isa = PBXFileReference; lastKnownFileType = text.plist.strings; name = fr; path = fr.lproj/SyntaxCommentsEditView.strings; sourceTree = "<group>"; };
		0D51D5862274EAE300A5D747 /* fr */ = {isa = PBXFileReference; lastKnownFileType = text.plist.strings; name = fr; path = fr.lproj/SyntaxOutlineEditView.strings; sourceTree = "<group>"; };
		0D51D5872274EAE300A5D747 /* fr */ = {isa = PBXFileReference; lastKnownFileType = text.plist.strings; name = fr; path = fr.lproj/SyntaxCompletionsEditView.strings; sourceTree = "<group>"; };
		0D51D5882274EAE300A5D747 /* fr */ = {isa = PBXFileReference; lastKnownFileType = text.plist.strings; name = fr; path = fr.lproj/SyntaxFileMappingEditView.strings; sourceTree = "<group>"; };
		0D51D5892274EAE400A5D747 /* fr */ = {isa = PBXFileReference; lastKnownFileType = text.plist.strings; name = fr; path = fr.lproj/SyntaxInfoEditView.strings; sourceTree = "<group>"; };
		0D51D58A2274EAE400A5D747 /* fr */ = {isa = PBXFileReference; lastKnownFileType = text.plist.strings; name = fr; path = fr.lproj/EncodingListView.strings; sourceTree = "<group>"; };
		0D51D58C2274EAE600A5D747 /* fr */ = {isa = PBXFileReference; lastKnownFileType = text.plist.strings; name = fr; path = fr.lproj/ConsolePanel.strings; sourceTree = "<group>"; };
		0D51D58D2274EAE700A5D747 /* fr */ = {isa = PBXFileReference; lastKnownFileType = text.plist.strings; name = fr; path = fr.lproj/UnicodeInputView.strings; sourceTree = "<group>"; };
		0D51D58E2274EAE700A5D747 /* fr */ = {isa = PBXFileReference; lastKnownFileType = text.plist.strings; name = fr; path = fr.lproj/ColorCodePanelAccessory.strings; sourceTree = "<group>"; };
		0D51D58F2274EE6F00A5D747 /* fr */ = {isa = PBXFileReference; lastKnownFileType = text.plist.strings; name = fr; path = fr.lproj/Localizable.strings; sourceTree = "<group>"; };
		0D51D5902274EF3F00A5D747 /* fr */ = {isa = PBXFileReference; lastKnownFileType = text.plist.strings; name = fr; path = fr.lproj/InfoPlist.strings; sourceTree = "<group>"; };
		0D51D5912274EF4A00A5D747 /* fr */ = {isa = PBXFileReference; lastKnownFileType = text.plist.strings; name = fr; path = fr.lproj/ServicesMenu.strings; sourceTree = "<group>"; };
		0D51D5922274EF5300A5D747 /* fr */ = {isa = PBXFileReference; lastKnownFileType = text.plist.strings; name = fr; path = fr.lproj/Unicode.strings; sourceTree = "<group>"; };
		2A03E699201457570093FDF1 /* pt */ = {isa = PBXFileReference; lastKnownFileType = text.plist.strings; name = pt; path = pt.lproj/PatternSortView.strings; sourceTree = "<group>"; };
		2A04E9BA27FD6911008C82D8 /* SnippetTests.swift */ = {isa = PBXFileReference; lastKnownFileType = sourcecode.swift; path = SnippetTests.swift; sourceTree = "<group>"; };
		2A04E9BE27FEF72E008C82D8 /* Alignments.swift */ = {isa = PBXFileReference; lastKnownFileType = sourcecode.swift; path = Alignments.swift; sourceTree = "<group>"; };
		2A05081223D6B9E900602F5E /* NSViewController.swift */ = {isa = PBXFileReference; lastKnownFileType = sourcecode.swift; path = NSViewController.swift; sourceTree = "<group>"; };
		2A0778602072040500876277 /* RegularExpressionSyntaxType.swift */ = {isa = PBXFileReference; lastKnownFileType = sourcecode.swift; path = RegularExpressionSyntaxType.swift; sourceTree = "<group>"; };
		2A07E8471DF160600022FF9C /* NSTouchBar+Validation.swift */ = {isa = PBXFileReference; fileEncoding = 4; lastKnownFileType = sourcecode.swift; path = "NSTouchBar+Validation.swift"; sourceTree = "<group>"; };
		2A08C889228E72DC002DC184 /* fr */ = {isa = PBXFileReference; lastKnownFileType = text.html; name = fr; path = fr.lproj/Credits.html; sourceTree = "<group>"; };
		2A0A602A27ABD74500725B70 /* FilterField.swift */ = {isa = PBXFileReference; lastKnownFileType = sourcecode.swift; path = FilterField.swift; sourceTree = "<group>"; };
		2A0AEA052124A83B00E4EC3D /* SelectionColorWell.swift */ = {isa = PBXFileReference; lastKnownFileType = sourcecode.swift; path = SelectionColorWell.swift; sourceTree = "<group>"; };
		2A0BF8A71DD8E7F90088961B /* TextSizeTouchBar.swift */ = {isa = PBXFileReference; fileEncoding = 4; lastKnownFileType = sourcecode.swift; path = TextSizeTouchBar.swift; sourceTree = "<group>"; };
		2A0D64A11D20FFB0006B4937 /* ja */ = {isa = PBXFileReference; lastKnownFileType = text.plist.strings; name = ja; path = ja.lproj/FindPanel.strings; sourceTree = "<group>"; };
		2A0D64A21D20FFB3006B4937 /* zh-Hans */ = {isa = PBXFileReference; lastKnownFileType = text.plist.strings; name = "zh-Hans"; path = "zh-Hans.lproj/FindPanel.strings"; sourceTree = "<group>"; };
		2A0D64A31D20FFB6006B4937 /* de */ = {isa = PBXFileReference; lastKnownFileType = text.plist.strings; name = de; path = de.lproj/FindPanel.strings; sourceTree = "<group>"; };
		2A0DD6321E655C4A001CAAA3 /* TokenTextView.swift */ = {isa = PBXFileReference; fileEncoding = 4; lastKnownFileType = sourcecode.swift; path = TokenTextView.swift; sourceTree = "<group>"; };
		2A0DD6351E655FE6001CAAA3 /* Tokenizer.swift */ = {isa = PBXFileReference; fileEncoding = 4; lastKnownFileType = sourcecode.swift; path = Tokenizer.swift; sourceTree = "<group>"; };
		2A0F3EBF27A26D1200FB27A3 /* TokenFormatter.swift */ = {isa = PBXFileReference; lastKnownFileType = sourcecode.swift; path = TokenFormatter.swift; sourceTree = "<group>"; };
		2A10B6F421450A3B00B4205E /* NSAppearance.swift */ = {isa = PBXFileReference; lastKnownFileType = sourcecode.swift; path = NSAppearance.swift; sourceTree = "<group>"; };
		2A10C5F61FD19237002AB5AE /* KeyBinding.swift */ = {isa = PBXFileReference; lastKnownFileType = sourcecode.swift; path = KeyBinding.swift; sourceTree = "<group>"; };
		2A10C5F91FD25D04002AB5AE /* Selector+Codable.swift */ = {isa = PBXFileReference; lastKnownFileType = sourcecode.swift; path = "Selector+Codable.swift"; sourceTree = "<group>"; };
		2A10D0F91E7085250027192A /* ja */ = {isa = PBXFileReference; lastKnownFileType = text.plist.strings; name = ja; path = ja.lproj/GeneralPane.strings; sourceTree = "<group>"; };
		2A10D0FA1E7085270027192A /* zh-Hans */ = {isa = PBXFileReference; lastKnownFileType = text.plist.strings; name = "zh-Hans"; path = "zh-Hans.lproj/GeneralPane.strings"; sourceTree = "<group>"; };
		2A10D0FB1E7085290027192A /* de */ = {isa = PBXFileReference; lastKnownFileType = text.plist.strings; name = de; path = de.lproj/GeneralPane.strings; sourceTree = "<group>"; };
		2A10D0FC1E70852B0027192A /* it */ = {isa = PBXFileReference; lastKnownFileType = text.plist.strings; name = it; path = it.lproj/GeneralPane.strings; sourceTree = "<group>"; };
		2A10D1021E7088B00027192A /* Base */ = {isa = PBXFileReference; lastKnownFileType = file.storyboard; name = Base; path = Base.lproj/WindowPane.storyboard; sourceTree = "<group>"; };
		2A10D1041E7088B30027192A /* ja */ = {isa = PBXFileReference; lastKnownFileType = text.plist.strings; name = ja; path = ja.lproj/WindowPane.strings; sourceTree = "<group>"; };
		2A10D1051E7088B60027192A /* zh-Hans */ = {isa = PBXFileReference; lastKnownFileType = text.plist.strings; name = "zh-Hans"; path = "zh-Hans.lproj/WindowPane.strings"; sourceTree = "<group>"; };
		2A10D1061E7088B90027192A /* de */ = {isa = PBXFileReference; lastKnownFileType = text.plist.strings; name = de; path = de.lproj/WindowPane.strings; sourceTree = "<group>"; };
		2A10D1071E7088BB0027192A /* it */ = {isa = PBXFileReference; lastKnownFileType = text.plist.strings; name = it; path = it.lproj/WindowPane.strings; sourceTree = "<group>"; };
		2A10D1091E708CDF0027192A /* Base */ = {isa = PBXFileReference; lastKnownFileType = file.storyboard; name = Base; path = Base.lproj/KeyBindingsPane.storyboard; sourceTree = "<group>"; };
		2A10D10C1E7091D70027192A /* ja */ = {isa = PBXFileReference; lastKnownFileType = text.plist.strings; name = ja; path = ja.lproj/KeyBindingsPane.strings; sourceTree = "<group>"; };
		2A10D10D1E7091D90027192A /* zh-Hans */ = {isa = PBXFileReference; lastKnownFileType = text.plist.strings; name = "zh-Hans"; path = "zh-Hans.lproj/KeyBindingsPane.strings"; sourceTree = "<group>"; };
		2A10D10E1E7091DB0027192A /* de */ = {isa = PBXFileReference; lastKnownFileType = text.plist.strings; name = de; path = de.lproj/KeyBindingsPane.strings; sourceTree = "<group>"; };
		2A10D10F1E7091DE0027192A /* it */ = {isa = PBXFileReference; lastKnownFileType = text.plist.strings; name = it; path = it.lproj/KeyBindingsPane.strings; sourceTree = "<group>"; };
		2A10D11F1E713BE60027192A /* Base */ = {isa = PBXFileReference; lastKnownFileType = file.storyboard; name = Base; path = Base.lproj/PrintPane.storyboard; sourceTree = "<group>"; };
		2A10D1221E713D0B0027192A /* ja */ = {isa = PBXFileReference; lastKnownFileType = text.plist.strings; name = ja; path = ja.lproj/PrintPane.strings; sourceTree = "<group>"; };
		2A10D1231E713D0E0027192A /* zh-Hans */ = {isa = PBXFileReference; lastKnownFileType = text.plist.strings; name = "zh-Hans"; path = "zh-Hans.lproj/PrintPane.strings"; sourceTree = "<group>"; };
		2A10D1241E713D100027192A /* de */ = {isa = PBXFileReference; lastKnownFileType = text.plist.strings; name = de; path = de.lproj/PrintPane.strings; sourceTree = "<group>"; };
		2A10D1251E713D110027192A /* it */ = {isa = PBXFileReference; lastKnownFileType = text.plist.strings; name = it; path = it.lproj/PrintPane.strings; sourceTree = "<group>"; };
		2A10D1271E714D230027192A /* Base */ = {isa = PBXFileReference; lastKnownFileType = file.storyboard; name = Base; path = Base.lproj/AppearancePane.storyboard; sourceTree = "<group>"; };
		2A10D12A1E714F710027192A /* ja */ = {isa = PBXFileReference; lastKnownFileType = text.plist.strings; name = ja; path = ja.lproj/AppearancePane.strings; sourceTree = "<group>"; };
		2A10D12B1E714F720027192A /* zh-Hans */ = {isa = PBXFileReference; lastKnownFileType = text.plist.strings; name = "zh-Hans"; path = "zh-Hans.lproj/AppearancePane.strings"; sourceTree = "<group>"; };
		2A10D12C1E714F730027192A /* de */ = {isa = PBXFileReference; lastKnownFileType = text.plist.strings; name = de; path = de.lproj/AppearancePane.strings; sourceTree = "<group>"; };
		2A10D12D1E714F740027192A /* it */ = {isa = PBXFileReference; lastKnownFileType = text.plist.strings; name = it; path = it.lproj/AppearancePane.strings; sourceTree = "<group>"; };
		2A10D12F1E7152F30027192A /* Base */ = {isa = PBXFileReference; lastKnownFileType = file.storyboard; name = Base; path = Base.lproj/EditPane.storyboard; sourceTree = "<group>"; };
		2A10D1321E7154B40027192A /* ja */ = {isa = PBXFileReference; lastKnownFileType = text.plist.strings; name = ja; path = ja.lproj/EditPane.strings; sourceTree = "<group>"; };
		2A10D1331E7154B50027192A /* zh-Hans */ = {isa = PBXFileReference; lastKnownFileType = text.plist.strings; name = "zh-Hans"; path = "zh-Hans.lproj/EditPane.strings"; sourceTree = "<group>"; };
		2A10D1341E7154B60027192A /* de */ = {isa = PBXFileReference; lastKnownFileType = text.plist.strings; name = de; path = de.lproj/EditPane.strings; sourceTree = "<group>"; };
		2A10D1351E7154B70027192A /* it */ = {isa = PBXFileReference; lastKnownFileType = text.plist.strings; name = it; path = it.lproj/EditPane.strings; sourceTree = "<group>"; };
		2A10D1371E715E5B0027192A /* Base */ = {isa = PBXFileReference; lastKnownFileType = file.storyboard; name = Base; path = Base.lproj/FormatPane.storyboard; sourceTree = "<group>"; };
		2A10D13A1E71B6390027192A /* ja */ = {isa = PBXFileReference; lastKnownFileType = text.plist.strings; name = ja; path = ja.lproj/FormatPane.strings; sourceTree = "<group>"; };
		2A10D13B1E71B63B0027192A /* zh-Hans */ = {isa = PBXFileReference; lastKnownFileType = text.plist.strings; name = "zh-Hans"; path = "zh-Hans.lproj/FormatPane.strings"; sourceTree = "<group>"; };
		2A10D13C1E71B63C0027192A /* de */ = {isa = PBXFileReference; lastKnownFileType = text.plist.strings; name = de; path = de.lproj/FormatPane.strings; sourceTree = "<group>"; };
		2A10D13D1E71B63D0027192A /* it */ = {isa = PBXFileReference; lastKnownFileType = text.plist.strings; name = it; path = it.lproj/FormatPane.strings; sourceTree = "<group>"; };
		2A10D1471E7477D30027192A /* StyledButton.swift */ = {isa = PBXFileReference; fileEncoding = 4; lastKnownFileType = sourcecode.swift; path = StyledButton.swift; sourceTree = "<group>"; };
		2A1125C023F180FF006A1DB2 /* LineRangeCacheableTests.swift */ = {isa = PBXFileReference; lastKnownFileType = sourcecode.swift; path = LineRangeCacheableTests.swift; sourceTree = "<group>"; };
		2A1125C223F1A86B006A1DB2 /* LineRangeCacheable.swift */ = {isa = PBXFileReference; lastKnownFileType = sourcecode.swift; path = LineRangeCacheable.swift; sourceTree = "<group>"; };
		2A1125C523F6EFB2006A1DB2 /* NSTextStorage+URLDetection.swift */ = {isa = PBXFileReference; lastKnownFileType = sourcecode.swift; path = "NSTextStorage+URLDetection.swift"; sourceTree = "<group>"; };
		2A11F2121E669BFA005E1675 /* PointerBridge.swift */ = {isa = PBXFileReference; fileEncoding = 4; lastKnownFileType = sourcecode.swift; path = PointerBridge.swift; sourceTree = "<group>"; };
		2A1235452121B106002E9C53 /* Unicode.UTF32.CodeUnit+BlockName.swift */ = {isa = PBXFileReference; lastKnownFileType = sourcecode.swift; path = "Unicode.UTF32.CodeUnit+BlockName.swift"; sourceTree = "<group>"; };
		2A12C7FE1D1843B50069C60B /* SeparatorTextField.swift */ = {isa = PBXFileReference; fileEncoding = 4; lastKnownFileType = sourcecode.swift; path = SeparatorTextField.swift; sourceTree = "<group>"; };
		2A1311D52127DCE1001D52C5 /* NSTextView+CurrentLineHighlighting.swift */ = {isa = PBXFileReference; lastKnownFileType = sourcecode.swift; path = "NSTextView+CurrentLineHighlighting.swift"; sourceTree = "<group>"; };
		2A15688A245C107B0055CD85 /* ja */ = {isa = PBXFileReference; lastKnownFileType = text.plist.strings; name = ja; path = ja.lproj/CharacterPopover.strings; sourceTree = "<group>"; };
		2A15688C245C107E0055CD85 /* zh-Hans */ = {isa = PBXFileReference; lastKnownFileType = text.plist.strings; name = "zh-Hans"; path = "zh-Hans.lproj/CharacterPopover.strings"; sourceTree = "<group>"; };
		2A15688E245C10800055CD85 /* de */ = {isa = PBXFileReference; lastKnownFileType = text.plist.strings; name = de; path = de.lproj/CharacterPopover.strings; sourceTree = "<group>"; };
		2A156890245C10840055CD85 /* it */ = {isa = PBXFileReference; lastKnownFileType = text.plist.strings; name = it; path = it.lproj/CharacterPopover.strings; sourceTree = "<group>"; };
		2A156892245C10860055CD85 /* pt */ = {isa = PBXFileReference; lastKnownFileType = text.plist.strings; name = pt; path = pt.lproj/CharacterPopover.strings; sourceTree = "<group>"; };
		2A156894245C10880055CD85 /* fr */ = {isa = PBXFileReference; lastKnownFileType = text.plist.strings; name = fr; path = fr.lproj/CharacterPopover.strings; sourceTree = "<group>"; };
		2A1679E51D3CE07100E8261D /* Document.swift */ = {isa = PBXFileReference; fileEncoding = 4; lastKnownFileType = sourcecode.swift; path = Document.swift; sourceTree = "<group>"; };
		2A17A3121D2D16F1001DD717 /* WindowContentViewController.swift */ = {isa = PBXFileReference; fileEncoding = 4; lastKnownFileType = sourcecode.swift; path = WindowContentViewController.swift; sourceTree = "<group>"; };
		2A17A3151D2D4319001DD717 /* DocumentWindow.swift */ = {isa = PBXFileReference; fileEncoding = 4; lastKnownFileType = sourcecode.swift; path = DocumentWindow.swift; sourceTree = "<group>"; };
		2A180F4A2854E71800EBAF66 /* NSTextContentManager.swift */ = {isa = PBXFileReference; lastKnownFileType = sourcecode.swift; path = NSTextContentManager.swift; sourceTree = "<group>"; };
		2A1814B721CF8BD500602214 /* RegularExpressionFormatter.swift */ = {isa = PBXFileReference; lastKnownFileType = sourcecode.swift; path = RegularExpressionFormatter.swift; sourceTree = "<group>"; };
		2A1814BA21CF8F3800602214 /* RegularExpressionSyntaxType+Color.swift */ = {isa = PBXFileReference; lastKnownFileType = sourcecode.swift; path = "RegularExpressionSyntaxType+Color.swift"; sourceTree = "<group>"; };
		2A1814BD21CFC9CF00602214 /* RegexTextField.swift */ = {isa = PBXFileReference; lastKnownFileType = sourcecode.swift; path = RegexTextField.swift; sourceTree = "<group>"; };
		2A1856041D47E7FE008FA79E /* NSTextView+TextReplacement.swift */ = {isa = PBXFileReference; fileEncoding = 4; lastKnownFileType = sourcecode.swift; path = "NSTextView+TextReplacement.swift"; sourceTree = "<group>"; };
		2A18560A1D47FA37008FA79E /* TextFinder.swift */ = {isa = PBXFileReference; fileEncoding = 4; lastKnownFileType = sourcecode.swift; path = TextFinder.swift; sourceTree = "<group>"; };
		2A1856111D48AFEA008FA79E /* PrintPanelAccessoryController.swift */ = {isa = PBXFileReference; fileEncoding = 4; lastKnownFileType = sourcecode.swift; path = PrintPanelAccessoryController.swift; sourceTree = "<group>"; };
		2A1893A31FFF15E000AD244F /* Base */ = {isa = PBXFileReference; lastKnownFileType = file.storyboard; name = Base; path = Base.lproj/PatternSortView.storyboard; sourceTree = "<group>"; };
		2A1893A61FFF16A400AD244F /* PatternSortViewController.swift */ = {isa = PBXFileReference; lastKnownFileType = sourcecode.swift; path = PatternSortViewController.swift; sourceTree = "<group>"; };
		2A1893A91FFF422D00AD244F /* LineSort.swift */ = {isa = PBXFileReference; lastKnownFileType = sourcecode.swift; path = LineSort.swift; sourceTree = "<group>"; };
		2A1893AC1FFF6A0100AD244F /* LineSortTests.swift */ = {isa = PBXFileReference; lastKnownFileType = sourcecode.swift; path = LineSortTests.swift; sourceTree = "<group>"; };
		2A18A5BC1C4A730D00BAD817 /* EncodingDetectionTests.swift */ = {isa = PBXFileReference; fileEncoding = 4; lastKnownFileType = sourcecode.swift; path = EncodingDetectionTests.swift; sourceTree = "<group>"; };
		2A18A5BE1C4A746A00BAD817 /* Encodings */ = {isa = PBXFileReference; lastKnownFileType = folder; name = Encodings; path = TestFiles/Encodings; sourceTree = "<group>"; };
		2A1A4EAB24FB7BDE00B50AA0 /* UserDefaults+DefaultKey.swift */ = {isa = PBXFileReference; lastKnownFileType = sourcecode.swift; path = "UserDefaults+DefaultKey.swift"; sourceTree = "<group>"; };
		2A1A4EAF24FB9D9300B50AA0 /* Combine.swift */ = {isa = PBXFileReference; lastKnownFileType = sourcecode.swift; path = Combine.swift; sourceTree = "<group>"; };
		2A1ABC9A27F056E60054795D /* BidiScrollView.swift */ = {isa = PBXFileReference; lastKnownFileType = sourcecode.swift; path = BidiScrollView.swift; sourceTree = "<group>"; };
		2A1ABCA427F079120054795D /* BidiScroller.swift */ = {isa = PBXFileReference; lastKnownFileType = sourcecode.swift; path = BidiScroller.swift; sourceTree = "<group>"; };
		2A1ABCA727F07CED0054795D /* NSScroller.swift */ = {isa = PBXFileReference; lastKnownFileType = sourcecode.swift; path = NSScroller.swift; sourceTree = "<group>"; };
		2A1B7E74216CBBEA002C7395 /* SynchronizedScrollView.swift */ = {isa = PBXFileReference; lastKnownFileType = sourcecode.swift; path = SynchronizedScrollView.swift; sourceTree = "<group>"; };
		2A1EB5C319AD469500C1E37E /* Assets.xcassets */ = {isa = PBXFileReference; lastKnownFileType = folder.assetcatalog; path = Assets.xcassets; sourceTree = "<group>"; };
		2A1FAD5720A74D0A00566D7C /* MutableCopying.swift */ = {isa = PBXFileReference; lastKnownFileType = sourcecode.swift; path = MutableCopying.swift; sourceTree = "<group>"; };
		2A2179F51A07093B002C4AB1 /* SyntaxMap.json */ = {isa = PBXFileReference; fileEncoding = 4; lastKnownFileType = text.json; path = SyntaxMap.json; sourceTree = "<group>"; };
		2A222C2F24FA8E0500251084 /* UserDefaults.Publisher.swift */ = {isa = PBXFileReference; lastKnownFileType = sourcecode.swift; path = UserDefaults.Publisher.swift; sourceTree = "<group>"; };
		2A231A241E7B4EDC00C2A909 /* MultipleReplacement+Codable.swift */ = {isa = PBXFileReference; fileEncoding = 4; lastKnownFileType = sourcecode.swift; path = "MultipleReplacement+Codable.swift"; sourceTree = "<group>"; };
		2A231A271E7BD82700C2A909 /* MultipleReplacement.Settings+Object.swift */ = {isa = PBXFileReference; fileEncoding = 4; lastKnownFileType = sourcecode.swift; path = "MultipleReplacement.Settings+Object.swift"; sourceTree = "<group>"; };
		2A231A2C1E7BE8B700C2A909 /* TextFindProgress.swift */ = {isa = PBXFileReference; fileEncoding = 4; lastKnownFileType = sourcecode.swift; path = TextFindProgress.swift; sourceTree = "<group>"; };
		2A231A351E7C30F000C2A909 /* MultipleReplacementSplitViewController.swift */ = {isa = PBXFileReference; fileEncoding = 4; lastKnownFileType = sourcecode.swift; path = MultipleReplacementSplitViewController.swift; sourceTree = "<group>"; };
		2A231A381E7C31F400C2A909 /* MultipleReplacementListViewController.swift */ = {isa = PBXFileReference; fileEncoding = 4; lastKnownFileType = sourcecode.swift; path = MultipleReplacementListViewController.swift; sourceTree = "<group>"; };
		2A25C51A20F068FD0003AE1A /* Base */ = {isa = PBXFileReference; lastKnownFileType = file.storyboard; name = Base; path = Base.lproj/CustomTabWidthView.storyboard; sourceTree = "<group>"; };
		2A25C51E20F06A8C0003AE1A /* ja */ = {isa = PBXFileReference; lastKnownFileType = text.plist.strings; name = ja; path = ja.lproj/CustomTabWidthView.strings; sourceTree = "<group>"; };
		2A25C52020F06A8F0003AE1A /* zh-Hans */ = {isa = PBXFileReference; lastKnownFileType = text.plist.strings; name = "zh-Hans"; path = "zh-Hans.lproj/CustomTabWidthView.strings"; sourceTree = "<group>"; };
		2A25C52220F06A910003AE1A /* de */ = {isa = PBXFileReference; lastKnownFileType = text.plist.strings; name = de; path = de.lproj/CustomTabWidthView.strings; sourceTree = "<group>"; };
		2A25C52420F06A930003AE1A /* it */ = {isa = PBXFileReference; lastKnownFileType = text.plist.strings; name = it; path = it.lproj/CustomTabWidthView.strings; sourceTree = "<group>"; };
		2A25C52620F06A940003AE1A /* pt */ = {isa = PBXFileReference; lastKnownFileType = text.plist.strings; name = pt; path = pt.lproj/CustomTabWidthView.strings; sourceTree = "<group>"; };
		2A25C52720F06BE80003AE1A /* CustomTabWidthViewController.swift */ = {isa = PBXFileReference; lastKnownFileType = sourcecode.swift; path = CustomTabWidthViewController.swift; sourceTree = "<group>"; };
		2A25D0ED1DA15E7F008C94B0 /* NSAnimationContext.swift */ = {isa = PBXFileReference; fileEncoding = 4; lastKnownFileType = sourcecode.swift; path = NSAnimationContext.swift; sourceTree = "<group>"; };
		2A2747722111909400795954 /* String+Diff.swift */ = {isa = PBXFileReference; lastKnownFileType = sourcecode.swift; path = "String+Diff.swift"; sourceTree = "<group>"; };
		2A2792911D1DACC400F3FC5D /* AppearancePaneController.swift */ = {isa = PBXFileReference; fileEncoding = 4; lastKnownFileType = sourcecode.swift; path = AppearancePaneController.swift; sourceTree = "<group>"; };
		2A2792941D1DBDAC00F3FC5D /* String+Constants.swift */ = {isa = PBXFileReference; fileEncoding = 4; lastKnownFileType = sourcecode.swift; path = "String+Constants.swift"; sourceTree = "<group>"; };
		2A2792971D1E57DA00F3FC5D /* FormatPaneController.swift */ = {isa = PBXFileReference; fileEncoding = 4; lastKnownFileType = sourcecode.swift; path = FormatPaneController.swift; sourceTree = "<group>"; };
		2A2948B02197FCE0001DCE1E /* ImageRadioButton.swift */ = {isa = PBXFileReference; lastKnownFileType = sourcecode.swift; path = ImageRadioButton.swift; sourceTree = "<group>"; };
		2A2B085F28046E3B0028D733 /* WarningsViewController.swift */ = {isa = PBXFileReference; lastKnownFileType = sourcecode.swift; path = WarningsViewController.swift; sourceTree = "<group>"; };
		2A33D07D1D1C75B8005977B9 /* SyntaxValidationViewController.swift */ = {isa = PBXFileReference; fileEncoding = 4; lastKnownFileType = sourcecode.swift; path = SyntaxValidationViewController.swift; sourceTree = "<group>"; };
		2A33D0801D1C7935005977B9 /* SyntaxTermsEditViewController.swift */ = {isa = PBXFileReference; fileEncoding = 4; lastKnownFileType = sourcecode.swift; path = SyntaxTermsEditViewController.swift; sourceTree = "<group>"; };
		2A33D0831D1C7B46005977B9 /* SyntaxEditViewController.swift */ = {isa = PBXFileReference; fileEncoding = 4; lastKnownFileType = sourcecode.swift; path = SyntaxEditViewController.swift; sourceTree = "<group>"; };
		2A33D0861D1C9148005977B9 /* SyntaxDictionary.swift */ = {isa = PBXFileReference; fileEncoding = 4; lastKnownFileType = sourcecode.swift; path = SyntaxDictionary.swift; sourceTree = "<group>"; };
		2A341D19281EE23C00B85CB6 /* UserActivity.swift */ = {isa = PBXFileReference; lastKnownFileType = sourcecode.swift; path = UserActivity.swift; sourceTree = "<group>"; };
		2A34C5092807EC4E005E9AAB /* KeySortable.swift */ = {isa = PBXFileReference; lastKnownFileType = sourcecode.swift; path = KeySortable.swift; sourceTree = "<group>"; };
		2A3581971E597ECE00762AA5 /* MultipleReplacement.swift */ = {isa = PBXFileReference; fileEncoding = 4; lastKnownFileType = sourcecode.swift; path = MultipleReplacement.swift; sourceTree = "<group>"; };
		2A359DFD1DAE93EE00FEF7AA /* NSWindow+Responder.swift */ = {isa = PBXFileReference; fileEncoding = 4; lastKnownFileType = sourcecode.swift; path = "NSWindow+Responder.swift"; sourceTree = "<group>"; };
		2A3643E51E7C3D2400EA3CE8 /* ReplacementManager.swift */ = {isa = PBXFileReference; fileEncoding = 4; lastKnownFileType = sourcecode.swift; path = ReplacementManager.swift; sourceTree = "<group>"; };
		2A36CE7B1FF654C000020702 /* NSTextView+Snippet.swift */ = {isa = PBXFileReference; lastKnownFileType = sourcecode.swift; path = "NSTextView+Snippet.swift"; sourceTree = "<group>"; };
		2A38FAFC1D1C67050032231A /* DraggableArrayController.swift */ = {isa = PBXFileReference; fileEncoding = 4; lastKnownFileType = sourcecode.swift; path = DraggableArrayController.swift; sourceTree = "<group>"; };
		2A38FAFF1D1C6B6D0032231A /* DefinitionTableViewDelegate.swift */ = {isa = PBXFileReference; fileEncoding = 4; lastKnownFileType = sourcecode.swift; path = DefinitionTableViewDelegate.swift; sourceTree = "<group>"; };
		2A39F15626F74C2500B52876 /* AccessibleStepper.swift */ = {isa = PBXFileReference; lastKnownFileType = sourcecode.swift; path = AccessibleStepper.swift; sourceTree = "<group>"; };
		2A3A19DE2068A76600516DE4 /* MultipleReplacement+TextView.swift */ = {isa = PBXFileReference; lastKnownFileType = sourcecode.swift; path = "MultipleReplacement+TextView.swift"; sourceTree = "<group>"; };
		2A3A19E1206C9A0700516DE4 /* NSTextView+BracePair.swift */ = {isa = PBXFileReference; lastKnownFileType = sourcecode.swift; path = "NSTextView+BracePair.swift"; sourceTree = "<group>"; };
		2A3A758D19E77C84001DAB88 /* Syntaxes */ = {isa = PBXFileReference; lastKnownFileType = folder; path = Syntaxes; sourceTree = "<group>"; };
		2A3D63FA1E769DDF00F538E1 /* Base */ = {isa = PBXFileReference; lastKnownFileType = file.storyboard; name = Base; path = Base.lproj/MultipleReplacementPanel.storyboard; sourceTree = "<group>"; };
		2A3E61BE27C3795B00C6E5B6 /* OptionalMenu.swift */ = {isa = PBXFileReference; lastKnownFileType = sourcecode.swift; path = OptionalMenu.swift; sourceTree = "<group>"; };
		2A3E84821D07331900070A54 /* updateHelpindex.sh */ = {isa = PBXFileReference; lastKnownFileType = text.script.sh; path = updateHelpindex.sh; sourceTree = "<group>"; };
		2A3F18F7203270BE002F1CA7 /* UI Tests.xctest */ = {isa = PBXFileReference; explicitFileType = wrapper.cfbundle; includeInIndex = 0; path = "UI Tests.xctest"; sourceTree = BUILT_PRODUCTS_DIR; };
		2A3F18F9203270BE002F1CA7 /* UITests.swift */ = {isa = PBXFileReference; lastKnownFileType = sourcecode.swift; path = UITests.swift; sourceTree = "<group>"; };
		2A3F8F672429E04000CBBA89 /* DebouncerTests.swift */ = {isa = PBXFileReference; lastKnownFileType = sourcecode.swift; path = DebouncerTests.swift; sourceTree = "<group>"; };
		2A401FB61D9AD76C00ACE036 /* it */ = {isa = PBXFileReference; lastKnownFileType = text.plist.strings; name = it; path = it.lproj/Main.strings; sourceTree = "<group>"; };
		2A401FB81D9AD76C00ACE036 /* it */ = {isa = PBXFileReference; lastKnownFileType = text.plist.strings; name = it; path = it.lproj/FindPanel.strings; sourceTree = "<group>"; };
		2A401FBB1D9AD76C00ACE036 /* it */ = {isa = PBXFileReference; lastKnownFileType = text.plist.strings; name = it; path = it.lproj/DocumentWindow.strings; sourceTree = "<group>"; };
		2A401FBE1D9AD76D00ACE036 /* it */ = {isa = PBXFileReference; lastKnownFileType = text.plist.strings; name = it; path = it.lproj/EditorView.strings; sourceTree = "<group>"; };
		2A401FE21D9AD77400ACE036 /* it */ = {isa = PBXFileReference; lastKnownFileType = text.html; name = it; path = it.lproj/Credits.html; sourceTree = "<group>"; };
		2A401FE41D9AED8200ACE036 /* it */ = {isa = PBXFileReference; lastKnownFileType = net.daringfireball.markdown; name = it; path = it.lproj/ReportTemplate.md; sourceTree = "<group>"; };
		2A401FE51D9AEE4500ACE036 /* it */ = {isa = PBXFileReference; fileEncoding = 4; lastKnownFileType = text.plist.strings; name = it; path = it.lproj/ServicesMenu.strings; sourceTree = "<group>"; };
		2A401FE61D9AEEB700ACE036 /* it */ = {isa = PBXFileReference; fileEncoding = 4; lastKnownFileType = text.plist.strings; name = it; path = it.lproj/InfoPlist.strings; sourceTree = "<group>"; };
		2A401FE71D9AF0A300ACE036 /* it */ = {isa = PBXFileReference; fileEncoding = 4; lastKnownFileType = text.plist.strings; name = it; path = it.lproj/Localizable.strings; sourceTree = "<group>"; };
		2A401FE81D9AF7CA00ACE036 /* it */ = {isa = PBXFileReference; lastKnownFileType = text.plist.strings; name = it; path = it.lproj/Unicode.strings; sourceTree = "<group>"; };
		2A4144B7201397150061F653 /* Base */ = {isa = PBXFileReference; lastKnownFileType = file.storyboard; name = Base; path = Base.lproj/WarningsView.storyboard; sourceTree = "<group>"; };
		2A4144BB201397D70061F653 /* Base */ = {isa = PBXFileReference; lastKnownFileType = file.storyboard; name = Base; path = Base.lproj/DocumentInspectorView.storyboard; sourceTree = "<group>"; };
		2A4144C02013A90B0061F653 /* ja */ = {isa = PBXFileReference; lastKnownFileType = text.plist.strings; name = ja; path = ja.lproj/DocumentInspectorView.strings; sourceTree = "<group>"; };
		2A4144C12013A90D0061F653 /* zh-Hans */ = {isa = PBXFileReference; lastKnownFileType = text.plist.strings; name = "zh-Hans"; path = "zh-Hans.lproj/DocumentInspectorView.strings"; sourceTree = "<group>"; };
		2A4144C22013A90F0061F653 /* de */ = {isa = PBXFileReference; lastKnownFileType = text.plist.strings; name = de; path = de.lproj/DocumentInspectorView.strings; sourceTree = "<group>"; };
		2A4144C32013A9110061F653 /* it */ = {isa = PBXFileReference; lastKnownFileType = text.plist.strings; name = it; path = it.lproj/DocumentInspectorView.strings; sourceTree = "<group>"; };
		2A4144C42013A9140061F653 /* pt */ = {isa = PBXFileReference; lastKnownFileType = text.plist.strings; name = pt; path = pt.lproj/DocumentInspectorView.strings; sourceTree = "<group>"; };
		2A4144C62013A9180061F653 /* ja */ = {isa = PBXFileReference; lastKnownFileType = text.plist.strings; name = ja; path = ja.lproj/WarningsView.strings; sourceTree = "<group>"; };
		2A4144C82013A91E0061F653 /* zh-Hans */ = {isa = PBXFileReference; lastKnownFileType = text.plist.strings; name = "zh-Hans"; path = "zh-Hans.lproj/WarningsView.strings"; sourceTree = "<group>"; };
		2A4144CA2013A91F0061F653 /* de */ = {isa = PBXFileReference; lastKnownFileType = text.plist.strings; name = de; path = de.lproj/WarningsView.strings; sourceTree = "<group>"; };
		2A4144CC2013A9230061F653 /* it */ = {isa = PBXFileReference; lastKnownFileType = text.plist.strings; name = it; path = it.lproj/WarningsView.strings; sourceTree = "<group>"; };
		2A4144CE2013A9250061F653 /* pt */ = {isa = PBXFileReference; lastKnownFileType = text.plist.strings; name = pt; path = pt.lproj/WarningsView.strings; sourceTree = "<group>"; };
		2A41EC191DC4AD4A00F0C236 /* EditorTextView+TouchBar.swift */ = {isa = PBXFileReference; fileEncoding = 4; lastKnownFileType = sourcecode.swift; path = "EditorTextView+TouchBar.swift"; sourceTree = "<group>"; };
		2A4257A61D22E0660086DAAD /* EncodingManager.swift */ = {isa = PBXFileReference; fileEncoding = 4; lastKnownFileType = sourcecode.swift; path = EncodingManager.swift; sourceTree = "<group>"; };
		2A4257AF1D22FD490086DAAD /* ColorCodePanelController.swift */ = {isa = PBXFileReference; fileEncoding = 4; lastKnownFileType = sourcecode.swift; path = ColorCodePanelController.swift; sourceTree = "<group>"; };
		2A4257B51D23153B0086DAAD /* UnicodeInputViewController.swift */ = {isa = PBXFileReference; fileEncoding = 4; lastKnownFileType = sourcecode.swift; path = UnicodeInputViewController.swift; sourceTree = "<group>"; };
		2A4257B81D2392A40086DAAD /* EditorTextView+ColorCode.swift */ = {isa = PBXFileReference; fileEncoding = 4; lastKnownFileType = sourcecode.swift; path = "EditorTextView+ColorCode.swift"; sourceTree = "<group>"; };
		2A4257BB1D239F850086DAAD /* Invisible.swift */ = {isa = PBXFileReference; fileEncoding = 4; lastKnownFileType = sourcecode.swift; path = Invisible.swift; sourceTree = "<group>"; };
		2A44321B219AC1F8008A0A6B /* SettingsTabViewController.swift */ = {isa = PBXFileReference; lastKnownFileType = sourcecode.swift; path = SettingsTabViewController.swift; sourceTree = "<group>"; };
		2A44321F219AC235008A0A6B /* Base */ = {isa = PBXFileReference; lastKnownFileType = file.storyboard; name = Base; path = Base.lproj/SettingsWindow.storyboard; sourceTree = "<group>"; };
		2A443224219AC9DC008A0A6B /* ja */ = {isa = PBXFileReference; lastKnownFileType = text.plist.strings; name = ja; path = ja.lproj/SettingsWindow.strings; sourceTree = "<group>"; };
		2A443225219AC9DE008A0A6B /* zh-Hans */ = {isa = PBXFileReference; lastKnownFileType = text.plist.strings; name = "zh-Hans"; path = "zh-Hans.lproj/SettingsWindow.strings"; sourceTree = "<group>"; };
		2A443226219AC9DF008A0A6B /* de */ = {isa = PBXFileReference; lastKnownFileType = text.plist.strings; name = de; path = de.lproj/SettingsWindow.strings; sourceTree = "<group>"; };
		2A443227219AC9E0008A0A6B /* it */ = {isa = PBXFileReference; lastKnownFileType = text.plist.strings; name = it; path = it.lproj/SettingsWindow.strings; sourceTree = "<group>"; };
		2A443228219AC9E1008A0A6B /* pt */ = {isa = PBXFileReference; lastKnownFileType = text.plist.strings; name = pt; path = pt.lproj/SettingsWindow.strings; sourceTree = "<group>"; };
		2A456C431A1EDCFC00395158 /* en */ = {isa = PBXFileReference; lastKnownFileType = net.daringfireball.markdown; name = en; path = en.lproj/ReportTemplate.md; sourceTree = "<group>"; };
		2A456C441A1EDD0400395158 /* ja */ = {isa = PBXFileReference; lastKnownFileType = net.daringfireball.markdown; name = ja; path = ja.lproj/ReportTemplate.md; sourceTree = "<group>"; };
		2A4682B11D2F6B580005410E /* FileDropItem.swift */ = {isa = PBXFileReference; fileEncoding = 4; lastKnownFileType = sourcecode.swift; path = FileDropItem.swift; sourceTree = "<group>"; };
		2A4714E22093A2D40093E27F /* SyntaxParser.swift */ = {isa = PBXFileReference; lastKnownFileType = sourcecode.swift; path = SyntaxParser.swift; sourceTree = "<group>"; };
		2A4714E5209630510093E27F /* OutlineExtractor.swift */ = {isa = PBXFileReference; lastKnownFileType = sourcecode.swift; path = OutlineExtractor.swift; sourceTree = "<group>"; };
		2A476CAD1D09C8C80088E37A /* URLExtensionsTests.swift */ = {isa = PBXFileReference; fileEncoding = 4; lastKnownFileType = sourcecode.swift; path = URLExtensionsTests.swift; sourceTree = "<group>"; };
		2A476CB01D09D0500088E37A /* FontExtensionTests.swift */ = {isa = PBXFileReference; fileEncoding = 4; lastKnownFileType = sourcecode.swift; path = FontExtensionTests.swift; sourceTree = "<group>"; };
		2A478F3E22BE743200AEA45E /* NSTextView+Ligature.swift */ = {isa = PBXFileReference; lastKnownFileType = sourcecode.swift; path = "NSTextView+Ligature.swift"; sourceTree = "<group>"; };
		2A47955D27A3F9C6006751E0 /* WorkaroundOpacitySlider.swift */ = {isa = PBXFileReference; lastKnownFileType = sourcecode.swift; path = WorkaroundOpacitySlider.swift; sourceTree = "<group>"; };
		2A479C811D8C15A600EEEFC2 /* CenteringTextFieldCell.swift */ = {isa = PBXFileReference; fileEncoding = 4; lastKnownFileType = sourcecode.swift; path = CenteringTextFieldCell.swift; sourceTree = "<group>"; };
		2A47CD3721D340030094F62F /* NSValidatedUserInterfaceItem.swift */ = {isa = PBXFileReference; lastKnownFileType = sourcecode.swift; path = NSValidatedUserInterfaceItem.swift; sourceTree = "<group>"; };
		2A484A38236579A7006FFD14 /* NSLayoutManager+ValidationIgnorable.swift */ = {isa = PBXFileReference; lastKnownFileType = sourcecode.swift; path = "NSLayoutManager+ValidationIgnorable.swift"; sourceTree = "<group>"; };
		2A48982C215B2BFD00A6CE8A /* NSCursor+Workaround.swift */ = {isa = PBXFileReference; lastKnownFileType = sourcecode.swift; path = "NSCursor+Workaround.swift"; sourceTree = "<group>"; };
		2A4A7D122856FF340085D2E7 /* HelpButton.swift */ = {isa = PBXFileReference; lastKnownFileType = sourcecode.swift; path = HelpButton.swift; sourceTree = "<group>"; };
		2A4AF76620759BE500C47606 /* RegexFindPanelTextView.swift */ = {isa = PBXFileReference; lastKnownFileType = sourcecode.swift; path = RegexFindPanelTextView.swift; sourceTree = "<group>"; };
		2A4CCBB31D45173000294067 /* EditorTextView+LineProcessing.swift */ = {isa = PBXFileReference; fileEncoding = 4; lastKnownFileType = sourcecode.swift; path = "EditorTextView+LineProcessing.swift"; sourceTree = "<group>"; };
		2A4D47BE2070D42500AB1E7E /* MultipleReplacementPanelController.swift */ = {isa = PBXFileReference; lastKnownFileType = sourcecode.swift; path = MultipleReplacementPanelController.swift; sourceTree = "<group>"; };
		2A4D69261D3FF61C00FBBD0B /* String+Encoding.swift */ = {isa = PBXFileReference; fileEncoding = 4; lastKnownFileType = sourcecode.swift; path = "String+Encoding.swift"; sourceTree = "<group>"; };
		2A4E637F20ADC45F0033CE63 /* NSBezierPath.swift */ = {isa = PBXFileReference; lastKnownFileType = sourcecode.swift; path = NSBezierPath.swift; sourceTree = "<group>"; };
		2A50AA61204D513500D10A10 /* DocumentFile.swift */ = {isa = PBXFileReference; lastKnownFileType = sourcecode.swift; path = DocumentFile.swift; sourceTree = "<group>"; };
		2A53F56627585A0E00ED16DF /* RegularExpressionReferenceView.swift */ = {isa = PBXFileReference; lastKnownFileType = sourcecode.swift; path = RegularExpressionReferenceView.swift; sourceTree = "<group>"; };
		2A54BE2B1D40EB24000816B0 /* LineEndingTests.swift */ = {isa = PBXFileReference; fileEncoding = 4; lastKnownFileType = sourcecode.swift; path = LineEndingTests.swift; sourceTree = "<group>"; };
		2A5ADE831D2168FC00F6CE26 /* Collection.swift */ = {isa = PBXFileReference; fileEncoding = 4; lastKnownFileType = sourcecode.swift; path = Collection.swift; sourceTree = "<group>"; };
		2A5ADE871D216D4900F6CE26 /* NSColor+NamedColors.swift */ = {isa = PBXFileReference; fileEncoding = 4; lastKnownFileType = sourcecode.swift; path = "NSColor+NamedColors.swift"; sourceTree = "<group>"; };
		2A5C00332814698000700CAE /* Collection+BinarySearch.swift */ = {isa = PBXFileReference; lastKnownFileType = sourcecode.swift; path = "Collection+BinarySearch.swift"; sourceTree = "<group>"; };
		2A5D13091D1ED10400D38E6A /* Console.swift */ = {isa = PBXFileReference; fileEncoding = 4; lastKnownFileType = sourcecode.swift; path = Console.swift; sourceTree = "<group>"; };
		2A5D130F1D1EE66500D38E6A /* ProgressViewController.swift */ = {isa = PBXFileReference; fileEncoding = 4; lastKnownFileType = sourcecode.swift; path = ProgressViewController.swift; sourceTree = "<group>"; };
		2A5D13121D1EE8FF00D38E6A /* HUDView.swift */ = {isa = PBXFileReference; fileEncoding = 4; lastKnownFileType = sourcecode.swift; path = HUDView.swift; sourceTree = "<group>"; };
		2A5D13151D1EF5AA00D38E6A /* GoToLineViewController.swift */ = {isa = PBXFileReference; fileEncoding = 4; lastKnownFileType = sourcecode.swift; path = GoToLineViewController.swift; sourceTree = "<group>"; };
		2A5D13241D1F9D4000D38E6A /* StatableToolbarItem.swift */ = {isa = PBXFileReference; fileEncoding = 4; lastKnownFileType = sourcecode.swift; path = StatableToolbarItem.swift; sourceTree = "<group>"; };
		2A5D132E1D1FACC900D38E6A /* FindPanelLayoutManager.swift */ = {isa = PBXFileReference; fileEncoding = 4; lastKnownFileType = sourcecode.swift; path = FindPanelLayoutManager.swift; sourceTree = "<group>"; };
		2A5D13311D1FB90300D38E6A /* FindPanelTextView.swift */ = {isa = PBXFileReference; fileEncoding = 4; lastKnownFileType = sourcecode.swift; path = FindPanelTextView.swift; sourceTree = "<group>"; };
		2A5D13341D1FC87900D38E6A /* FindPanelTextClipView.swift */ = {isa = PBXFileReference; fileEncoding = 4; lastKnownFileType = sourcecode.swift; path = FindPanelTextClipView.swift; sourceTree = "<group>"; };
		2A5D13371D1FCBDE00D38E6A /* FindPanelResultViewController.swift */ = {isa = PBXFileReference; fileEncoding = 4; lastKnownFileType = sourcecode.swift; path = FindPanelResultViewController.swift; sourceTree = "<group>"; };
		2A5D13411D1FE34F00D38E6A /* Base */ = {isa = PBXFileReference; lastKnownFileType = file.storyboard; name = Base; path = Base.lproj/FindPanel.storyboard; sourceTree = "<group>"; };
		2A5D13441D1FE66300D38E6A /* FindPanelButtonViewController.swift */ = {isa = PBXFileReference; fileEncoding = 4; lastKnownFileType = sourcecode.swift; path = FindPanelButtonViewController.swift; sourceTree = "<group>"; };
		2A5D13471D1FEF9900D38E6A /* FindPanelFieldViewController.swift */ = {isa = PBXFileReference; fileEncoding = 4; lastKnownFileType = sourcecode.swift; path = FindPanelFieldViewController.swift; sourceTree = "<group>"; };
		2A5D134A1D1FF31900D38E6A /* FindPanelController.swift */ = {isa = PBXFileReference; fileEncoding = 4; lastKnownFileType = sourcecode.swift; path = FindPanelController.swift; sourceTree = "<group>"; };
		2A5D2DC221908F4A006814D5 /* NSFont+Name.swift */ = {isa = PBXFileReference; lastKnownFileType = sourcecode.swift; path = "NSFont+Name.swift"; sourceTree = "<group>"; };
		2A5DCE4E1D185F1B00D5D74C /* CharacterField.swift */ = {isa = PBXFileReference; fileEncoding = 4; lastKnownFileType = sourcecode.swift; path = CharacterField.swift; sourceTree = "<group>"; };
		2A5DCE851D1888D800D5D74C /* SyntaxMappingConflictsView.swift */ = {isa = PBXFileReference; fileEncoding = 4; lastKnownFileType = sourcecode.swift; path = SyntaxMappingConflictsView.swift; sourceTree = "<group>"; };
		2A5DCE881D18FFDB00D5D74C /* EncodingListViewController.swift */ = {isa = PBXFileReference; fileEncoding = 4; lastKnownFileType = sourcecode.swift; path = EncodingListViewController.swift; sourceTree = "<group>"; };
		2A5DD44122793B9B0057AAD1 /* fr */ = {isa = PBXFileReference; lastKnownFileType = net.daringfireball.markdown; name = fr; path = fr.lproj/ReportTemplate.md; sourceTree = "<group>"; };
		2A5E4D7B1A44F0D50072013F /* ja */ = {isa = PBXFileReference; lastKnownFileType = text.plist.strings; name = ja; path = ja.lproj/ServicesMenu.strings; sourceTree = "<group>"; };
		2A5E4D7D1A44F4A30072013F /* zh-Hans */ = {isa = PBXFileReference; lastKnownFileType = text.plist.strings; name = "zh-Hans"; path = "zh-Hans.lproj/ServicesMenu.strings"; sourceTree = "<group>"; };
		2A5EDDBA241B649C00A07810 /* moof.textClipping */ = {isa = PBXFileReference; lastKnownFileType = file.bplist; name = moof.textClipping; path = TestFiles/moof.textClipping; sourceTree = "<group>"; };
		2A5EDDBC241B64EB00A07810 /* TextClippingTests.swift */ = {isa = PBXFileReference; lastKnownFileType = sourcecode.swift; path = TextClippingTests.swift; sourceTree = "<group>"; };
		2A5F7CA41D152589001D83BC /* Base */ = {isa = PBXFileReference; lastKnownFileType = file.storyboard; name = Base; path = Base.lproj/EditorView.storyboard; sourceTree = "<group>"; };
		2A5F7CAB1D157506001D83BC /* ja */ = {isa = PBXFileReference; lastKnownFileType = text.plist.strings; name = ja; path = ja.lproj/EditorView.strings; sourceTree = "<group>"; };
		2A5F7CAC1D157509001D83BC /* zh-Hans */ = {isa = PBXFileReference; lastKnownFileType = text.plist.strings; name = "zh-Hans"; path = "zh-Hans.lproj/EditorView.strings"; sourceTree = "<group>"; };
		2A5F7CAD1D15750B001D83BC /* de */ = {isa = PBXFileReference; lastKnownFileType = text.plist.strings; name = de; path = de.lproj/EditorView.strings; sourceTree = "<group>"; };
		2A62F3752699C2EA00AB3510 /* ShareMenuItem.swift */ = {isa = PBXFileReference; lastKnownFileType = sourcecode.swift; path = ShareMenuItem.swift; sourceTree = "<group>"; };
		2A63A9D724E8C8F70017ACBB /* OutlinePopUpButton.swift */ = {isa = PBXFileReference; lastKnownFileType = sourcecode.swift; path = OutlinePopUpButton.swift; sourceTree = "<group>"; };
		2A63CEC31D0B06D800ED8186 /* SyntaxTests.swift */ = {isa = PBXFileReference; fileEncoding = 4; lastKnownFileType = sourcecode.swift; path = SyntaxTests.swift; sourceTree = "<group>"; };
		2A63CECA1D0B0E7800ED8186 /* sample.html */ = {isa = PBXFileReference; fileEncoding = 4; lastKnownFileType = text.html; name = sample.html; path = TestFiles/sample.html; sourceTree = "<group>"; };
		2A63FBE21D1D90E70081C84E /* ThemeViewController.swift */ = {isa = PBXFileReference; fileEncoding = 4; lastKnownFileType = sourcecode.swift; path = ThemeViewController.swift; sourceTree = "<group>"; };
		2A6416A21D2F9F7200FA9E1A /* LineNumberView.swift */ = {isa = PBXFileReference; fileEncoding = 4; lastKnownFileType = sourcecode.swift; path = LineNumberView.swift; sourceTree = "<group>"; };
		2A642CD02390C11C00BCA4C4 /* Base */ = {isa = PBXFileReference; lastKnownFileType = file.storyboard; name = Base; path = Base.lproj/ProgressView.storyboard; sourceTree = "<group>"; };
		2A642CD32390EC9F00BCA4C4 /* ja */ = {isa = PBXFileReference; lastKnownFileType = text.plist.strings; name = ja; path = ja.lproj/ProgressView.strings; sourceTree = "<group>"; };
		2A642CD42390ECA200BCA4C4 /* zh-Hans */ = {isa = PBXFileReference; lastKnownFileType = text.plist.strings; name = "zh-Hans"; path = "zh-Hans.lproj/ProgressView.strings"; sourceTree = "<group>"; };
		2A642CD52390ECA500BCA4C4 /* de */ = {isa = PBXFileReference; lastKnownFileType = text.plist.strings; name = de; path = de.lproj/ProgressView.strings; sourceTree = "<group>"; };
		2A642CD62390ECA900BCA4C4 /* it */ = {isa = PBXFileReference; lastKnownFileType = text.plist.strings; name = it; path = it.lproj/ProgressView.strings; sourceTree = "<group>"; };
		2A642CD72390ECAD00BCA4C4 /* pt */ = {isa = PBXFileReference; lastKnownFileType = text.plist.strings; name = pt; path = pt.lproj/ProgressView.strings; sourceTree = "<group>"; };
		2A642CD82390ECB200BCA4C4 /* fr */ = {isa = PBXFileReference; lastKnownFileType = text.plist.strings; name = fr; path = fr.lproj/ProgressView.strings; sourceTree = "<group>"; };
		2A643BB2245172EB00B2AD54 /* NSBezierPathTests.swift */ = {isa = PBXFileReference; lastKnownFileType = sourcecode.swift; path = NSBezierPathTests.swift; sourceTree = "<group>"; };
		2A64A2352387754000646BE4 /* UserDefaultsObservationTests.swift */ = {isa = PBXFileReference; lastKnownFileType = sourcecode.swift; path = UserDefaultsObservationTests.swift; sourceTree = "<group>"; };
		2A64F2411D256FCB001B229F /* MenuKeyBindingManager.swift */ = {isa = PBXFileReference; fileEncoding = 4; lastKnownFileType = sourcecode.swift; path = MenuKeyBindingManager.swift; sourceTree = "<group>"; };
		2A64F2441D259E49001B229F /* SnippetKeyBindingManager.swift */ = {isa = PBXFileReference; fileEncoding = 4; lastKnownFileType = sourcecode.swift; path = SnippetKeyBindingManager.swift; sourceTree = "<group>"; };
		2A64F2471D26327C001B229F /* KeyBindingManager.swift */ = {isa = PBXFileReference; fileEncoding = 4; lastKnownFileType = sourcecode.swift; path = KeyBindingManager.swift; sourceTree = "<group>"; };
		2A64F24A1D26615A001B229F /* KeyBindingItem.swift */ = {isa = PBXFileReference; fileEncoding = 4; lastKnownFileType = sourcecode.swift; path = KeyBindingItem.swift; sourceTree = "<group>"; };
		2A657D1C2033ED6B00C2611C /* DefaultInitializable.swift */ = {isa = PBXFileReference; lastKnownFileType = sourcecode.swift; path = DefaultInitializable.swift; sourceTree = "<group>"; };
		2A6602CF1D05BD72003E8D87 /* Base */ = {isa = PBXFileReference; lastKnownFileType = file.storyboard; name = Base; path = Base.lproj/DocumentWindow.storyboard; sourceTree = "<group>"; };
		2A6602D21D05BD84003E8D87 /* ja */ = {isa = PBXFileReference; lastKnownFileType = text.plist.strings; name = ja; path = ja.lproj/DocumentWindow.strings; sourceTree = "<group>"; };
		2A6602D31D05BD86003E8D87 /* zh-Hans */ = {isa = PBXFileReference; lastKnownFileType = text.plist.strings; name = "zh-Hans"; path = "zh-Hans.lproj/DocumentWindow.strings"; sourceTree = "<group>"; };
		2A6602D41D05BD88003E8D87 /* de */ = {isa = PBXFileReference; lastKnownFileType = text.plist.strings; name = de; path = de.lproj/DocumentWindow.strings; sourceTree = "<group>"; };
		2A685F692027729000A130A4 /* NSAppleEventManager+Additions.swift */ = {isa = PBXFileReference; lastKnownFileType = sourcecode.swift; path = "NSAppleEventManager+Additions.swift"; sourceTree = "<group>"; };
		2A68721E2887F0D8006D6B41 /* Base */ = {isa = PBXFileReference; lastKnownFileType = text.plist.stringsdict; name = Base; path = Base.lproj/Localizable.stringsdict; sourceTree = "<group>"; };
		2A687222288834E4006D6B41 /* ja */ = {isa = PBXFileReference; lastKnownFileType = text.plist.stringsdict; name = ja; path = ja.lproj/Localizable.stringsdict; sourceTree = "<group>"; };
		2A687223288834E9006D6B41 /* zh-Hans */ = {isa = PBXFileReference; lastKnownFileType = text.plist.stringsdict; name = "zh-Hans"; path = "zh-Hans.lproj/Localizable.stringsdict"; sourceTree = "<group>"; };
		2A687224288834EB006D6B41 /* de */ = {isa = PBXFileReference; lastKnownFileType = text.plist.stringsdict; name = de; path = de.lproj/Localizable.stringsdict; sourceTree = "<group>"; };
		2A687225288834EF006D6B41 /* it */ = {isa = PBXFileReference; lastKnownFileType = text.plist.stringsdict; name = it; path = it.lproj/Localizable.stringsdict; sourceTree = "<group>"; };
		2A687226288834F1006D6B41 /* pt */ = {isa = PBXFileReference; lastKnownFileType = text.plist.stringsdict; name = pt; path = pt.lproj/Localizable.stringsdict; sourceTree = "<group>"; };
		2A687227288834F3006D6B41 /* fr */ = {isa = PBXFileReference; lastKnownFileType = text.plist.stringsdict; name = fr; path = fr.lproj/Localizable.stringsdict; sourceTree = "<group>"; };
		2A687228288834F6006D6B41 /* tr */ = {isa = PBXFileReference; lastKnownFileType = text.plist.stringsdict; name = tr; path = tr.lproj/Localizable.stringsdict; sourceTree = "<group>"; };
		2A687229288834FA006D6B41 /* en-GB */ = {isa = PBXFileReference; lastKnownFileType = text.plist.stringsdict; name = "en-GB"; path = "en-GB.lproj/Localizable.stringsdict"; sourceTree = "<group>"; };
		2A68722A288834FB006D6B41 /* zh-Hant */ = {isa = PBXFileReference; lastKnownFileType = text.plist.stringsdict; name = "zh-Hant"; path = "zh-Hant.lproj/Localizable.stringsdict"; sourceTree = "<group>"; };
		2A68722E288A5C44006D6B41 /* DraggableHostingView.swift */ = {isa = PBXFileReference; lastKnownFileType = sourcecode.swift; path = DraggableHostingView.swift; sourceTree = "<group>"; };
		2A69077A1B8443AB00D0F3A2 /* de */ = {isa = PBXFileReference; lastKnownFileType = text.plist.strings; name = de; path = de.lproj/Localizable.strings; sourceTree = "<group>"; };
		2A69077B1B8443AB00D0F3A2 /* de */ = {isa = PBXFileReference; lastKnownFileType = text.plist.strings; name = de; path = de.lproj/InfoPlist.strings; sourceTree = "<group>"; };
		2A69077C1B8443AB00D0F3A2 /* de */ = {isa = PBXFileReference; lastKnownFileType = text.plist.strings; name = de; path = de.lproj/ServicesMenu.strings; sourceTree = "<group>"; };
		2A69077E1B8443AB00D0F3A2 /* de */ = {isa = PBXFileReference; lastKnownFileType = net.daringfireball.markdown; name = de; path = de.lproj/ReportTemplate.md; sourceTree = "<group>"; };
		2A6C8E3121E1187A003966ED /* EditorTextView+CursorMovement.swift */ = {isa = PBXFileReference; lastKnownFileType = sourcecode.swift; path = "EditorTextView+CursorMovement.swift"; sourceTree = "<group>"; };
		2A6E3F3C19B5218300A63E97 /* CotEditor.help */ = {isa = PBXFileReference; lastKnownFileType = folder; path = CotEditor.help; sourceTree = "<group>"; };
		2A6F0E071B5500E100C2D03C /* CotEditor.app */ = {isa = PBXFileReference; explicitFileType = wrapper.application; includeInIndex = 0; path = CotEditor.app; sourceTree = BUILT_PRODUCTS_DIR; };
		2A6F0E091B55043800C2D03C /* CotEditor.entitlements */ = {isa = PBXFileReference; lastKnownFileType = text.plist.entitlements; path = CotEditor.entitlements; sourceTree = "<group>"; };
		2A6FD9D01D38933100A59784 /* EditorTextViewController.swift */ = {isa = PBXFileReference; fileEncoding = 4; lastKnownFileType = sourcecode.swift; path = EditorTextViewController.swift; sourceTree = "<group>"; };
		2A6FD9D71D38C94100A59784 /* EditorTextView+Indenting.swift */ = {isa = PBXFileReference; fileEncoding = 4; lastKnownFileType = sourcecode.swift; path = "EditorTextView+Indenting.swift"; sourceTree = "<group>"; };
		2A6FD9DF1D393F9100A59784 /* SplitViewController.swift */ = {isa = PBXFileReference; fileEncoding = 4; lastKnownFileType = sourcecode.swift; path = SplitViewController.swift; sourceTree = "<group>"; };
		2A6FD9E61D394F5900A59784 /* LayoutManager.swift */ = {isa = PBXFileReference; fileEncoding = 4; lastKnownFileType = sourcecode.swift; path = LayoutManager.swift; sourceTree = "<group>"; };
		2A6FD9E91D3A819500A59784 /* EditorTextView+Commenting.swift */ = {isa = PBXFileReference; fileEncoding = 4; lastKnownFileType = sourcecode.swift; path = "EditorTextView+Commenting.swift"; sourceTree = "<group>"; };
		2A6FD9EC1D3A85D700A59784 /* NSString.swift */ = {isa = PBXFileReference; fileEncoding = 4; lastKnownFileType = sourcecode.swift; path = NSString.swift; sourceTree = "<group>"; };
		2A6FD9F21D3ACEB500A59784 /* DefaultKey.swift */ = {isa = PBXFileReference; fileEncoding = 4; lastKnownFileType = sourcecode.swift; path = DefaultKey.swift; sourceTree = "<group>"; };
		2A6FD9F51D3AE29E00A59784 /* SyntaxStyle.swift */ = {isa = PBXFileReference; fileEncoding = 4; lastKnownFileType = sourcecode.swift; path = SyntaxStyle.swift; sourceTree = "<group>"; };
		2A7135821CFFDC6600ADA555 /* FilePermissionTests.swift */ = {isa = PBXFileReference; fileEncoding = 4; lastKnownFileType = sourcecode.swift; path = FilePermissionTests.swift; sourceTree = "<group>"; };
		2A715E21261AC5960060CF84 /* CotEditor-Sparkle.entitlements */ = {isa = PBXFileReference; lastKnownFileType = text.plist.entitlements; path = "CotEditor-Sparkle.entitlements"; sourceTree = "<group>"; };
		2A719F6523CD92370026F877 /* FuzzyRangeTests.swift */ = {isa = PBXFileReference; lastKnownFileType = sourcecode.swift; path = FuzzyRangeTests.swift; sourceTree = "<group>"; };
		2A71BC7A1DDC50530085AE1C /* DocumentViewController+TouchBar.swift */ = {isa = PBXFileReference; fileEncoding = 4; lastKnownFileType = sourcecode.swift; path = "DocumentViewController+TouchBar.swift"; sourceTree = "<group>"; };
		2A71BC7D1DDC70A80085AE1C /* NSImage.swift */ = {isa = PBXFileReference; fileEncoding = 4; lastKnownFileType = sourcecode.swift; path = NSImage.swift; sourceTree = "<group>"; };
		2A72DA0F209B778B005242B9 /* NSTextView+MultiCursor.swift */ = {isa = PBXFileReference; lastKnownFileType = sourcecode.swift; path = "NSTextView+MultiCursor.swift"; sourceTree = "<group>"; };
		2A733E8820BBB4AC0090D7CB /* String+Case.swift */ = {isa = PBXFileReference; lastKnownFileType = sourcecode.swift; path = "String+Case.swift"; sourceTree = "<group>"; };
		2A73B5B31D4675350025337F /* Unicode.Scalar+ControlCharacter.swift */ = {isa = PBXFileReference; fileEncoding = 4; lastKnownFileType = sourcecode.swift; path = "Unicode.Scalar+ControlCharacter.swift"; sourceTree = "<group>"; };
		2A73B5BB1D468DD30025337F /* Unicode.Scalar+Information.swift */ = {isa = PBXFileReference; fileEncoding = 4; lastKnownFileType = sourcecode.swift; path = "Unicode.Scalar+Information.swift"; sourceTree = "<group>"; };
		2A75ACCA19E86DDB00444894 /* CotEditor.sdef */ = {isa = PBXFileReference; fileEncoding = 4; lastKnownFileType = text.xml; path = CotEditor.sdef; sourceTree = "<group>"; };
		2A7646E61D48EAF200350674 /* SettingManaging.swift */ = {isa = PBXFileReference; fileEncoding = 4; lastKnownFileType = sourcecode.swift; path = SettingManaging.swift; sourceTree = "<group>"; };
		2A7646E91D48ECD100350674 /* SettingFileManaging.swift */ = {isa = PBXFileReference; fileEncoding = 4; lastKnownFileType = sourcecode.swift; path = SettingFileManaging.swift; sourceTree = "<group>"; };
		2A7725631D50401300A53C09 /* SyntaxStyleValidator.swift */ = {isa = PBXFileReference; fileEncoding = 4; lastKnownFileType = sourcecode.swift; path = SyntaxStyleValidator.swift; sourceTree = "<group>"; };
		2A7846DA18FE035E006BDF00 /* Themes */ = {isa = PBXFileReference; lastKnownFileType = folder; path = Themes; sourceTree = "<group>"; };
		2A78BFA31D1B02ED00A583D2 /* WindowPaneController.swift */ = {isa = PBXFileReference; fileEncoding = 4; lastKnownFileType = sourcecode.swift; path = WindowPaneController.swift; sourceTree = "<group>"; };
		2A78BFA61D1B05FB00A583D2 /* GeneralPaneController.swift */ = {isa = PBXFileReference; fileEncoding = 4; lastKnownFileType = sourcecode.swift; path = GeneralPaneController.swift; sourceTree = "<group>"; };
		2A78BFAC1D1B138D00A583D2 /* EditPaneController.swift */ = {isa = PBXFileReference; fileEncoding = 4; lastKnownFileType = sourcecode.swift; path = EditPaneController.swift; sourceTree = "<group>"; };
		2A78BFAF1D1B168E00A583D2 /* WebDocumentViewController.swift */ = {isa = PBXFileReference; fileEncoding = 4; lastKnownFileType = sourcecode.swift; path = WebDocumentViewController.swift; sourceTree = "<group>"; };
		2A78BFB21D1B240900A583D2 /* UpdaterManager.swift */ = {isa = PBXFileReference; fileEncoding = 4; lastKnownFileType = sourcecode.swift; path = UpdaterManager.swift; sourceTree = "<group>"; };
		2A78BFBB1D1B376000A583D2 /* ServicesProvider.swift */ = {isa = PBXFileReference; fileEncoding = 4; lastKnownFileType = sourcecode.swift; path = ServicesProvider.swift; sourceTree = "<group>"; };
		2A7B279824E435FE00F02304 /* OutlineTests.swift */ = {isa = PBXFileReference; lastKnownFileType = sourcecode.swift; path = OutlineTests.swift; sourceTree = "<group>"; };
		2A7F4E012871F46D0029CE66 /* Base */ = {isa = PBXFileReference; lastKnownFileType = file.storyboard; name = Base; path = Base.lproj/PrintPanelAccessoryVentura.storyboard; sourceTree = "<group>"; };
		2A7F4E042871F47A0029CE66 /* ja */ = {isa = PBXFileReference; lastKnownFileType = text.plist.strings; name = ja; path = ja.lproj/PrintPanelAccessoryVentura.strings; sourceTree = "<group>"; };
		2A7F4E062871F47F0029CE66 /* zh-Hans */ = {isa = PBXFileReference; lastKnownFileType = text.plist.strings; name = "zh-Hans"; path = "zh-Hans.lproj/PrintPanelAccessoryVentura.strings"; sourceTree = "<group>"; };
		2A7F4E082871F4840029CE66 /* de */ = {isa = PBXFileReference; lastKnownFileType = text.plist.strings; name = de; path = de.lproj/PrintPanelAccessoryVentura.strings; sourceTree = "<group>"; };
		2A7F4E0A2871F4890029CE66 /* it */ = {isa = PBXFileReference; lastKnownFileType = text.plist.strings; name = it; path = it.lproj/PrintPanelAccessoryVentura.strings; sourceTree = "<group>"; };
		2A7F4E0C2871F48A0029CE66 /* pt */ = {isa = PBXFileReference; lastKnownFileType = text.plist.strings; name = pt; path = pt.lproj/PrintPanelAccessoryVentura.strings; sourceTree = "<group>"; };
		2A7F4E0E2871F48D0029CE66 /* fr */ = {isa = PBXFileReference; lastKnownFileType = text.plist.strings; name = fr; path = fr.lproj/PrintPanelAccessoryVentura.strings; sourceTree = "<group>"; };
		2A7F4E102871F4900029CE66 /* tr */ = {isa = PBXFileReference; lastKnownFileType = text.plist.strings; name = tr; path = tr.lproj/PrintPanelAccessoryVentura.strings; sourceTree = "<group>"; };
		2A7F4E122871F4950029CE66 /* en-GB */ = {isa = PBXFileReference; lastKnownFileType = text.plist.strings; name = "en-GB"; path = "en-GB.lproj/PrintPanelAccessoryVentura.strings"; sourceTree = "<group>"; };
		2A7F4E142871F4980029CE66 /* zh-Hant */ = {isa = PBXFileReference; lastKnownFileType = text.plist.strings; name = "zh-Hant"; path = "zh-Hant.lproj/PrintPanelAccessoryVentura.strings"; sourceTree = "<group>"; };
		2A7FCC45280A367C0070EAB3 /* ItemRange.swift */ = {isa = PBXFileReference; lastKnownFileType = sourcecode.swift; path = ItemRange.swift; sourceTree = "<group>"; };
		2A80BE8C27FFA61700D2F7FF /* LineEndingScanner.swift */ = {isa = PBXFileReference; lastKnownFileType = sourcecode.swift; path = LineEndingScanner.swift; sourceTree = "<group>"; };
		2A80BE8F27FFFA8900D2F7FF /* LineEndingScannerTests.swift */ = {isa = PBXFileReference; lastKnownFileType = sourcecode.swift; path = LineEndingScannerTests.swift; sourceTree = "<group>"; };
		2A80C65D1CEE33C100AA664D /* en */ = {isa = PBXFileReference; lastKnownFileType = text.html; name = en; path = en.lproj/Credits.html; sourceTree = "<group>"; };
		2A80C6601CEE351200AA664D /* ja */ = {isa = PBXFileReference; lastKnownFileType = text.html; name = ja; path = ja.lproj/Credits.html; sourceTree = "<group>"; };
		2A80C6611CEE351400AA664D /* de */ = {isa = PBXFileReference; lastKnownFileType = text.html; name = de; path = de.lproj/Credits.html; sourceTree = "<group>"; };
		2A80C6671CEE540F00AA664D /* en */ = {isa = PBXFileReference; lastKnownFileType = text.html; name = en; path = en.lproj/Acknowledgments.html; sourceTree = "<group>"; };
		2A80C66A1CEE541400AA664D /* ja */ = {isa = PBXFileReference; lastKnownFileType = text.html; name = ja; path = ja.lproj/Acknowledgments.html; sourceTree = "<group>"; };
		2A80C66B1CEE541600AA664D /* zh-Hans */ = {isa = PBXFileReference; lastKnownFileType = text.html; name = "zh-Hans"; path = "zh-Hans.lproj/Acknowledgments.html"; sourceTree = "<group>"; };
		2A836F7F1D572A5D0044E8EC /* Base */ = {isa = PBXFileReference; lastKnownFileType = file.storyboard; name = Base; path = Base.lproj/Main.storyboard; sourceTree = "<group>"; };
		2A836F891D5734810044E8EC /* ja */ = {isa = PBXFileReference; lastKnownFileType = text.plist.strings; name = ja; path = ja.lproj/Main.strings; sourceTree = "<group>"; };
		2A836F8A1D5734840044E8EC /* zh-Hans */ = {isa = PBXFileReference; lastKnownFileType = text.plist.strings; name = "zh-Hans"; path = "zh-Hans.lproj/Main.strings"; sourceTree = "<group>"; };
		2A836F8B1D5734870044E8EC /* de */ = {isa = PBXFileReference; lastKnownFileType = text.plist.strings; name = de; path = de.lproj/Main.strings; sourceTree = "<group>"; };
		2A8544E6267872E0006EF01A /* SyntaxMapBuilder */ = {isa = PBXFileReference; lastKnownFileType = wrapper; path = SyntaxMapBuilder; sourceTree = "<group>"; };
		2A86C47A20371DBE00B9357C /* FilePermissions.swift */ = {isa = PBXFileReference; lastKnownFileType = sourcecode.swift; path = FilePermissions.swift; sourceTree = "<group>"; };
		2A86C47E2037312900B9357C /* Base */ = {isa = PBXFileReference; lastKnownFileType = file.storyboard; name = Base; path = Base.lproj/SaveDocumentAccessory.storyboard; sourceTree = "<group>"; };
		2A86C4812037330200B9357C /* ja */ = {isa = PBXFileReference; lastKnownFileType = text.plist.strings; name = ja; path = ja.lproj/SaveDocumentAccessory.strings; sourceTree = "<group>"; };
		2A86C4822037330300B9357C /* zh-Hans */ = {isa = PBXFileReference; lastKnownFileType = text.plist.strings; name = "zh-Hans"; path = "zh-Hans.lproj/SaveDocumentAccessory.strings"; sourceTree = "<group>"; };
		2A86C4832037330500B9357C /* de */ = {isa = PBXFileReference; lastKnownFileType = text.plist.strings; name = de; path = de.lproj/SaveDocumentAccessory.strings; sourceTree = "<group>"; };
		2A86C4842037330600B9357C /* it */ = {isa = PBXFileReference; lastKnownFileType = text.plist.strings; name = it; path = it.lproj/SaveDocumentAccessory.strings; sourceTree = "<group>"; };
		2A86C4852037330800B9357C /* pt */ = {isa = PBXFileReference; lastKnownFileType = text.plist.strings; name = pt; path = pt.lproj/SaveDocumentAccessory.strings; sourceTree = "<group>"; };
		2A885E321D5C3A1B00288723 /* Comparable.swift */ = {isa = PBXFileReference; fileEncoding = 4; lastKnownFileType = sourcecode.swift; path = Comparable.swift; sourceTree = "<group>"; };
		2A887A8F20FA1D19002BFA34 /* String+Localization.swift */ = {isa = PBXFileReference; lastKnownFileType = sourcecode.swift; path = "String+Localization.swift"; sourceTree = "<group>"; };
		2A88E7701E81A2C7000019C6 /* OrderedSet.swift */ = {isa = PBXFileReference; fileEncoding = 4; lastKnownFileType = sourcecode.swift; path = OrderedSet.swift; sourceTree = "<group>"; };
		2A89160B2394B87100AC13EE /* NSLayoutManagerTests.swift */ = {isa = PBXFileReference; lastKnownFileType = sourcecode.swift; path = NSLayoutManagerTests.swift; sourceTree = "<group>"; };
		2A8961911DB76A3400E9E0EC /* MainMenu.swift */ = {isa = PBXFileReference; fileEncoding = 4; lastKnownFileType = sourcecode.swift; path = MainMenu.swift; sourceTree = "<group>"; };
		2A8C338B1D3E16B00005B0B7 /* IncompatibleCharacterScanner.swift */ = {isa = PBXFileReference; fileEncoding = 4; lastKnownFileType = sourcecode.swift; path = IncompatibleCharacterScanner.swift; sourceTree = "<group>"; };
		2A8C338E1D3E1C040005B0B7 /* IncompatibleCharacter.swift */ = {isa = PBXFileReference; fileEncoding = 4; lastKnownFileType = sourcecode.swift; path = IncompatibleCharacter.swift; sourceTree = "<group>"; };
		2A8DA9431D286C53003D0C4B /* ScriptManager.swift */ = {isa = PBXFileReference; fileEncoding = 4; lastKnownFileType = sourcecode.swift; path = ScriptManager.swift; sourceTree = "<group>"; };
		2A8DA9461D28ED93003D0C4B /* URL.swift */ = {isa = PBXFileReference; fileEncoding = 4; lastKnownFileType = sourcecode.swift; path = URL.swift; sourceTree = "<group>"; };
		2A8E25BA24DC59C400FCC33A /* FileEncoding.swift */ = {isa = PBXFileReference; lastKnownFileType = sourcecode.swift; path = FileEncoding.swift; sourceTree = "<group>"; };
		2A8EF013241F0A8A001BDBC0 /* StringLineProcessingTests.swift */ = {isa = PBXFileReference; lastKnownFileType = sourcecode.swift; path = StringLineProcessingTests.swift; sourceTree = "<group>"; };
		2A9003B8267715E500EC766F /* NSApplication.swift */ = {isa = PBXFileReference; fileEncoding = 4; lastKnownFileType = sourcecode.swift; path = NSApplication.swift; sourceTree = "<group>"; };
		2A902B99236E3AA600A6A9BB /* StringCommentingTests.swift */ = {isa = PBXFileReference; lastKnownFileType = sourcecode.swift; path = StringCommentingTests.swift; sourceTree = "<group>"; };
		2A9082E11D32456300228F50 /* NSTextView+Layout.swift */ = {isa = PBXFileReference; fileEncoding = 4; lastKnownFileType = sourcecode.swift; path = "NSTextView+Layout.swift"; sourceTree = "<group>"; };
		2A9082E41D324D9A00228F50 /* Geometry.swift */ = {isa = PBXFileReference; fileEncoding = 4; lastKnownFileType = sourcecode.swift; path = Geometry.swift; sourceTree = "<group>"; };
		2A9082E81D32539A00228F50 /* EditorTextView+Scaling.swift */ = {isa = PBXFileReference; fileEncoding = 4; lastKnownFileType = sourcecode.swift; path = "EditorTextView+Scaling.swift"; sourceTree = "<group>"; };
		2A9082EE1D325ED900228F50 /* GeometryTests.swift */ = {isa = PBXFileReference; fileEncoding = 4; lastKnownFileType = sourcecode.swift; path = GeometryTests.swift; sourceTree = "<group>"; };
		2A9082F11D32A9B500228F50 /* ThemeManager.swift */ = {isa = PBXFileReference; fileEncoding = 4; lastKnownFileType = sourcecode.swift; path = ThemeManager.swift; sourceTree = "<group>"; };
		2A91C3171D1BE91E007CF8BE /* DefaultSettings.swift */ = {isa = PBXFileReference; fileEncoding = 4; lastKnownFileType = sourcecode.swift; path = DefaultSettings.swift; sourceTree = "<group>"; };
		2A91C31A1D1BFE47007CF8BE /* UTType+SettingFile.swift */ = {isa = PBXFileReference; fileEncoding = 4; lastKnownFileType = sourcecode.swift; path = "UTType+SettingFile.swift"; sourceTree = "<group>"; };
		2A91C31D1D1C3963007CF8BE /* PrintPaneController.swift */ = {isa = PBXFileReference; fileEncoding = 4; lastKnownFileType = sourcecode.swift; path = PrintPaneController.swift; sourceTree = "<group>"; };
		2A91C3201D1C40E4007CF8BE /* FileDropPaneController.swift */ = {isa = PBXFileReference; fileEncoding = 4; lastKnownFileType = sourcecode.swift; path = FileDropPaneController.swift; sourceTree = "<group>"; };
		2A94FC781BE2256F00B454A8 /* cot */ = {isa = PBXFileReference; explicitFileType = text.script.python; name = cot; path = cot/cot; sourceTree = SOURCE_ROOT; };
		2A97849E2034561B00482647 /* Base */ = {isa = PBXFileReference; lastKnownFileType = file.storyboard; name = Base; path = Base.lproj/WebDocumentWindow.storyboard; sourceTree = "<group>"; };
		2A9AC936244849B700D05643 /* NSLayoutManager+InvisibleDrawing.swift */ = {isa = PBXFileReference; lastKnownFileType = sourcecode.swift; path = "NSLayoutManager+InvisibleDrawing.swift"; sourceTree = "<group>"; };
		2A9B134827E2C90F009954A4 /* FileManager.swift */ = {isa = PBXFileReference; lastKnownFileType = sourcecode.swift; path = FileManager.swift; sourceTree = "<group>"; };
		2A9B134B27E2CE86009954A4 /* FileManagerTests.swift */ = {isa = PBXFileReference; lastKnownFileType = sourcecode.swift; path = FileManagerTests.swift; sourceTree = "<group>"; };
		2A9B134D27E2D84E009954A4 /* NSDraggingInfo.swift */ = {isa = PBXFileReference; lastKnownFileType = sourcecode.swift; path = NSDraggingInfo.swift; sourceTree = "<group>"; };
		2A9BF3C31D382BB100E3D3E2 /* EditorTextView+Transformation.swift */ = {isa = PBXFileReference; fileEncoding = 4; lastKnownFileType = sourcecode.swift; path = "EditorTextView+Transformation.swift"; sourceTree = "<group>"; };
		2A9BF3C61D38325200E3D3E2 /* String+FullwidthTransform.swift */ = {isa = PBXFileReference; fileEncoding = 4; lastKnownFileType = sourcecode.swift; path = "String+FullwidthTransform.swift"; sourceTree = "<group>"; };
		2A9BF3CA1D3842FA00E3D3E2 /* String+Normalization.swift */ = {isa = PBXFileReference; fileEncoding = 4; lastKnownFileType = sourcecode.swift; path = "String+Normalization.swift"; sourceTree = "<group>"; };
		2A9C07551CF9F982006D672D /* IncompatibleCharacterTests.swift */ = {isa = PBXFileReference; fileEncoding = 4; lastKnownFileType = sourcecode.swift; path = IncompatibleCharacterTests.swift; sourceTree = "<group>"; };
		2A9C370A1D66E99400774BA4 /* Pair.swift */ = {isa = PBXFileReference; fileEncoding = 4; lastKnownFileType = sourcecode.swift; path = Pair.swift; sourceTree = "<group>"; };
		2A9C370D1D672A1F00774BA4 /* BracePairTests.swift */ = {isa = PBXFileReference; fileEncoding = 4; lastKnownFileType = sourcecode.swift; path = BracePairTests.swift; sourceTree = "<group>"; };
		2AA056AC26FCA171000E0CB2 /* Arithmetrics.swift */ = {isa = PBXFileReference; lastKnownFileType = sourcecode.swift; path = Arithmetrics.swift; sourceTree = "<group>"; };
		2AA14CF71FA47E8900EAF586 /* ScriptDescriptor.swift */ = {isa = PBXFileReference; lastKnownFileType = sourcecode.swift; path = ScriptDescriptor.swift; sourceTree = "<group>"; };
		2AA14CFB1FA4983500EAF586 /* AppleScript.swift */ = {isa = PBXFileReference; lastKnownFileType = sourcecode.swift; path = AppleScript.swift; sourceTree = "<group>"; };
		2AA14CFE1FA498E900EAF586 /* UnixScript.swift */ = {isa = PBXFileReference; lastKnownFileType = sourcecode.swift; path = UnixScript.swift; sourceTree = "<group>"; };
		2AA14D011FA4999200EAF586 /* PersistentOSAScript.swift */ = {isa = PBXFileReference; lastKnownFileType = sourcecode.swift; path = PersistentOSAScript.swift; sourceTree = "<group>"; };
		2AA2E00F1BFDE0190087BDD6 /* CharacterInfoTests.swift */ = {isa = PBXFileReference; fileEncoding = 4; lastKnownFileType = sourcecode.swift; path = CharacterInfoTests.swift; sourceTree = "<group>"; };
		2AA2E0121BFE12620087BDD6 /* ja */ = {isa = PBXFileReference; lastKnownFileType = text.plist.strings; name = ja; path = ja.lproj/Unicode.strings; sourceTree = "<group>"; };
		2AA2E0151BFE14310087BDD6 /* zh-Hans */ = {isa = PBXFileReference; lastKnownFileType = text.plist.strings; name = "zh-Hans"; path = "zh-Hans.lproj/Unicode.strings"; sourceTree = "<group>"; };
		2AA2E0161BFE14320087BDD6 /* de */ = {isa = PBXFileReference; lastKnownFileType = text.plist.strings; name = de; path = de.lproj/Unicode.strings; sourceTree = "<group>"; };
		2AA2E0251C0454730087BDD6 /* StringIndentationTests.swift */ = {isa = PBXFileReference; fileEncoding = 4; lastKnownFileType = sourcecode.swift; path = StringIndentationTests.swift; sourceTree = "<group>"; };
		2AA375461D40BDCB0080C27C /* LineEnding.swift */ = {isa = PBXFileReference; fileEncoding = 4; lastKnownFileType = sourcecode.swift; path = LineEnding.swift; sourceTree = "<group>"; };
		2AA3C7A7251EBB810060D6DB /* SeparatorGuideView.swift */ = {isa = PBXFileReference; lastKnownFileType = sourcecode.swift; path = SeparatorGuideView.swift; sourceTree = "<group>"; };
		2AA45A4A1D2E871900A1A401 /* EditorViewController.swift */ = {isa = PBXFileReference; fileEncoding = 4; lastKnownFileType = sourcecode.swift; path = EditorViewController.swift; sourceTree = "<group>"; };
		2AA45A501D2E938500A1A401 /* NavigationBarController.swift */ = {isa = PBXFileReference; fileEncoding = 4; lastKnownFileType = sourcecode.swift; path = NavigationBarController.swift; sourceTree = "<group>"; };
		2AA45A531D2F22C600A1A401 /* NSFont+Size.swift */ = {isa = PBXFileReference; fileEncoding = 4; lastKnownFileType = sourcecode.swift; path = "NSFont+Size.swift"; sourceTree = "<group>"; };
		2AA4D3731D1AA0AC001D261D /* KeyBindingsViewController.swift */ = {isa = PBXFileReference; fileEncoding = 4; lastKnownFileType = sourcecode.swift; path = KeyBindingsViewController.swift; sourceTree = "<group>"; };
		2AA4F69F20A1C190003FD515 /* NSTextView+RoundedBackground.swift */ = {isa = PBXFileReference; lastKnownFileType = sourcecode.swift; path = "NSTextView+RoundedBackground.swift"; sourceTree = "<group>"; };
		2AA5BCF624FFACD000618F83 /* NSFontManager.swift */ = {isa = PBXFileReference; lastKnownFileType = sourcecode.swift; path = NSFontManager.swift; sourceTree = "<group>"; };
		2AA5BCF924FFB21C00618F83 /* String+Match.swift */ = {isa = PBXFileReference; lastKnownFileType = sourcecode.swift; path = "String+Match.swift"; sourceTree = "<group>"; };
		2AA749C21D3C263300850802 /* DocumentWindowController.swift */ = {isa = PBXFileReference; fileEncoding = 4; lastKnownFileType = sourcecode.swift; path = DocumentWindowController.swift; sourceTree = "<group>"; };
		2AA761341D45634400031AAF /* String+Counting.swift */ = {isa = PBXFileReference; fileEncoding = 4; lastKnownFileType = sourcecode.swift; path = "String+Counting.swift"; sourceTree = "<group>"; };
		2AA761391D457BD500031AAF /* String+Indentation.swift */ = {isa = PBXFileReference; fileEncoding = 4; lastKnownFileType = sourcecode.swift; path = "String+Indentation.swift"; sourceTree = "<group>"; };
		2AA79C7721CB7251005AD6AD /* SettingsWindow.swift */ = {isa = PBXFileReference; lastKnownFileType = sourcecode.swift; path = SettingsWindow.swift; sourceTree = "<group>"; };
		2AA7E97C1DBAAC950083B7ED /* Script.swift */ = {isa = PBXFileReference; fileEncoding = 4; lastKnownFileType = sourcecode.swift; path = Script.swift; sourceTree = "<group>"; };
		2AA86281212ED91400BB75C9 /* NSSplitView+Autosave.swift */ = {isa = PBXFileReference; lastKnownFileType = sourcecode.swift; path = "NSSplitView+Autosave.swift"; sourceTree = "<group>"; };
		2AAB4BF81D2435AC0049A68B /* DocumentInspectorViewController.swift */ = {isa = PBXFileReference; fileEncoding = 4; lastKnownFileType = sourcecode.swift; path = DocumentInspectorViewController.swift; sourceTree = "<group>"; };
		2AAB4BFB1D2437EA0049A68B /* IncompatibleCharactersViewController.swift */ = {isa = PBXFileReference; fileEncoding = 4; lastKnownFileType = sourcecode.swift; path = IncompatibleCharactersViewController.swift; sourceTree = "<group>"; };
		2AAB4BFE1D2444930049A68B /* SidebarViewController.swift */ = {isa = PBXFileReference; fileEncoding = 4; lastKnownFileType = sourcecode.swift; path = SidebarViewController.swift; sourceTree = "<group>"; };
		2AACB1CC1D195ABD0073775B /* ShortcutKeyField.swift */ = {isa = PBXFileReference; fileEncoding = 4; lastKnownFileType = sourcecode.swift; path = ShortcutKeyField.swift; sourceTree = "<group>"; };
		2AAD61EB1D2A4CE5008FE772 /* Shortcut.swift */ = {isa = PBXFileReference; fileEncoding = 4; lastKnownFileType = sourcecode.swift; path = Shortcut.swift; sourceTree = "<group>"; };
		2AAD61EF1D2B0856008FE772 /* FuzzyRange.swift */ = {isa = PBXFileReference; fileEncoding = 4; lastKnownFileType = sourcecode.swift; path = FuzzyRange.swift; sourceTree = "<group>"; };
		2AAD61F31D2BA0E0008FE772 /* OutlineItem.swift */ = {isa = PBXFileReference; fileEncoding = 4; lastKnownFileType = sourcecode.swift; path = OutlineItem.swift; sourceTree = "<group>"; };
		2AAD61F71D2BA3F5008FE772 /* HighlightParser.swift */ = {isa = PBXFileReference; fileEncoding = 4; lastKnownFileType = sourcecode.swift; path = HighlightParser.swift; sourceTree = "<group>"; };
		2AAD61FB1D2BD102008FE772 /* String+Additions.swift */ = {isa = PBXFileReference; fileEncoding = 4; lastKnownFileType = sourcecode.swift; path = "String+Additions.swift"; sourceTree = "<group>"; };
		2AAFA57A1FFFCE2100E15768 /* ja */ = {isa = PBXFileReference; lastKnownFileType = text.plist.strings; name = ja; path = ja.lproj/PatternSortView.strings; sourceTree = "<group>"; };
		2AAFA57C1FFFCE2600E15768 /* zh-Hans */ = {isa = PBXFileReference; lastKnownFileType = text.plist.strings; name = "zh-Hans"; path = "zh-Hans.lproj/PatternSortView.strings"; sourceTree = "<group>"; };
		2AAFA57E1FFFCE2800E15768 /* de */ = {isa = PBXFileReference; lastKnownFileType = text.plist.strings; name = de; path = de.lproj/PatternSortView.strings; sourceTree = "<group>"; };
		2AAFA5801FFFCE2900E15768 /* it */ = {isa = PBXFileReference; lastKnownFileType = text.plist.strings; name = it; path = it.lproj/PatternSortView.strings; sourceTree = "<group>"; };
		2AB1BD1B287D60DF00C6FEAF /* CharacterCountOptionsView.swift */ = {isa = PBXFileReference; lastKnownFileType = sourcecode.swift; path = CharacterCountOptionsView.swift; sourceTree = "<group>"; };
		2AB1BD1E287D747200C6FEAF /* SizeGetter.swift */ = {isa = PBXFileReference; lastKnownFileType = sourcecode.swift; path = SizeGetter.swift; sourceTree = "<group>"; };
		2AB1BD23287DA73D00C6FEAF /* CharacterCountOptionsSheetView.swift */ = {isa = PBXFileReference; lastKnownFileType = sourcecode.swift; path = CharacterCountOptionsSheetView.swift; sourceTree = "<group>"; };
		2AB2241321A7CDEF00F6201F /* Base */ = {isa = PBXFileReference; lastKnownFileType = file.storyboard; name = Base; path = Base.lproj/SyntaxInfoEditView.storyboard; sourceTree = "<group>"; };
		2AB2241621A7CF3400F6201F /* ja */ = {isa = PBXFileReference; lastKnownFileType = text.plist.strings; name = ja; path = ja.lproj/SyntaxInfoEditView.strings; sourceTree = "<group>"; };
		2AB2241721A7CF3500F6201F /* zh-Hans */ = {isa = PBXFileReference; lastKnownFileType = text.plist.strings; name = "zh-Hans"; path = "zh-Hans.lproj/SyntaxInfoEditView.strings"; sourceTree = "<group>"; };
		2AB2241821A7CF3600F6201F /* de */ = {isa = PBXFileReference; lastKnownFileType = text.plist.strings; name = de; path = de.lproj/SyntaxInfoEditView.strings; sourceTree = "<group>"; };
		2AB2241921A7CF3700F6201F /* it */ = {isa = PBXFileReference; lastKnownFileType = text.plist.strings; name = it; path = it.lproj/SyntaxInfoEditView.strings; sourceTree = "<group>"; };
		2AB2241A21A7CF3800F6201F /* pt */ = {isa = PBXFileReference; lastKnownFileType = text.plist.strings; name = pt; path = pt.lproj/SyntaxInfoEditView.strings; sourceTree = "<group>"; };
		2AB2241C21A7CFC900F6201F /* Base */ = {isa = PBXFileReference; lastKnownFileType = file.storyboard; name = Base; path = Base.lproj/SyntaxFileMappingEditView.storyboard; sourceTree = "<group>"; };
		2AB2241F21A7D0CC00F6201F /* ja */ = {isa = PBXFileReference; lastKnownFileType = text.plist.strings; name = ja; path = ja.lproj/SyntaxFileMappingEditView.strings; sourceTree = "<group>"; };
		2AB2242021A7D0CE00F6201F /* zh-Hans */ = {isa = PBXFileReference; lastKnownFileType = text.plist.strings; name = "zh-Hans"; path = "zh-Hans.lproj/SyntaxFileMappingEditView.strings"; sourceTree = "<group>"; };
		2AB2242121A7D0CF00F6201F /* de */ = {isa = PBXFileReference; lastKnownFileType = text.plist.strings; name = de; path = de.lproj/SyntaxFileMappingEditView.strings; sourceTree = "<group>"; };
		2AB2242221A7D0D100F6201F /* it */ = {isa = PBXFileReference; lastKnownFileType = text.plist.strings; name = it; path = it.lproj/SyntaxFileMappingEditView.strings; sourceTree = "<group>"; };
		2AB2242321A7D0D200F6201F /* pt */ = {isa = PBXFileReference; lastKnownFileType = text.plist.strings; name = pt; path = pt.lproj/SyntaxFileMappingEditView.strings; sourceTree = "<group>"; };
		2AB2242821A7D51800F6201F /* Base */ = {isa = PBXFileReference; lastKnownFileType = file.storyboard; name = Base; path = Base.lproj/SyntaxCompletionsEditView.storyboard; sourceTree = "<group>"; };
		2AB2242B21A7D5E900F6201F /* ja */ = {isa = PBXFileReference; lastKnownFileType = text.plist.strings; name = ja; path = ja.lproj/SyntaxCompletionsEditView.strings; sourceTree = "<group>"; };
		2AB2242C21A7D5EA00F6201F /* zh-Hans */ = {isa = PBXFileReference; lastKnownFileType = text.plist.strings; name = "zh-Hans"; path = "zh-Hans.lproj/SyntaxCompletionsEditView.strings"; sourceTree = "<group>"; };
		2AB2242D21A7D5EA00F6201F /* de */ = {isa = PBXFileReference; lastKnownFileType = text.plist.strings; name = de; path = de.lproj/SyntaxCompletionsEditView.strings; sourceTree = "<group>"; };
		2AB2242E21A7D5EB00F6201F /* it */ = {isa = PBXFileReference; lastKnownFileType = text.plist.strings; name = it; path = it.lproj/SyntaxCompletionsEditView.strings; sourceTree = "<group>"; };
		2AB2242F21A7D5EC00F6201F /* pt */ = {isa = PBXFileReference; lastKnownFileType = text.plist.strings; name = pt; path = pt.lproj/SyntaxCompletionsEditView.strings; sourceTree = "<group>"; };
		2AB2243021A7D67E00F6201F /* SyntaxEditChildViewController.swift */ = {isa = PBXFileReference; lastKnownFileType = sourcecode.swift; path = SyntaxEditChildViewController.swift; sourceTree = "<group>"; };
		2AB2243421A7D78400F6201F /* Base */ = {isa = PBXFileReference; lastKnownFileType = file.storyboard; name = Base; path = Base.lproj/SyntaxOutlineEditView.storyboard; sourceTree = "<group>"; };
		2AB2243721A7D86100F6201F /* ja */ = {isa = PBXFileReference; lastKnownFileType = text.plist.strings; name = ja; path = ja.lproj/SyntaxOutlineEditView.strings; sourceTree = "<group>"; };
		2AB2243821A7D86100F6201F /* zh-Hans */ = {isa = PBXFileReference; lastKnownFileType = text.plist.strings; name = "zh-Hans"; path = "zh-Hans.lproj/SyntaxOutlineEditView.strings"; sourceTree = "<group>"; };
		2AB2243921A7D86200F6201F /* de */ = {isa = PBXFileReference; lastKnownFileType = text.plist.strings; name = de; path = de.lproj/SyntaxOutlineEditView.strings; sourceTree = "<group>"; };
		2AB2243A21A7D86400F6201F /* it */ = {isa = PBXFileReference; lastKnownFileType = text.plist.strings; name = it; path = it.lproj/SyntaxOutlineEditView.strings; sourceTree = "<group>"; };
		2AB2243B21A7D86500F6201F /* pt */ = {isa = PBXFileReference; lastKnownFileType = text.plist.strings; name = pt; path = pt.lproj/SyntaxOutlineEditView.strings; sourceTree = "<group>"; };
		2AB2243D21A7D8DF00F6201F /* Base */ = {isa = PBXFileReference; lastKnownFileType = file.storyboard; name = Base; path = Base.lproj/SyntaxCommentsEditView.storyboard; sourceTree = "<group>"; };
		2AB2244021A7D9D400F6201F /* ja */ = {isa = PBXFileReference; lastKnownFileType = text.plist.strings; name = ja; path = ja.lproj/SyntaxCommentsEditView.strings; sourceTree = "<group>"; };
		2AB2244121A7D9D500F6201F /* zh-Hans */ = {isa = PBXFileReference; lastKnownFileType = text.plist.strings; name = "zh-Hans"; path = "zh-Hans.lproj/SyntaxCommentsEditView.strings"; sourceTree = "<group>"; };
		2AB2244221A7D9D600F6201F /* de */ = {isa = PBXFileReference; lastKnownFileType = text.plist.strings; name = de; path = de.lproj/SyntaxCommentsEditView.strings; sourceTree = "<group>"; };
		2AB2244321A7D9D700F6201F /* it */ = {isa = PBXFileReference; lastKnownFileType = text.plist.strings; name = it; path = it.lproj/SyntaxCommentsEditView.strings; sourceTree = "<group>"; };
		2AB2244421A7D9D800F6201F /* pt */ = {isa = PBXFileReference; lastKnownFileType = text.plist.strings; name = pt; path = pt.lproj/SyntaxCommentsEditView.strings; sourceTree = "<group>"; };
		2AB2244921A7DB9B00F6201F /* Base */ = {isa = PBXFileReference; lastKnownFileType = file.storyboard; name = Base; path = Base.lproj/SyntaxTermsEditView.storyboard; sourceTree = "<group>"; };
		2AB2244C21A7DCA000F6201F /* ja */ = {isa = PBXFileReference; lastKnownFileType = text.plist.strings; name = ja; path = ja.lproj/SyntaxTermsEditView.strings; sourceTree = "<group>"; };
		2AB2244D21A7DCA100F6201F /* zh-Hans */ = {isa = PBXFileReference; lastKnownFileType = text.plist.strings; name = "zh-Hans"; path = "zh-Hans.lproj/SyntaxTermsEditView.strings"; sourceTree = "<group>"; };
		2AB2244E21A7DCA200F6201F /* de */ = {isa = PBXFileReference; lastKnownFileType = text.plist.strings; name = de; path = de.lproj/SyntaxTermsEditView.strings; sourceTree = "<group>"; };
		2AB2244F21A7DCA300F6201F /* it */ = {isa = PBXFileReference; lastKnownFileType = text.plist.strings; name = it; path = it.lproj/SyntaxTermsEditView.strings; sourceTree = "<group>"; };
		2AB2245021A7DCA400F6201F /* pt */ = {isa = PBXFileReference; lastKnownFileType = text.plist.strings; name = pt; path = pt.lproj/SyntaxTermsEditView.strings; sourceTree = "<group>"; };
		2AB2245321A809A000F6201F /* Base */ = {isa = PBXFileReference; lastKnownFileType = file.storyboard; name = Base; path = Base.lproj/SyntaxEditView.storyboard; sourceTree = "<group>"; };
		2AB2245621A809B200F6201F /* ja */ = {isa = PBXFileReference; lastKnownFileType = text.plist.strings; name = ja; path = ja.lproj/SyntaxEditView.strings; sourceTree = "<group>"; };
		2AB2245721A809B500F6201F /* zh-Hans */ = {isa = PBXFileReference; lastKnownFileType = text.plist.strings; name = "zh-Hans"; path = "zh-Hans.lproj/SyntaxEditView.strings"; sourceTree = "<group>"; };
		2AB2245821A809B600F6201F /* de */ = {isa = PBXFileReference; lastKnownFileType = text.plist.strings; name = de; path = de.lproj/SyntaxEditView.strings; sourceTree = "<group>"; };
		2AB2245921A809B700F6201F /* it */ = {isa = PBXFileReference; lastKnownFileType = text.plist.strings; name = it; path = it.lproj/SyntaxEditView.strings; sourceTree = "<group>"; };
		2AB2245A21A809B800F6201F /* pt */ = {isa = PBXFileReference; lastKnownFileType = text.plist.strings; name = pt; path = pt.lproj/SyntaxEditView.strings; sourceTree = "<group>"; };
		2AB2913D245AAD74004CC203 /* Unicode.GeneralCategory.swift */ = {isa = PBXFileReference; lastKnownFileType = sourcecode.swift; path = Unicode.GeneralCategory.swift; sourceTree = "<group>"; };
		2AB541D920A5B6A400367DD5 /* NSView+ViewController.swift */ = {isa = PBXFileReference; lastKnownFileType = sourcecode.swift; path = "NSView+ViewController.swift"; sourceTree = "<group>"; };
		2AB8C7BA1D49283400EFC3BC /* SyntaxManager.swift */ = {isa = PBXFileReference; fileEncoding = 4; lastKnownFileType = sourcecode.swift; path = SyntaxManager.swift; sourceTree = "<group>"; };
		2ABBACA01E3F1D1C00A080E7 /* NSTextStorage+ScriptingSupport.swift */ = {isa = PBXFileReference; fileEncoding = 4; lastKnownFileType = sourcecode.swift; path = "NSTextStorage+ScriptingSupport.swift"; sourceTree = "<group>"; };
		2ABC828321A9486A008F9229 /* Base */ = {isa = PBXFileReference; lastKnownFileType = file.storyboard; name = Base; path = Base.lproj/CharacterPopover.storyboard; sourceTree = "<group>"; };
		2ABEFB6923DC0CA0008769F4 /* EditorInfoCountOperationTests.swift */ = {isa = PBXFileReference; lastKnownFileType = sourcecode.swift; path = EditorInfoCountOperationTests.swift; sourceTree = "<group>"; };
		2ABF49E2221A54AD00239278 /* TextClipping.swift */ = {isa = PBXFileReference; lastKnownFileType = sourcecode.swift; path = TextClipping.swift; sourceTree = "<group>"; };
		2ABF86BC208C3C630082D52B /* AudioToolbox.swift */ = {isa = PBXFileReference; lastKnownFileType = sourcecode.swift; path = AudioToolbox.swift; sourceTree = "<group>"; };
		2ABFF6D61D02856A00BE2795 /* ShortcutTests.swift */ = {isa = PBXFileReference; fileEncoding = 4; lastKnownFileType = sourcecode.swift; path = ShortcutTests.swift; sourceTree = "<group>"; };
		2AC13A0824F112D800799A93 /* CommandLineToolManager.swift */ = {isa = PBXFileReference; lastKnownFileType = sourcecode.swift; path = CommandLineToolManager.swift; sourceTree = "<group>"; };
		2AC186D91E2F414D002F4D27 /* NSDocument+ErrorHandling.swift */ = {isa = PBXFileReference; fileEncoding = 4; lastKnownFileType = sourcecode.swift; path = "NSDocument+ErrorHandling.swift"; sourceTree = "<group>"; };
		2AC186DC1E2F4264002F4D27 /* Debug.swift */ = {isa = PBXFileReference; fileEncoding = 4; lastKnownFileType = sourcecode.swift; path = Debug.swift; sourceTree = "<group>"; };
		2AC20A701E70819E0093B9C6 /* Base */ = {isa = PBXFileReference; lastKnownFileType = file.storyboard; name = Base; path = Base.lproj/GeneralPane.storyboard; sourceTree = "<group>"; };
		2AC2462D1D1BC70C00E46CFA /* AppDelegate.swift */ = {isa = PBXFileReference; fileEncoding = 4; lastKnownFileType = sourcecode.swift; path = AppDelegate.swift; sourceTree = "<group>"; };
		2AC3845220C929950003F213 /* OpacitySampleView.swift */ = {isa = PBXFileReference; lastKnownFileType = sourcecode.swift; path = OpacitySampleView.swift; sourceTree = "<group>"; };
		2AC39F721E8AC80E009F97D5 /* CollectionTests.swift */ = {isa = PBXFileReference; fileEncoding = 4; lastKnownFileType = sourcecode.swift; path = CollectionTests.swift; sourceTree = "<group>"; };
		2AC4E5CF27A6C0270052A4DD /* en-GB */ = {isa = PBXFileReference; lastKnownFileType = text.plist.strings; name = "en-GB"; path = "en-GB.lproj/InfoPlist.strings"; sourceTree = "<group>"; };
		2AC4E5D027A6C02C0052A4DD /* en-GB */ = {isa = PBXFileReference; lastKnownFileType = text.plist.strings; name = "en-GB"; path = "en-GB.lproj/ServicesMenu.strings"; sourceTree = "<group>"; };
		2AC4E5D127A6C0300052A4DD /* en-GB */ = {isa = PBXFileReference; lastKnownFileType = text.plist.strings; name = "en-GB"; path = "en-GB.lproj/Unicode.strings"; sourceTree = "<group>"; };
		2AC52BDA1D48CC0E007D6371 /* DispatchQueue.swift */ = {isa = PBXFileReference; fileEncoding = 4; lastKnownFileType = sourcecode.swift; path = DispatchQueue.swift; sourceTree = "<group>"; };
		2AC60697204169F800F9C839 /* Base */ = {isa = PBXFileReference; lastKnownFileType = file.storyboard; name = Base; path = Base.lproj/OpenDocumentAccessory.storyboard; sourceTree = "<group>"; };
		2AC6069A20416ADE00F9C839 /* OpenPanelAccessoryController.swift */ = {isa = PBXFileReference; lastKnownFileType = sourcecode.swift; path = OpenPanelAccessoryController.swift; sourceTree = "<group>"; };
		2AC6069D2041760000F9C839 /* ja */ = {isa = PBXFileReference; lastKnownFileType = text.plist.strings; name = ja; path = ja.lproj/OpenDocumentAccessory.strings; sourceTree = "<group>"; };
		2AC6069E2041760200F9C839 /* zh-Hans */ = {isa = PBXFileReference; lastKnownFileType = text.plist.strings; name = "zh-Hans"; path = "zh-Hans.lproj/OpenDocumentAccessory.strings"; sourceTree = "<group>"; };
		2AC6069F2041760400F9C839 /* de */ = {isa = PBXFileReference; lastKnownFileType = text.plist.strings; name = de; path = de.lproj/OpenDocumentAccessory.strings; sourceTree = "<group>"; };
		2AC606A02041760700F9C839 /* it */ = {isa = PBXFileReference; lastKnownFileType = text.plist.strings; name = it; path = it.lproj/OpenDocumentAccessory.strings; sourceTree = "<group>"; };
		2AC606A12041760900F9C839 /* pt */ = {isa = PBXFileReference; lastKnownFileType = text.plist.strings; name = pt; path = pt.lproj/OpenDocumentAccessory.strings; sourceTree = "<group>"; };
		2AC6BFD021D00ABD00FF325C /* NSTextView+RegexParse.swift */ = {isa = PBXFileReference; lastKnownFileType = sourcecode.swift; path = "NSTextView+RegexParse.swift"; sourceTree = "<group>"; };
		2AC7044724EBB76B00454706 /* NSToolbarItem+Validatable.swift */ = {isa = PBXFileReference; lastKnownFileType = sourcecode.swift; path = "NSToolbarItem+Validatable.swift"; sourceTree = "<group>"; };
		2AC71DDF1BF0BDBC002E1434 /* Tests.xctest */ = {isa = PBXFileReference; explicitFileType = wrapper.cfbundle; includeInIndex = 0; path = Tests.xctest; sourceTree = BUILT_PRODUCTS_DIR; };
		2AC71DE11BF0BDBC002E1434 /* StringExtensionsTests.swift */ = {isa = PBXFileReference; lastKnownFileType = sourcecode.swift; path = StringExtensionsTests.swift; sourceTree = "<group>"; };
		2AC72E8025342726001D3CA0 /* SegmentedArrayControl.swift */ = {isa = PBXFileReference; lastKnownFileType = sourcecode.swift; path = SegmentedArrayControl.swift; sourceTree = "<group>"; };
		2AC72EA1253478D5001D3CA0 /* FileDropItemTests.swift */ = {isa = PBXFileReference; lastKnownFileType = sourcecode.swift; path = FileDropItemTests.swift; sourceTree = "<group>"; };
		2ACA0C7921A1982300723073 /* Base */ = {isa = PBXFileReference; lastKnownFileType = file.storyboard; name = Base; path = Base.lproj/EncodingListView.storyboard; sourceTree = "<group>"; };
		2ACA0C7C21A19A9200723073 /* ja */ = {isa = PBXFileReference; lastKnownFileType = text.plist.strings; name = ja; path = ja.lproj/EncodingListView.strings; sourceTree = "<group>"; };
		2ACA0C7D21A19A9400723073 /* zh-Hans */ = {isa = PBXFileReference; lastKnownFileType = text.plist.strings; name = "zh-Hans"; path = "zh-Hans.lproj/EncodingListView.strings"; sourceTree = "<group>"; };
		2ACA0C7E21A19A9500723073 /* de */ = {isa = PBXFileReference; lastKnownFileType = text.plist.strings; name = de; path = de.lproj/EncodingListView.strings; sourceTree = "<group>"; };
		2ACA0C7F21A19A9600723073 /* it */ = {isa = PBXFileReference; lastKnownFileType = text.plist.strings; name = it; path = it.lproj/EncodingListView.strings; sourceTree = "<group>"; };
		2ACA0C8021A19A9700723073 /* pt */ = {isa = PBXFileReference; lastKnownFileType = text.plist.strings; name = pt; path = pt.lproj/EncodingListView.strings; sourceTree = "<group>"; };
		2ACA0C8B21A29D4800723073 /* Base */ = {isa = PBXFileReference; lastKnownFileType = file.storyboard; name = Base; path = Base.lproj/FindSettingsView.storyboard; sourceTree = "<group>"; };
		2ACA0C8E21A29E4700723073 /* ja */ = {isa = PBXFileReference; lastKnownFileType = text.plist.strings; name = ja; path = ja.lproj/FindSettingsView.strings; sourceTree = "<group>"; };
		2ACA0C8F21A29E4900723073 /* zh-Hans */ = {isa = PBXFileReference; lastKnownFileType = text.plist.strings; name = "zh-Hans"; path = "zh-Hans.lproj/FindSettingsView.strings"; sourceTree = "<group>"; };
		2ACA0C9021A29E4A00723073 /* de */ = {isa = PBXFileReference; lastKnownFileType = text.plist.strings; name = de; path = de.lproj/FindSettingsView.strings; sourceTree = "<group>"; };
		2ACA0C9121A29E4B00723073 /* it */ = {isa = PBXFileReference; lastKnownFileType = text.plist.strings; name = it; path = it.lproj/FindSettingsView.strings; sourceTree = "<group>"; };
		2ACA0C9221A29E4C00723073 /* pt */ = {isa = PBXFileReference; lastKnownFileType = text.plist.strings; name = pt; path = pt.lproj/FindSettingsView.strings; sourceTree = "<group>"; };
		2ACA0C9421A2A03D00723073 /* Base */ = {isa = PBXFileReference; lastKnownFileType = file.storyboard; name = Base; path = Base.lproj/PrintPanelAccessory.storyboard; sourceTree = "<group>"; };
		2ACA0C9721A2A12F00723073 /* ja */ = {isa = PBXFileReference; lastKnownFileType = text.plist.strings; name = ja; path = ja.lproj/PrintPanelAccessory.strings; sourceTree = "<group>"; };
		2ACA0C9821A2A13100723073 /* zh-Hans */ = {isa = PBXFileReference; lastKnownFileType = text.plist.strings; name = "zh-Hans"; path = "zh-Hans.lproj/PrintPanelAccessory.strings"; sourceTree = "<group>"; };
		2ACA0C9921A2A13200723073 /* de */ = {isa = PBXFileReference; lastKnownFileType = text.plist.strings; name = de; path = de.lproj/PrintPanelAccessory.strings; sourceTree = "<group>"; };
		2ACA0C9A21A2A13400723073 /* it */ = {isa = PBXFileReference; lastKnownFileType = text.plist.strings; name = it; path = it.lproj/PrintPanelAccessory.strings; sourceTree = "<group>"; };
		2ACA0C9B21A2A13500723073 /* pt */ = {isa = PBXFileReference; lastKnownFileType = text.plist.strings; name = pt; path = pt.lproj/PrintPanelAccessory.strings; sourceTree = "<group>"; };
		2ACA0C9C21A2A47500723073 /* NSStoryboard+Instantiation.swift */ = {isa = PBXFileReference; lastKnownFileType = sourcecode.swift; path = "NSStoryboard+Instantiation.swift"; sourceTree = "<group>"; };
		2ACA0CA421A3BFB700723073 /* Base */ = {isa = PBXFileReference; lastKnownFileType = file.storyboard; name = Base; path = Base.lproj/ColorCodePanelAccessory.storyboard; sourceTree = "<group>"; };
		2ACA0CA721A3C11F00723073 /* ja */ = {isa = PBXFileReference; lastKnownFileType = text.plist.strings; name = ja; path = ja.lproj/ColorCodePanelAccessory.strings; sourceTree = "<group>"; };
		2ACA0CA821A3C12100723073 /* zh-Hans */ = {isa = PBXFileReference; lastKnownFileType = text.plist.strings; name = "zh-Hans"; path = "zh-Hans.lproj/ColorCodePanelAccessory.strings"; sourceTree = "<group>"; };
		2ACA0CA921A3C12200723073 /* de */ = {isa = PBXFileReference; lastKnownFileType = text.plist.strings; name = de; path = de.lproj/ColorCodePanelAccessory.strings; sourceTree = "<group>"; };
		2ACA0CAA21A3C12300723073 /* it */ = {isa = PBXFileReference; lastKnownFileType = text.plist.strings; name = it; path = it.lproj/ColorCodePanelAccessory.strings; sourceTree = "<group>"; };
		2ACA0CAB21A3C12400723073 /* pt */ = {isa = PBXFileReference; lastKnownFileType = text.plist.strings; name = pt; path = pt.lproj/ColorCodePanelAccessory.strings; sourceTree = "<group>"; };
		2ACC21B11E52B7920078241F /* DefaultOptions.swift */ = {isa = PBXFileReference; fileEncoding = 4; lastKnownFileType = sourcecode.swift; path = DefaultOptions.swift; sourceTree = "<group>"; };
		2ACC21B41E52B8C50078241F /* DefaultKeys.swift */ = {isa = PBXFileReference; fileEncoding = 4; lastKnownFileType = sourcecode.swift; path = DefaultKeys.swift; sourceTree = "<group>"; };
		2ACC5E401E7B08D300109ABC /* MultipleReplacementViewController.swift */ = {isa = PBXFileReference; fileEncoding = 4; lastKnownFileType = sourcecode.swift; path = MultipleReplacementViewController.swift; sourceTree = "<group>"; };
		2ACC5E491E7B20AA00109ABC /* ThemeMetaDataViewController.swift */ = {isa = PBXFileReference; fileEncoding = 4; lastKnownFileType = sourcecode.swift; path = ThemeMetaDataViewController.swift; sourceTree = "<group>"; };
		2ACC65311C98033D000574DC /* ThemeTests.swift */ = {isa = PBXFileReference; fileEncoding = 4; lastKnownFileType = sourcecode.swift; path = ThemeTests.swift; sourceTree = "<group>"; };
		2ACDC08D1D1725F7009B72D6 /* FlippedClipView.swift */ = {isa = PBXFileReference; fileEncoding = 4; lastKnownFileType = sourcecode.swift; path = FlippedClipView.swift; sourceTree = "<group>"; };
		2ACDC0901D1726BD009B72D6 /* DotView.swift */ = {isa = PBXFileReference; fileEncoding = 4; lastKnownFileType = sourcecode.swift; path = DotView.swift; sourceTree = "<group>"; };
		2ACDC0961D172B2A009B72D6 /* PaddingTextFieldCell.swift */ = {isa = PBXFileReference; fileEncoding = 4; lastKnownFileType = sourcecode.swift; path = PaddingTextFieldCell.swift; sourceTree = "<group>"; };
		2ACDC0991D172CDE009B72D6 /* AntialiasingTextField.swift */ = {isa = PBXFileReference; fileEncoding = 4; lastKnownFileType = sourcecode.swift; path = AntialiasingTextField.swift; sourceTree = "<group>"; };
		2ACDC0A21D173250009B72D6 /* InspectorTabSegmentedControl.swift */ = {isa = PBXFileReference; fileEncoding = 4; lastKnownFileType = sourcecode.swift; path = InspectorTabSegmentedControl.swift; sourceTree = "<group>"; };
		2ACDC0A51D17350A009B72D6 /* InspectorTabView.swift */ = {isa = PBXFileReference; fileEncoding = 4; lastKnownFileType = sourcecode.swift; path = InspectorTabView.swift; sourceTree = "<group>"; };
		2ACF23AD26302A4C002B5E10 /* Theme+SyntaxStyle.swift */ = {isa = PBXFileReference; lastKnownFileType = sourcecode.swift; path = "Theme+SyntaxStyle.swift"; sourceTree = "<group>"; };
		2ACFE5861D2037800005233A /* DetachablePopoverViewController.swift */ = {isa = PBXFileReference; fileEncoding = 4; lastKnownFileType = sourcecode.swift; path = DetachablePopoverViewController.swift; sourceTree = "<group>"; };
		2ACFE58A1D20730B0005233A /* FindPanelContentViewController.swift */ = {isa = PBXFileReference; fileEncoding = 4; lastKnownFileType = sourcecode.swift; path = FindPanelContentViewController.swift; sourceTree = "<group>"; };
		2AD21FCB1D2E3BE80018C8D1 /* StatusBarController.swift */ = {isa = PBXFileReference; fileEncoding = 4; lastKnownFileType = sourcecode.swift; path = StatusBarController.swift; sourceTree = "<group>"; };
		2AD551E920D8206C007279B1 /* StatableMenuToolbarItem.swift */ = {isa = PBXFileReference; lastKnownFileType = sourcecode.swift; path = StatableMenuToolbarItem.swift; sourceTree = "<group>"; };
		2AD616CB1D3E583D0016EFB6 /* DocumentController.swift */ = {isa = PBXFileReference; fileEncoding = 4; lastKnownFileType = sourcecode.swift; path = DocumentController.swift; sourceTree = "<group>"; };
		2AD69B841D3E42F700FBD998 /* TextSelection.swift */ = {isa = PBXFileReference; fileEncoding = 4; lastKnownFileType = sourcecode.swift; path = TextSelection.swift; sourceTree = "<group>"; };
		2AD69B871D3E4FCD00FBD998 /* Editable.swift */ = {isa = PBXFileReference; fileEncoding = 4; lastKnownFileType = sourcecode.swift; path = Editable.swift; sourceTree = "<group>"; };
		2AD7B9AE1D3E832E00E5D6D7 /* DocumentAnalyzer.swift */ = {isa = PBXFileReference; fileEncoding = 4; lastKnownFileType = sourcecode.swift; path = DocumentAnalyzer.swift; sourceTree = "<group>"; };
		2AD8D7492064AD83000BEFDB /* NumberTextField.swift */ = {isa = PBXFileReference; lastKnownFileType = sourcecode.swift; path = NumberTextField.swift; sourceTree = "<group>"; };
		2AD940DB21A46B100076A28C /* Base */ = {isa = PBXFileReference; lastKnownFileType = file.storyboard; name = Base; path = Base.lproj/UnicodeInputView.storyboard; sourceTree = "<group>"; };
		2AD940DE21A46FC70076A28C /* ja */ = {isa = PBXFileReference; lastKnownFileType = text.plist.strings; name = ja; path = ja.lproj/UnicodeInputView.strings; sourceTree = "<group>"; };
		2AD940DF21A46FC90076A28C /* zh-Hans */ = {isa = PBXFileReference; lastKnownFileType = text.plist.strings; name = "zh-Hans"; path = "zh-Hans.lproj/UnicodeInputView.strings"; sourceTree = "<group>"; };
		2AD940E021A46FCA0076A28C /* de */ = {isa = PBXFileReference; lastKnownFileType = text.plist.strings; name = de; path = de.lproj/UnicodeInputView.strings; sourceTree = "<group>"; };
		2AD940E121A46FCC0076A28C /* it */ = {isa = PBXFileReference; lastKnownFileType = text.plist.strings; name = it; path = it.lproj/UnicodeInputView.strings; sourceTree = "<group>"; };
		2AD940E221A46FCD0076A28C /* pt */ = {isa = PBXFileReference; lastKnownFileType = text.plist.strings; name = pt; path = pt.lproj/UnicodeInputView.strings; sourceTree = "<group>"; };
		2AD940E621A47C4B0076A28C /* Base */ = {isa = PBXFileReference; lastKnownFileType = file.storyboard; name = Base; path = Base.lproj/GoToLineView.storyboard; sourceTree = "<group>"; };
		2AD940E921A47DD50076A28C /* ja */ = {isa = PBXFileReference; lastKnownFileType = text.plist.strings; name = ja; path = ja.lproj/GoToLineView.strings; sourceTree = "<group>"; };
		2AD940EA21A47DD60076A28C /* zh-Hans */ = {isa = PBXFileReference; lastKnownFileType = text.plist.strings; name = "zh-Hans"; path = "zh-Hans.lproj/GoToLineView.strings"; sourceTree = "<group>"; };
		2AD940EB21A47DD80076A28C /* de */ = {isa = PBXFileReference; lastKnownFileType = text.plist.strings; name = de; path = de.lproj/GoToLineView.strings; sourceTree = "<group>"; };
		2AD940EC21A47DD90076A28C /* it */ = {isa = PBXFileReference; lastKnownFileType = text.plist.strings; name = it; path = it.lproj/GoToLineView.strings; sourceTree = "<group>"; };
		2AD940ED21A47DDA0076A28C /* pt */ = {isa = PBXFileReference; lastKnownFileType = text.plist.strings; name = pt; path = pt.lproj/GoToLineView.strings; sourceTree = "<group>"; };
		2AD940EF21A7CBF50076A28C /* Base */ = {isa = PBXFileReference; lastKnownFileType = file.storyboard; name = Base; path = Base.lproj/SyntaxValidationView.storyboard; sourceTree = "<group>"; };
		2ADA15ED21C5073D00C6608B /* Collection+IndexSet.swift */ = {isa = PBXFileReference; lastKnownFileType = sourcecode.swift; path = "Collection+IndexSet.swift"; sourceTree = "<group>"; };
		2ADBC91421C9F30000B884FF /* Atomic.swift */ = {isa = PBXFileReference; lastKnownFileType = sourcecode.swift; path = Atomic.swift; sourceTree = "<group>"; };
		2ADCBBBA24F8952800A67DB2 /* DisableableTextField.swift */ = {isa = PBXFileReference; lastKnownFileType = sourcecode.swift; path = DisableableTextField.swift; sourceTree = "<group>"; };
		2ADD0AD7217A967200F78732 /* NSTextView+LineNumber.swift */ = {isa = PBXFileReference; lastKnownFileType = sourcecode.swift; path = "NSTextView+LineNumber.swift"; sourceTree = "<group>"; };
		2ADD0AE221800E2F00F78732 /* Base */ = {isa = PBXFileReference; lastKnownFileType = file.storyboard; name = Base; path = Base.lproj/ConsolePanel.storyboard; sourceTree = "<group>"; };
		2ADD0AE52180161800F78732 /* ja */ = {isa = PBXFileReference; lastKnownFileType = text.plist.strings; name = ja; path = ja.lproj/ConsolePanel.strings; sourceTree = "<group>"; };
		2ADD0AE62180161C00F78732 /* zh-Hans */ = {isa = PBXFileReference; lastKnownFileType = text.plist.strings; name = "zh-Hans"; path = "zh-Hans.lproj/ConsolePanel.strings"; sourceTree = "<group>"; };
		2ADD0AE72180161F00F78732 /* de */ = {isa = PBXFileReference; lastKnownFileType = text.plist.strings; name = de; path = de.lproj/ConsolePanel.strings; sourceTree = "<group>"; };
		2ADD0AE82180162200F78732 /* it */ = {isa = PBXFileReference; lastKnownFileType = text.plist.strings; name = it; path = it.lproj/ConsolePanel.strings; sourceTree = "<group>"; };
		2ADD0AE92180162400F78732 /* pt */ = {isa = PBXFileReference; lastKnownFileType = text.plist.strings; name = pt; path = pt.lproj/ConsolePanel.strings; sourceTree = "<group>"; };
		2ADD0AEA2184AB6F00F78732 /* NSControl+Binding.swift */ = {isa = PBXFileReference; lastKnownFileType = sourcecode.swift; path = "NSControl+Binding.swift"; sourceTree = "<group>"; };
		2ADF3C001E6D7345009125BB /* Base */ = {isa = PBXFileReference; lastKnownFileType = file.storyboard; name = Base; path = Base.lproj/FileDropPane.storyboard; sourceTree = "<group>"; };
		2ADF3C031E6D82E2009125BB /* ja */ = {isa = PBXFileReference; lastKnownFileType = text.plist.strings; name = ja; path = ja.lproj/FileDropPane.strings; sourceTree = "<group>"; };
		2ADF3C041E6D82E4009125BB /* zh-Hans */ = {isa = PBXFileReference; lastKnownFileType = text.plist.strings; name = "zh-Hans"; path = "zh-Hans.lproj/FileDropPane.strings"; sourceTree = "<group>"; };
		2ADF3C051E6D82E7009125BB /* de */ = {isa = PBXFileReference; lastKnownFileType = text.plist.strings; name = de; path = de.lproj/FileDropPane.strings; sourceTree = "<group>"; };
		2ADF3C061E6D82EA009125BB /* it */ = {isa = PBXFileReference; lastKnownFileType = text.plist.strings; name = it; path = it.lproj/FileDropPane.strings; sourceTree = "<group>"; };
		2AE12DFA1E7DB47000681F72 /* Collection+String.swift */ = {isa = PBXFileReference; fileEncoding = 4; lastKnownFileType = sourcecode.swift; path = "Collection+String.swift"; sourceTree = "<group>"; };
		2AE12DFD1E7DB7D200681F72 /* StringCollectionTests.swift */ = {isa = PBXFileReference; fileEncoding = 4; lastKnownFileType = sourcecode.swift; path = StringCollectionTests.swift; sourceTree = "<group>"; };
		2AE12DFF1E7DDB1B00681F72 /* EditorTextView+SurroundSelection.swift */ = {isa = PBXFileReference; fileEncoding = 4; lastKnownFileType = sourcecode.swift; path = "EditorTextView+SurroundSelection.swift"; sourceTree = "<group>"; };
		2AE12E061E7DDF0700681F72 /* CustomSurroundStringViewController.swift */ = {isa = PBXFileReference; fileEncoding = 4; lastKnownFileType = sourcecode.swift; path = CustomSurroundStringViewController.swift; sourceTree = "<group>"; };
		2AE12E0A1E7DDF5100681F72 /* Base */ = {isa = PBXFileReference; lastKnownFileType = file.storyboard; name = Base; path = Base.lproj/CustomSurroundStringView.storyboard; sourceTree = "<group>"; };
		2AE12E0E1E7DE99D00681F72 /* ja */ = {isa = PBXFileReference; lastKnownFileType = text.plist.strings; name = ja; path = ja.lproj/CustomSurroundStringView.strings; sourceTree = "<group>"; };
		2AE12E101E7DE9A000681F72 /* zh-Hans */ = {isa = PBXFileReference; lastKnownFileType = text.plist.strings; name = "zh-Hans"; path = "zh-Hans.lproj/CustomSurroundStringView.strings"; sourceTree = "<group>"; };
		2AE12E121E7DE9A100681F72 /* de */ = {isa = PBXFileReference; lastKnownFileType = text.plist.strings; name = de; path = de.lproj/CustomSurroundStringView.strings; sourceTree = "<group>"; };
		2AE12E141E7DE9A200681F72 /* it */ = {isa = PBXFileReference; lastKnownFileType = text.plist.strings; name = it; path = it.lproj/CustomSurroundStringView.strings; sourceTree = "<group>"; };
		2AE3F3171D3F8A1F005B8724 /* NSAttributedString.swift */ = {isa = PBXFileReference; fileEncoding = 4; lastKnownFileType = sourcecode.swift; path = NSAttributedString.swift; sourceTree = "<group>"; };
		2AE439CF20A127DD00EED807 /* ja */ = {isa = PBXFileReference; lastKnownFileType = text.plist.strings; name = ja; path = ja.lproj/MultipleReplacementPanel.strings; sourceTree = "<group>"; };
		2AE439D120A127EE00EED807 /* zh-Hans */ = {isa = PBXFileReference; lastKnownFileType = text.plist.strings; name = "zh-Hans"; path = "zh-Hans.lproj/MultipleReplacementPanel.strings"; sourceTree = "<group>"; };
		2AE439D320A1280500EED807 /* de */ = {isa = PBXFileReference; lastKnownFileType = text.plist.strings; name = de; path = de.lproj/MultipleReplacementPanel.strings; sourceTree = "<group>"; };
		2AE439D520A1280700EED807 /* it */ = {isa = PBXFileReference; lastKnownFileType = text.plist.strings; name = it; path = it.lproj/MultipleReplacementPanel.strings; sourceTree = "<group>"; };
		2AE439D720A1280800EED807 /* pt */ = {isa = PBXFileReference; lastKnownFileType = text.plist.strings; name = pt; path = pt.lproj/MultipleReplacementPanel.strings; sourceTree = "<group>"; };
		2AE4658627A5A7CE00D2904F /* CONTRIBUTING.md */ = {isa = PBXFileReference; lastKnownFileType = net.daringfireball.markdown; path = CONTRIBUTING.md; sourceTree = "<group>"; };
		2AE4658727A6BDCF00D2904F /* en-GB */ = {isa = PBXFileReference; lastKnownFileType = text.plist.strings; name = "en-GB"; path = "en-GB.lproj/Localizable.strings"; sourceTree = "<group>"; };
		2AE52F1A1D17493B00D60A32 /* FilePermissionsFormatter.swift */ = {isa = PBXFileReference; fileEncoding = 4; lastKnownFileType = sourcecode.swift; path = FilePermissionsFormatter.swift; sourceTree = "<group>"; };
		2AE52F271D176B8500D60A32 /* FindPanelSplitView.swift */ = {isa = PBXFileReference; fileEncoding = 4; lastKnownFileType = sourcecode.swift; path = FindPanelSplitView.swift; sourceTree = "<group>"; };
		2AE56CC6265F2F4C00B8A278 /* AdvancedCharacterCounterView.swift */ = {isa = PBXFileReference; lastKnownFileType = sourcecode.swift; path = AdvancedCharacterCounterView.swift; sourceTree = "<group>"; };
		2AE73EC7203520E000D8903B /* Base */ = {isa = PBXFileReference; lastKnownFileType = text.css; name = Base; path = Base.lproj/Acknowledgments.css; sourceTree = "<group>"; };
		2AE73ECB2035223100D8903B /* Base */ = {isa = PBXFileReference; lastKnownFileType = text.css; name = Base; path = Base.lproj/Credits.css; sourceTree = "<group>"; };
		2AE73F3C2039A29300D8903B /* URL+ExtendedAttribute.swift */ = {isa = PBXFileReference; lastKnownFileType = sourcecode.swift; path = "URL+ExtendedAttribute.swift"; sourceTree = "<group>"; };
		2AE73F3F203D2FBB00D8903B /* NSLayoutManager.swift */ = {isa = PBXFileReference; lastKnownFileType = sourcecode.swift; path = NSLayoutManager.swift; sourceTree = "<group>"; };
		2AE73F42203E753C00D8903B /* NSTextView+Selection.swift */ = {isa = PBXFileReference; lastKnownFileType = sourcecode.swift; path = "NSTextView+Selection.swift"; sourceTree = "<group>"; };
		2AE7A8D520450C0000830830 /* Base */ = {isa = PBXFileReference; lastKnownFileType = file.storyboard; name = Base; path = Base.lproj/OutlineView.storyboard; sourceTree = "<group>"; };
		2AE7A8D820450FE600830830 /* OutlineViewController.swift */ = {isa = PBXFileReference; lastKnownFileType = sourcecode.swift; path = OutlineViewController.swift; sourceTree = "<group>"; };
		2AE7A8DC2045205A00830830 /* ja */ = {isa = PBXFileReference; lastKnownFileType = text.plist.strings; name = ja; path = ja.lproj/OutlineView.strings; sourceTree = "<group>"; };
		2AE7A8DE2045205B00830830 /* zh-Hans */ = {isa = PBXFileReference; lastKnownFileType = text.plist.strings; name = "zh-Hans"; path = "zh-Hans.lproj/OutlineView.strings"; sourceTree = "<group>"; };
		2AE7A8E02045205C00830830 /* de */ = {isa = PBXFileReference; lastKnownFileType = text.plist.strings; name = de; path = de.lproj/OutlineView.strings; sourceTree = "<group>"; };
		2AE7A8E22045205D00830830 /* it */ = {isa = PBXFileReference; lastKnownFileType = text.plist.strings; name = it; path = it.lproj/OutlineView.strings; sourceTree = "<group>"; };
		2AE7A8E42045205E00830830 /* pt */ = {isa = PBXFileReference; lastKnownFileType = text.plist.strings; name = pt; path = pt.lproj/OutlineView.strings; sourceTree = "<group>"; };
		2AEAA8222096380C001A175C /* HighlightExtractors.swift */ = {isa = PBXFileReference; lastKnownFileType = sourcecode.swift; path = HighlightExtractors.swift; sourceTree = "<group>"; };
		2AEB8B432726220000C2F3DD /* IncompatibleCharacterFormatter.swift */ = {isa = PBXFileReference; lastKnownFileType = sourcecode.swift; path = IncompatibleCharacterFormatter.swift; sourceTree = "<group>"; };
		2AEBD259246BB4C200EC97A3 /* NSAttributedStringTests.swift */ = {isa = PBXFileReference; lastKnownFileType = sourcecode.swift; path = NSAttributedStringTests.swift; sourceTree = "<group>"; };
		2AEC48321E641E4F00FB0F89 /* Snippet.swift */ = {isa = PBXFileReference; fileEncoding = 4; lastKnownFileType = sourcecode.swift; path = Snippet.swift; sourceTree = "<group>"; };
		2AEC69C31D41A1BE0089F96F /* EditorTextView.swift */ = {isa = PBXFileReference; fileEncoding = 4; lastKnownFileType = sourcecode.swift; path = EditorTextView.swift; sourceTree = "<group>"; };
		2AED466F1E425CD200751C45 /* TextFind.swift */ = {isa = PBXFileReference; fileEncoding = 4; lastKnownFileType = sourcecode.swift; path = TextFind.swift; sourceTree = "<group>"; };
		2AED46721E43942300751C45 /* TextFindTests.swift */ = {isa = PBXFileReference; fileEncoding = 4; lastKnownFileType = sourcecode.swift; path = TextFindTests.swift; sourceTree = "<group>"; };
		2AED70ED1D2E36EF006FFBCE /* DocumentViewController.swift */ = {isa = PBXFileReference; fileEncoding = 4; lastKnownFileType = sourcecode.swift; path = DocumentViewController.swift; sourceTree = "<group>"; };
		2AEE84B11E8158D700BA7982 /* WriteToConsoleCommand.swift */ = {isa = PBXFileReference; fileEncoding = 4; lastKnownFileType = sourcecode.swift; path = WriteToConsoleCommand.swift; sourceTree = "<group>"; };
		2AF073E21D33C3AB00770BA6 /* Theme.swift */ = {isa = PBXFileReference; fileEncoding = 4; lastKnownFileType = sourcecode.swift; path = Theme.swift; sourceTree = "<group>"; };
		2AF073F31D34076A00770BA6 /* CharacterPopoverController.swift */ = {isa = PBXFileReference; fileEncoding = 4; lastKnownFileType = sourcecode.swift; path = CharacterPopoverController.swift; sourceTree = "<group>"; };
		2AF073FA1D34587500770BA6 /* CharacterInfo.swift */ = {isa = PBXFileReference; fileEncoding = 4; lastKnownFileType = sourcecode.swift; path = CharacterInfo.swift; sourceTree = "<group>"; };
		2AF0A4722890BA48003B2148 /* ja */ = {isa = PBXFileReference; lastKnownFileType = text.plist.strings; name = ja; path = ja.lproj/UnicodeNormalization.strings; sourceTree = "<group>"; };
		2AF0A4742890BA5C003B2148 /* zh-Hans */ = {isa = PBXFileReference; lastKnownFileType = text.plist.strings; name = "zh-Hans"; path = "zh-Hans.lproj/UnicodeNormalization.strings"; sourceTree = "<group>"; };
		2AF0A4752890BAAD003B2148 /* de */ = {isa = PBXFileReference; lastKnownFileType = text.plist.strings; name = de; path = de.lproj/UnicodeNormalization.strings; sourceTree = "<group>"; };
		2AF0A4762890BAB0003B2148 /* it */ = {isa = PBXFileReference; lastKnownFileType = text.plist.strings; name = it; path = it.lproj/UnicodeNormalization.strings; sourceTree = "<group>"; };
		2AF0A4772890BAB2003B2148 /* pt */ = {isa = PBXFileReference; lastKnownFileType = text.plist.strings; name = pt; path = pt.lproj/UnicodeNormalization.strings; sourceTree = "<group>"; };
		2AF0A4782890BAB6003B2148 /* fr */ = {isa = PBXFileReference; lastKnownFileType = text.plist.strings; name = fr; path = fr.lproj/UnicodeNormalization.strings; sourceTree = "<group>"; };
		2AF0A4792890BAB8003B2148 /* tr */ = {isa = PBXFileReference; lastKnownFileType = text.plist.strings; name = tr; path = tr.lproj/UnicodeNormalization.strings; sourceTree = "<group>"; };
		2AF0A47A2890BABD003B2148 /* en-GB */ = {isa = PBXFileReference; lastKnownFileType = text.plist.strings; name = "en-GB"; path = "en-GB.lproj/UnicodeNormalization.strings"; sourceTree = "<group>"; };
		2AF0A47B2890BABE003B2148 /* zh-Hant */ = {isa = PBXFileReference; lastKnownFileType = text.plist.strings; name = "zh-Hant"; path = "zh-Hant.lproj/UnicodeNormalization.strings"; sourceTree = "<group>"; };
		2AF0C1241D3DA44900B6FCB6 /* FourCharCode.swift */ = {isa = PBXFileReference; fileEncoding = 4; lastKnownFileType = sourcecode.swift; path = FourCharCode.swift; sourceTree = "<group>"; };
		2AF0C1271D3DA6F800B6FCB6 /* FourCharCodeTests.swift */ = {isa = PBXFileReference; fileEncoding = 4; lastKnownFileType = sourcecode.swift; path = FourCharCodeTests.swift; sourceTree = "<group>"; };
		2AF0C12C1D3DABD000B6FCB6 /* Document+ScriptingSupport.swift */ = {isa = PBXFileReference; fileEncoding = 4; lastKnownFileType = sourcecode.swift; path = "Document+ScriptingSupport.swift"; sourceTree = "<group>"; };
		2AF1D85721B8D9250060BC04 /* NSRegularExpression+Additions.swift */ = {isa = PBXFileReference; lastKnownFileType = sourcecode.swift; path = "NSRegularExpression+Additions.swift"; sourceTree = "<group>"; };
		2AF29EC32882EE7700DF31D2 /* AdvancedCharacterCounter.swift */ = {isa = PBXFileReference; lastKnownFileType = sourcecode.swift; path = AdvancedCharacterCounter.swift; sourceTree = "<group>"; };
		2AF45E1D1E6C0D920030CD60 /* EditorInfoCounter.swift */ = {isa = PBXFileReference; fileEncoding = 4; lastKnownFileType = sourcecode.swift; path = EditorInfoCounter.swift; sourceTree = "<group>"; };
		2AF482D9279288CF00A86481 /* CHANGELOG.md */ = {isa = PBXFileReference; lastKnownFileType = net.daringfireball.markdown; path = CHANGELOG.md; sourceTree = "<group>"; };
		2AF482DA279288CF00A86481 /* README.md */ = {isa = PBXFileReference; lastKnownFileType = net.daringfireball.markdown; path = README.md; sourceTree = "<group>"; };
		2AF4F57F1DE60B4200703525 /* zh-Hans */ = {isa = PBXFileReference; lastKnownFileType = text.html; name = "zh-Hans"; path = "zh-Hans.lproj/Credits.html"; sourceTree = "<group>"; };
		2AF5C3BD1A55072E00C972B5 /* ja */ = {isa = PBXFileReference; lastKnownFileType = text.plist.strings; name = ja; path = ja.lproj/InfoPlist.strings; sourceTree = "<group>"; };
		2AF5C3BF1A5510F600C972B5 /* zh-Hans */ = {isa = PBXFileReference; lastKnownFileType = text.plist.strings; name = "zh-Hans"; path = "zh-Hans.lproj/InfoPlist.strings"; sourceTree = "<group>"; };
		2AF5D0E4286D9AB3000BE826 /* ArithmetricsTests.swift */ = {isa = PBXFileReference; lastKnownFileType = sourcecode.swift; path = ArithmetricsTests.swift; sourceTree = "<group>"; };
		2AF6A5C528053179005F580B /* InconsistentLineEndingsViewController.swift */ = {isa = PBXFileReference; lastKnownFileType = sourcecode.swift; path = InconsistentLineEndingsViewController.swift; sourceTree = "<group>"; };
		2AF9961F235ACDD60041872E /* NSPrintInfo.swift */ = {isa = PBXFileReference; lastKnownFileType = sourcecode.swift; path = NSPrintInfo.swift; sourceTree = "<group>"; };
		2AFAFD491D41487600F1458F /* PrintTextView.swift */ = {isa = PBXFileReference; fileEncoding = 4; lastKnownFileType = sourcecode.swift; path = PrintTextView.swift; sourceTree = "<group>"; };
		2AFB30DE1E4B8F5B00BFAEF3 /* Debouncer.swift */ = {isa = PBXFileReference; fileEncoding = 4; lastKnownFileType = sourcecode.swift; path = Debouncer.swift; sourceTree = "<group>"; };
		2AFB5AE71D597ABB003895A7 /* DefaultSettings+Encodings.swift */ = {isa = PBXFileReference; fileEncoding = 4; lastKnownFileType = sourcecode.swift; path = "DefaultSettings+Encodings.swift"; sourceTree = "<group>"; };
		2AFD218927E0434100E83E88 /* UTType.swift */ = {isa = PBXFileReference; lastKnownFileType = sourcecode.swift; path = UTType.swift; sourceTree = "<group>"; };
		2AFD218C27E0442B00E83E88 /* UTTypeExtensionTests.swift */ = {isa = PBXFileReference; lastKnownFileType = sourcecode.swift; path = UTTypeExtensionTests.swift; sourceTree = "<group>"; };
		2AFE848522AE71130001C4ED /* TextContainer.swift */ = {isa = PBXFileReference; lastKnownFileType = sourcecode.swift; path = TextContainer.swift; sourceTree = "<group>"; };
		2AFECF592171C0E60065A7DE /* Bundle+AppInfo.swift */ = {isa = PBXFileReference; lastKnownFileType = sourcecode.swift; path = "Bundle+AppInfo.swift"; sourceTree = "<group>"; };
		4B7998191A1F1BCD0088D167 /* zh-Hans */ = {isa = PBXFileReference; lastKnownFileType = text.plist.strings; name = "zh-Hans"; path = "zh-Hans.lproj/Localizable.strings"; sourceTree = "<group>"; };
		4B79981C1A1F1BCD0088D167 /* zh-Hans */ = {isa = PBXFileReference; lastKnownFileType = net.daringfireball.markdown; name = "zh-Hans"; path = "zh-Hans.lproj/ReportTemplate.md"; sourceTree = "<group>"; };
		5454B928243C81C6009275BC /* CodeSigning-AdHoc.xcconfig */ = {isa = PBXFileReference; lastKnownFileType = text.xcconfig; path = "CodeSigning-AdHoc.xcconfig"; sourceTree = "<group>"; };
		5454B929243C81C7009275BC /* CodeSigning-Default.xcconfig */ = {isa = PBXFileReference; lastKnownFileType = text.xcconfig; path = "CodeSigning-Default.xcconfig"; sourceTree = "<group>"; };
		5454B92A243C81C7009275BC /* CodeSigning.xcconfig */ = {isa = PBXFileReference; lastKnownFileType = text.xcconfig; path = CodeSigning.xcconfig; sourceTree = "<group>"; };
		5454B92B243C8257009275BC /* UI-Tests.xcconfig */ = {isa = PBXFileReference; fileEncoding = 4; lastKnownFileType = text.xcconfig; path = "UI-Tests.xcconfig"; sourceTree = "<group>"; };
		5454B92C243C8257009275BC /* Tests.xcconfig */ = {isa = PBXFileReference; fileEncoding = 4; lastKnownFileType = text.xcconfig; path = Tests.xcconfig; sourceTree = "<group>"; };
		5454B92D243C8257009275BC /* CotEditor-Sparkle.xcconfig */ = {isa = PBXFileReference; fileEncoding = 4; lastKnownFileType = text.xcconfig; path = "CotEditor-Sparkle.xcconfig"; sourceTree = "<group>"; };
		5454B92E243C8257009275BC /* CotEditor.xcconfig */ = {isa = PBXFileReference; fileEncoding = 4; lastKnownFileType = text.xcconfig; path = CotEditor.xcconfig; sourceTree = "<group>"; };
		5454B933243C8271009275BC /* CotEditor-AdHoc.entitlements */ = {isa = PBXFileReference; fileEncoding = 4; lastKnownFileType = text.plist.entitlements; path = "CotEditor-AdHoc.entitlements"; sourceTree = "<group>"; };
		57ED314A1FFD892600F16CAD /* pt */ = {isa = PBXFileReference; lastKnownFileType = text.plist.strings; name = pt; path = pt.lproj/Main.strings; sourceTree = "<group>"; };
		57ED314B1FFD892600F16CAD /* pt */ = {isa = PBXFileReference; lastKnownFileType = text.plist.strings; name = pt; path = pt.lproj/FindPanel.strings; sourceTree = "<group>"; };
		57ED314E1FFD892600F16CAD /* pt */ = {isa = PBXFileReference; lastKnownFileType = text.plist.strings; name = pt; path = pt.lproj/DocumentWindow.strings; sourceTree = "<group>"; };
		57ED31511FFD892600F16CAD /* pt */ = {isa = PBXFileReference; lastKnownFileType = text.plist.strings; name = pt; path = pt.lproj/EditorView.strings; sourceTree = "<group>"; };
		57ED31571FFD892700F16CAD /* pt */ = {isa = PBXFileReference; lastKnownFileType = text.plist.strings; name = pt; path = pt.lproj/CustomSurroundStringView.strings; sourceTree = "<group>"; };
		57ED31591FFD892700F16CAD /* pt */ = {isa = PBXFileReference; lastKnownFileType = text.plist.strings; name = pt; path = pt.lproj/GeneralPane.strings; sourceTree = "<group>"; };
		57ED315A1FFD892700F16CAD /* pt */ = {isa = PBXFileReference; lastKnownFileType = text.plist.strings; name = pt; path = pt.lproj/WindowPane.strings; sourceTree = "<group>"; };
		57ED315B1FFD892700F16CAD /* pt */ = {isa = PBXFileReference; lastKnownFileType = text.plist.strings; name = pt; path = pt.lproj/AppearancePane.strings; sourceTree = "<group>"; };
		57ED315C1FFD892700F16CAD /* pt */ = {isa = PBXFileReference; lastKnownFileType = text.plist.strings; name = pt; path = pt.lproj/EditPane.strings; sourceTree = "<group>"; };
		57ED315D1FFD892700F16CAD /* pt */ = {isa = PBXFileReference; lastKnownFileType = text.plist.strings; name = pt; path = pt.lproj/FormatPane.strings; sourceTree = "<group>"; };
		57ED315E1FFD892700F16CAD /* pt */ = {isa = PBXFileReference; lastKnownFileType = text.plist.strings; name = pt; path = pt.lproj/FileDropPane.strings; sourceTree = "<group>"; };
		57ED315F1FFD892700F16CAD /* pt */ = {isa = PBXFileReference; lastKnownFileType = text.plist.strings; name = pt; path = pt.lproj/KeyBindingsPane.strings; sourceTree = "<group>"; };
		57ED31601FFD892800F16CAD /* pt */ = {isa = PBXFileReference; lastKnownFileType = text.plist.strings; name = pt; path = pt.lproj/PrintPane.strings; sourceTree = "<group>"; };
		57ED31711FFD892900F16CAD /* pt */ = {isa = PBXFileReference; lastKnownFileType = text.plist.strings; name = pt; path = pt.lproj/Localizable.strings; sourceTree = "<group>"; };
		57ED31721FFD892900F16CAD /* pt */ = {isa = PBXFileReference; lastKnownFileType = text.plist.strings; name = pt; path = pt.lproj/InfoPlist.strings; sourceTree = "<group>"; };
		57ED31731FFD892900F16CAD /* pt */ = {isa = PBXFileReference; lastKnownFileType = text.plist.strings; name = pt; path = pt.lproj/ServicesMenu.strings; sourceTree = "<group>"; };
		57ED31741FFD892900F16CAD /* pt */ = {isa = PBXFileReference; lastKnownFileType = text.plist.strings; name = pt; path = pt.lproj/Unicode.strings; sourceTree = "<group>"; };
		57ED31751FFD892900F16CAD /* pt */ = {isa = PBXFileReference; lastKnownFileType = text.html; name = pt; path = pt.lproj/Credits.html; sourceTree = "<group>"; };
		57ED31761FFD892900F16CAD /* pt */ = {isa = PBXFileReference; lastKnownFileType = text.html; name = pt; path = pt.lproj/Acknowledgments.html; sourceTree = "<group>"; };
		57ED31771FFD892A00F16CAD /* pt */ = {isa = PBXFileReference; lastKnownFileType = net.daringfireball.markdown; name = pt; path = pt.lproj/ReportTemplate.md; sourceTree = "<group>"; };
		5B0884E828296B5F003D4C2D /* zh-Hant */ = {isa = PBXFileReference; lastKnownFileType = text.plist.strings; name = "zh-Hant"; path = "zh-Hant.lproj/Main.strings"; sourceTree = "<group>"; };
		5B0884E928296B5F003D4C2D /* zh-Hant */ = {isa = PBXFileReference; lastKnownFileType = text.plist.strings; name = "zh-Hant"; path = "zh-Hant.lproj/SettingsWindow.strings"; sourceTree = "<group>"; };
		5B0884EA28296B5F003D4C2D /* zh-Hant */ = {isa = PBXFileReference; lastKnownFileType = text.plist.strings; name = "zh-Hant"; path = "zh-Hant.lproj/GeneralPane.strings"; sourceTree = "<group>"; };
		5B0884EB28296B5F003D4C2D /* zh-Hant */ = {isa = PBXFileReference; lastKnownFileType = text.plist.strings; name = "zh-Hant"; path = "zh-Hant.lproj/WindowPane.strings"; sourceTree = "<group>"; };
		5B0884EC28296B5F003D4C2D /* zh-Hant */ = {isa = PBXFileReference; lastKnownFileType = text.plist.strings; name = "zh-Hant"; path = "zh-Hant.lproj/AppearancePane.strings"; sourceTree = "<group>"; };
		5B0884ED28296B60003D4C2D /* zh-Hant */ = {isa = PBXFileReference; lastKnownFileType = text.plist.strings; name = "zh-Hant"; path = "zh-Hant.lproj/EditPane.strings"; sourceTree = "<group>"; };
		5B0884EE28296B60003D4C2D /* zh-Hant */ = {isa = PBXFileReference; lastKnownFileType = text.plist.strings; name = "zh-Hant"; path = "zh-Hant.lproj/FormatPane.strings"; sourceTree = "<group>"; };
		5B0884EF28296B60003D4C2D /* zh-Hant */ = {isa = PBXFileReference; lastKnownFileType = text.plist.strings; name = "zh-Hant"; path = "zh-Hant.lproj/FileDropPane.strings"; sourceTree = "<group>"; };
		5B0884F028296B60003D4C2D /* zh-Hant */ = {isa = PBXFileReference; lastKnownFileType = text.plist.strings; name = "zh-Hant"; path = "zh-Hant.lproj/KeyBindingsPane.strings"; sourceTree = "<group>"; };
		5B0884F128296B60003D4C2D /* zh-Hant */ = {isa = PBXFileReference; lastKnownFileType = text.plist.strings; name = "zh-Hant"; path = "zh-Hant.lproj/PrintPane.strings"; sourceTree = "<group>"; };
		5B0884F228296B60003D4C2D /* zh-Hant */ = {isa = PBXFileReference; lastKnownFileType = text.plist.strings; name = "zh-Hant"; path = "zh-Hant.lproj/SyntaxEditView.strings"; sourceTree = "<group>"; };
		5B0884F328296B60003D4C2D /* zh-Hant */ = {isa = PBXFileReference; lastKnownFileType = text.plist.strings; name = "zh-Hant"; path = "zh-Hant.lproj/SyntaxTermsEditView.strings"; sourceTree = "<group>"; };
		5B0884F428296B60003D4C2D /* zh-Hant */ = {isa = PBXFileReference; lastKnownFileType = text.plist.strings; name = "zh-Hant"; path = "zh-Hant.lproj/SyntaxCommentsEditView.strings"; sourceTree = "<group>"; };
		5B0884F528296B60003D4C2D /* zh-Hant */ = {isa = PBXFileReference; lastKnownFileType = text.plist.strings; name = "zh-Hant"; path = "zh-Hant.lproj/SyntaxOutlineEditView.strings"; sourceTree = "<group>"; };
		5B0884F628296B60003D4C2D /* zh-Hant */ = {isa = PBXFileReference; lastKnownFileType = text.plist.strings; name = "zh-Hant"; path = "zh-Hant.lproj/SyntaxCompletionsEditView.strings"; sourceTree = "<group>"; };
		5B0884F728296B60003D4C2D /* zh-Hant */ = {isa = PBXFileReference; lastKnownFileType = text.plist.strings; name = "zh-Hant"; path = "zh-Hant.lproj/SyntaxFileMappingEditView.strings"; sourceTree = "<group>"; };
		5B0884F828296B60003D4C2D /* zh-Hant */ = {isa = PBXFileReference; lastKnownFileType = text.plist.strings; name = "zh-Hant"; path = "zh-Hant.lproj/SyntaxInfoEditView.strings"; sourceTree = "<group>"; };
		5B0884F928296B60003D4C2D /* zh-Hant */ = {isa = PBXFileReference; lastKnownFileType = text.plist.strings; name = "zh-Hant"; path = "zh-Hant.lproj/EncodingListView.strings"; sourceTree = "<group>"; };
		5B0884FB28296B60003D4C2D /* zh-Hant */ = {isa = PBXFileReference; lastKnownFileType = text.plist.strings; name = "zh-Hant"; path = "zh-Hant.lproj/FindPanel.strings"; sourceTree = "<group>"; };
		5B0884FC28296B60003D4C2D /* zh-Hant */ = {isa = PBXFileReference; lastKnownFileType = text.plist.strings; name = "zh-Hant"; path = "zh-Hant.lproj/FindSettingsView.strings"; sourceTree = "<group>"; };
		5B0884FD28296B60003D4C2D /* zh-Hant */ = {isa = PBXFileReference; lastKnownFileType = text.plist.strings; name = "zh-Hant"; path = "zh-Hant.lproj/MultipleReplacementPanel.strings"; sourceTree = "<group>"; };
		5B0884FE28296B60003D4C2D /* zh-Hant */ = {isa = PBXFileReference; lastKnownFileType = text.plist.strings; name = "zh-Hant"; path = "zh-Hant.lproj/DocumentWindow.strings"; sourceTree = "<group>"; };
		5B0884FF28296B60003D4C2D /* zh-Hant */ = {isa = PBXFileReference; lastKnownFileType = text.plist.strings; name = "zh-Hant"; path = "zh-Hant.lproj/DocumentInspectorView.strings"; sourceTree = "<group>"; };
		5B08850028296B61003D4C2D /* zh-Hant */ = {isa = PBXFileReference; lastKnownFileType = text.plist.strings; name = "zh-Hant"; path = "zh-Hant.lproj/OutlineView.strings"; sourceTree = "<group>"; };
		5B08850128296B61003D4C2D /* zh-Hant */ = {isa = PBXFileReference; lastKnownFileType = text.plist.strings; name = "zh-Hant"; path = "zh-Hant.lproj/WarningsView.strings"; sourceTree = "<group>"; };
		5B08850228296B61003D4C2D /* zh-Hant */ = {isa = PBXFileReference; lastKnownFileType = text.plist.strings; name = "zh-Hant"; path = "zh-Hant.lproj/EditorView.strings"; sourceTree = "<group>"; };
		5B08850328296B61003D4C2D /* zh-Hant */ = {isa = PBXFileReference; lastKnownFileType = text.plist.strings; name = "zh-Hant"; path = "zh-Hant.lproj/OpenDocumentAccessory.strings"; sourceTree = "<group>"; };
		5B08850428296B61003D4C2D /* zh-Hant */ = {isa = PBXFileReference; lastKnownFileType = text.plist.strings; name = "zh-Hant"; path = "zh-Hant.lproj/SaveDocumentAccessory.strings"; sourceTree = "<group>"; };
		5B08850528296B61003D4C2D /* zh-Hant */ = {isa = PBXFileReference; lastKnownFileType = text.plist.strings; name = "zh-Hant"; path = "zh-Hant.lproj/PrintPanelAccessory.strings"; sourceTree = "<group>"; };
		5B08850628296B61003D4C2D /* zh-Hant */ = {isa = PBXFileReference; lastKnownFileType = text.plist.strings; name = "zh-Hant"; path = "zh-Hant.lproj/ProgressView.strings"; sourceTree = "<group>"; };
		5B08850828296B61003D4C2D /* zh-Hant */ = {isa = PBXFileReference; lastKnownFileType = text.plist.strings; name = "zh-Hant"; path = "zh-Hant.lproj/GoToLineView.strings"; sourceTree = "<group>"; };
		5B08850928296B61003D4C2D /* zh-Hant */ = {isa = PBXFileReference; lastKnownFileType = text.plist.strings; name = "zh-Hant"; path = "zh-Hant.lproj/PatternSortView.strings"; sourceTree = "<group>"; };
		5B08850A28296B61003D4C2D /* zh-Hant */ = {isa = PBXFileReference; lastKnownFileType = text.plist.strings; name = "zh-Hant"; path = "zh-Hant.lproj/CustomSurroundStringView.strings"; sourceTree = "<group>"; };
		5B08850B28296B61003D4C2D /* zh-Hant */ = {isa = PBXFileReference; lastKnownFileType = text.plist.strings; name = "zh-Hant"; path = "zh-Hant.lproj/CustomTabWidthView.strings"; sourceTree = "<group>"; };
		5B08850C28296B61003D4C2D /* zh-Hant */ = {isa = PBXFileReference; lastKnownFileType = text.plist.strings; name = "zh-Hant"; path = "zh-Hant.lproj/CharacterPopover.strings"; sourceTree = "<group>"; };
		5B08850D28296B61003D4C2D /* zh-Hant */ = {isa = PBXFileReference; lastKnownFileType = text.plist.strings; name = "zh-Hant"; path = "zh-Hant.lproj/UnicodeInputView.strings"; sourceTree = "<group>"; };
		5B08850E28296B61003D4C2D /* zh-Hant */ = {isa = PBXFileReference; lastKnownFileType = text.plist.strings; name = "zh-Hant"; path = "zh-Hant.lproj/ConsolePanel.strings"; sourceTree = "<group>"; };
		5B08850F28296B61003D4C2D /* zh-Hant */ = {isa = PBXFileReference; lastKnownFileType = text.plist.strings; name = "zh-Hant"; path = "zh-Hant.lproj/ColorCodePanelAccessory.strings"; sourceTree = "<group>"; };
		5B08851028296B61003D4C2D /* zh-Hant */ = {isa = PBXFileReference; lastKnownFileType = text.html; name = "zh-Hant"; path = "zh-Hant.lproj/Credits.html"; sourceTree = "<group>"; };
		5B08851128296B61003D4C2D /* zh-Hant */ = {isa = PBXFileReference; lastKnownFileType = text.html; name = "zh-Hant"; path = "zh-Hant.lproj/Acknowledgments.html"; sourceTree = "<group>"; };
		5B08851228296B61003D4C2D /* zh-Hant */ = {isa = PBXFileReference; lastKnownFileType = net.daringfireball.markdown; name = "zh-Hant"; path = "zh-Hant.lproj/ReportTemplate.md"; sourceTree = "<group>"; };
		5B91B7D1282A679E005CBD5C /* zh-Hant */ = {isa = PBXFileReference; lastKnownFileType = text.plist.strings; name = "zh-Hant"; path = "zh-Hant.lproj/Localizable.strings"; sourceTree = "<group>"; };
		5B91B7D2282A67F1005CBD5C /* zh-Hant */ = {isa = PBXFileReference; lastKnownFileType = text.plist.strings; name = "zh-Hant"; path = "zh-Hant.lproj/InfoPlist.strings"; sourceTree = "<group>"; };
		5B91B7D3282A681D005CBD5C /* zh-Hant */ = {isa = PBXFileReference; lastKnownFileType = text.plist.strings; name = "zh-Hant"; path = "zh-Hant.lproj/ServicesMenu.strings"; sourceTree = "<group>"; };
		5B91B7D4282A6851005CBD5C /* zh-Hant */ = {isa = PBXFileReference; lastKnownFileType = text.plist.strings; name = "zh-Hant"; path = "zh-Hant.lproj/Unicode.strings"; sourceTree = "<group>"; };
		6C1E212412C9E65600194313 /* ja */ = {isa = PBXFileReference; lastKnownFileType = text.plist.strings; name = ja; path = ja.lproj/Localizable.strings; sourceTree = "<group>"; };
		8D15AC360486D014006FF6A4 /* Info.plist */ = {isa = PBXFileReference; fileEncoding = 4; lastKnownFileType = text.plist.xml; path = Info.plist; sourceTree = "<group>"; };
		8D15AC370486D014006FF6A4 /* CotEditor.app */ = {isa = PBXFileReference; explicitFileType = wrapper.application; includeInIndex = 0; path = CotEditor.app; sourceTree = BUILT_PRODUCTS_DIR; };
		98EAE81027A5D7D600C6D571 /* en-GB */ = {isa = PBXFileReference; lastKnownFileType = text.plist.strings; name = "en-GB"; path = "en-GB.lproj/Main.strings"; sourceTree = "<group>"; };
		98EAE81227A5D7D600C6D571 /* en-GB */ = {isa = PBXFileReference; lastKnownFileType = text.plist.strings; name = "en-GB"; path = "en-GB.lproj/SettingsWindow.strings"; sourceTree = "<group>"; };
		98EAE81327A5D7D700C6D571 /* en-GB */ = {isa = PBXFileReference; lastKnownFileType = text.plist.strings; name = "en-GB"; path = "en-GB.lproj/GeneralPane.strings"; sourceTree = "<group>"; };
		98EAE81427A5D7D700C6D571 /* en-GB */ = {isa = PBXFileReference; lastKnownFileType = text.plist.strings; name = "en-GB"; path = "en-GB.lproj/WindowPane.strings"; sourceTree = "<group>"; };
		98EAE81527A5D7D700C6D571 /* en-GB */ = {isa = PBXFileReference; lastKnownFileType = text.plist.strings; name = "en-GB"; path = "en-GB.lproj/AppearancePane.strings"; sourceTree = "<group>"; };
		98EAE81627A5D7D700C6D571 /* en-GB */ = {isa = PBXFileReference; lastKnownFileType = text.plist.strings; name = "en-GB"; path = "en-GB.lproj/EditPane.strings"; sourceTree = "<group>"; };
		98EAE81727A5D7D700C6D571 /* en-GB */ = {isa = PBXFileReference; lastKnownFileType = text.plist.strings; name = "en-GB"; path = "en-GB.lproj/FormatPane.strings"; sourceTree = "<group>"; };
		98EAE81827A5D7D700C6D571 /* en-GB */ = {isa = PBXFileReference; lastKnownFileType = text.plist.strings; name = "en-GB"; path = "en-GB.lproj/FileDropPane.strings"; sourceTree = "<group>"; };
		98EAE81927A5D7D700C6D571 /* en-GB */ = {isa = PBXFileReference; lastKnownFileType = text.plist.strings; name = "en-GB"; path = "en-GB.lproj/KeyBindingsPane.strings"; sourceTree = "<group>"; };
		98EAE81A27A5D7D700C6D571 /* en-GB */ = {isa = PBXFileReference; lastKnownFileType = text.plist.strings; name = "en-GB"; path = "en-GB.lproj/PrintPane.strings"; sourceTree = "<group>"; };
		98EAE81B27A5D7D800C6D571 /* en-GB */ = {isa = PBXFileReference; lastKnownFileType = text.plist.strings; name = "en-GB"; path = "en-GB.lproj/SyntaxEditView.strings"; sourceTree = "<group>"; };
		98EAE81C27A5D7D800C6D571 /* en-GB */ = {isa = PBXFileReference; lastKnownFileType = text.plist.strings; name = "en-GB"; path = "en-GB.lproj/SyntaxTermsEditView.strings"; sourceTree = "<group>"; };
		98EAE81D27A5D7D800C6D571 /* en-GB */ = {isa = PBXFileReference; lastKnownFileType = text.plist.strings; name = "en-GB"; path = "en-GB.lproj/SyntaxCommentsEditView.strings"; sourceTree = "<group>"; };
		98EAE81E27A5D7D800C6D571 /* en-GB */ = {isa = PBXFileReference; lastKnownFileType = text.plist.strings; name = "en-GB"; path = "en-GB.lproj/SyntaxOutlineEditView.strings"; sourceTree = "<group>"; };
		98EAE81F27A5D7D800C6D571 /* en-GB */ = {isa = PBXFileReference; lastKnownFileType = text.plist.strings; name = "en-GB"; path = "en-GB.lproj/SyntaxCompletionsEditView.strings"; sourceTree = "<group>"; };
		98EAE82027A5D7D800C6D571 /* en-GB */ = {isa = PBXFileReference; lastKnownFileType = text.plist.strings; name = "en-GB"; path = "en-GB.lproj/SyntaxFileMappingEditView.strings"; sourceTree = "<group>"; };
		98EAE82127A5D7D800C6D571 /* en-GB */ = {isa = PBXFileReference; lastKnownFileType = text.plist.strings; name = "en-GB"; path = "en-GB.lproj/SyntaxInfoEditView.strings"; sourceTree = "<group>"; };
		98EAE82327A5D7D800C6D571 /* en-GB */ = {isa = PBXFileReference; lastKnownFileType = text.plist.strings; name = "en-GB"; path = "en-GB.lproj/EncodingListView.strings"; sourceTree = "<group>"; };
		98EAE82527A5D7D900C6D571 /* en-GB */ = {isa = PBXFileReference; lastKnownFileType = text.plist.strings; name = "en-GB"; path = "en-GB.lproj/FindPanel.strings"; sourceTree = "<group>"; };
		98EAE82627A5D7D900C6D571 /* en-GB */ = {isa = PBXFileReference; lastKnownFileType = text.plist.strings; name = "en-GB"; path = "en-GB.lproj/FindSettingsView.strings"; sourceTree = "<group>"; };
		98EAE82727A5D7D900C6D571 /* en-GB */ = {isa = PBXFileReference; lastKnownFileType = text.plist.strings; name = "en-GB"; path = "en-GB.lproj/MultipleReplacementPanel.strings"; sourceTree = "<group>"; };
		98EAE82827A5D7D900C6D571 /* en-GB */ = {isa = PBXFileReference; lastKnownFileType = text.plist.strings; name = "en-GB"; path = "en-GB.lproj/DocumentWindow.strings"; sourceTree = "<group>"; };
		98EAE82927A5D7D900C6D571 /* en-GB */ = {isa = PBXFileReference; lastKnownFileType = text.plist.strings; name = "en-GB"; path = "en-GB.lproj/DocumentInspectorView.strings"; sourceTree = "<group>"; };
		98EAE82A27A5D7D900C6D571 /* en-GB */ = {isa = PBXFileReference; lastKnownFileType = text.plist.strings; name = "en-GB"; path = "en-GB.lproj/OutlineView.strings"; sourceTree = "<group>"; };
		98EAE82B27A5D7D900C6D571 /* en-GB */ = {isa = PBXFileReference; lastKnownFileType = text.plist.strings; name = "en-GB"; path = "en-GB.lproj/WarningsView.strings"; sourceTree = "<group>"; };
		98EAE82C27A5D7D900C6D571 /* en-GB */ = {isa = PBXFileReference; lastKnownFileType = text.plist.strings; name = "en-GB"; path = "en-GB.lproj/EditorView.strings"; sourceTree = "<group>"; };
		98EAE82D27A5D7D900C6D571 /* en-GB */ = {isa = PBXFileReference; lastKnownFileType = text.plist.strings; name = "en-GB"; path = "en-GB.lproj/OpenDocumentAccessory.strings"; sourceTree = "<group>"; };
		98EAE82E27A5D7D900C6D571 /* en-GB */ = {isa = PBXFileReference; lastKnownFileType = text.plist.strings; name = "en-GB"; path = "en-GB.lproj/SaveDocumentAccessory.strings"; sourceTree = "<group>"; };
		98EAE82F27A5D7D900C6D571 /* en-GB */ = {isa = PBXFileReference; lastKnownFileType = text.plist.strings; name = "en-GB"; path = "en-GB.lproj/PrintPanelAccessory.strings"; sourceTree = "<group>"; };
		98EAE83027A5D7D900C6D571 /* en-GB */ = {isa = PBXFileReference; lastKnownFileType = text.plist.strings; name = "en-GB"; path = "en-GB.lproj/ProgressView.strings"; sourceTree = "<group>"; };
		98EAE83227A5D7DA00C6D571 /* en-GB */ = {isa = PBXFileReference; lastKnownFileType = text.plist.strings; name = "en-GB"; path = "en-GB.lproj/GoToLineView.strings"; sourceTree = "<group>"; };
		98EAE83327A5D7DA00C6D571 /* en-GB */ = {isa = PBXFileReference; lastKnownFileType = text.plist.strings; name = "en-GB"; path = "en-GB.lproj/PatternSortView.strings"; sourceTree = "<group>"; };
		98EAE83427A5D7DA00C6D571 /* en-GB */ = {isa = PBXFileReference; lastKnownFileType = text.plist.strings; name = "en-GB"; path = "en-GB.lproj/CustomSurroundStringView.strings"; sourceTree = "<group>"; };
		98EAE83527A5D7DA00C6D571 /* en-GB */ = {isa = PBXFileReference; lastKnownFileType = text.plist.strings; name = "en-GB"; path = "en-GB.lproj/CustomTabWidthView.strings"; sourceTree = "<group>"; };
		98EAE83627A5D7DA00C6D571 /* en-GB */ = {isa = PBXFileReference; lastKnownFileType = text.plist.strings; name = "en-GB"; path = "en-GB.lproj/CharacterPopover.strings"; sourceTree = "<group>"; };
		98EAE83727A5D7DA00C6D571 /* en-GB */ = {isa = PBXFileReference; lastKnownFileType = text.plist.strings; name = "en-GB"; path = "en-GB.lproj/UnicodeInputView.strings"; sourceTree = "<group>"; };
		98EAE83927A5D7DA00C6D571 /* en-GB */ = {isa = PBXFileReference; lastKnownFileType = text.plist.strings; name = "en-GB"; path = "en-GB.lproj/ConsolePanel.strings"; sourceTree = "<group>"; };
		98EAE83A27A5D7DA00C6D571 /* en-GB */ = {isa = PBXFileReference; lastKnownFileType = text.plist.strings; name = "en-GB"; path = "en-GB.lproj/ColorCodePanelAccessory.strings"; sourceTree = "<group>"; };
		98EAE83B27A5D7DA00C6D571 /* en-GB */ = {isa = PBXFileReference; lastKnownFileType = text.html; name = "en-GB"; path = "en-GB.lproj/Credits.html"; sourceTree = "<group>"; };
		98EAE83C27A5D7DA00C6D571 /* en-GB */ = {isa = PBXFileReference; lastKnownFileType = text.html; name = "en-GB"; path = "en-GB.lproj/Acknowledgments.html"; sourceTree = "<group>"; };
		98EAE83D27A5D7DA00C6D571 /* en-GB */ = {isa = PBXFileReference; lastKnownFileType = net.daringfireball.markdown; name = "en-GB"; path = "en-GB.lproj/ReportTemplate.md"; sourceTree = "<group>"; };
/* End PBXFileReference section */

/* Begin PBXFrameworksBuildPhase section */
		2A6F0DFD1B5500E100C2D03C /* Frameworks */ = {
			isa = PBXFrameworksBuildPhase;
			buildActionMask = 2147483647;
			files = (
				2ACD02BF22A87F0400893051 /* ColorCode in Frameworks */,
				2AA2C6FC24399A920017D1EC /* Yams in Frameworks */,
			);
			runOnlyForDeploymentPostprocessing = 0;
		};
		8D15AC330486D014006FF6A4 /* Frameworks */ = {
			isa = PBXFrameworksBuildPhase;
			buildActionMask = 2147483647;
			files = (
				2AAAE6E526DB82F800C5F0AC /* Sparkle in Frameworks */,
				2ACD02BD22A87EFD00893051 /* ColorCode in Frameworks */,
				2AA2C6FE24399AA20017D1EC /* Yams in Frameworks */,
			);
			runOnlyForDeploymentPostprocessing = 0;
		};
/* End PBXFrameworksBuildPhase section */

/* Begin PBXGroup section */
		19C28FB0FE9D524F11CA2CBB /* Products */ = {
			isa = PBXGroup;
			children = (
				8D15AC370486D014006FF6A4 /* CotEditor.app */,
				2A6F0E071B5500E100C2D03C /* CotEditor.app */,
				2AC71DDF1BF0BDBC002E1434 /* Tests.xctest */,
				2A3F18F7203270BE002F1CA7 /* UI Tests.xctest */,
			);
			name = Products;
			sourceTree = "<group>";
		};
		2A009ADB1A5AB96F00C3D542 /* Text View */ = {
			isa = PBXGroup;
			children = (
				2A5D13311D1FB90300D38E6A /* FindPanelTextView.swift */,
				2A5D13341D1FC87900D38E6A /* FindPanelTextClipView.swift */,
				2A5D132E1D1FACC900D38E6A /* FindPanelLayoutManager.swift */,
				2A4AF76620759BE500C47606 /* RegexFindPanelTextView.swift */,
				2A1B7E74216CBBEA002C7395 /* SynchronizedScrollView.swift */,
			);
			name = "Text View";
			sourceTree = "<group>";
		};
		2A04E9C127FEF737008C82D8 /* SwiftUI */ = {
			isa = PBXGroup;
			children = (
				2A04E9BE27FEF72E008C82D8 /* Alignments.swift */,
			);
			name = SwiftUI;
			sourceTree = "<group>";
		};
		2A0E160B18E7240C00AAD872 /* Print */ = {
			isa = PBXGroup;
			children = (
				2A1856111D48AFEA008FA79E /* PrintPanelAccessoryController.swift */,
				2AFAFD491D41487600F1458F /* PrintTextView.swift */,
			);
			name = Print;
			sourceTree = "<group>";
		};
		2A149DAE19016AC500A9D6EF /* Settings */ = {
			isa = PBXGroup;
			children = (
				2A44321E219AC235008A0A6B /* SettingsWindow.storyboard */,
				2A149DAF19016AD800A9D6EF /* Panes */,
				2A3A759719E77E4C001DAB88 /* Syntax Edit Sheet */,
				2A149DB019016DE200A9D6EF /* Views */,
			);
			name = Settings;
			sourceTree = "<group>";
		};
		2A149DAF19016AD800A9D6EF /* Panes */ = {
			isa = PBXGroup;
			children = (
				2AC20A6F1E70819E0093B9C6 /* GeneralPane.storyboard */,
				2A10D1031E7088B00027192A /* WindowPane.storyboard */,
				2A10D1261E714D230027192A /* AppearancePane.storyboard */,
				2A10D12E1E7152F30027192A /* EditPane.storyboard */,
				2A10D1361E715E5B0027192A /* FormatPane.storyboard */,
				2ADF3BFF1E6D7345009125BB /* FileDropPane.storyboard */,
				2A10D1081E708CDF0027192A /* KeyBindingsPane.storyboard */,
				2A10D11E1E713BE60027192A /* PrintPane.storyboard */,
			);
			name = Panes;
			sourceTree = "<group>";
		};
		2A149DB019016DE200A9D6EF /* Views */ = {
			isa = PBXGroup;
			children = (
				2ACA0C7821A1982300723073 /* EncodingListView.storyboard */,
			);
			name = Views;
			sourceTree = "<group>";
		};
		2A149DC619018F9200A9D6EF /* Panes */ = {
			isa = PBXGroup;
			children = (
				2A78BFA61D1B05FB00A583D2 /* GeneralPaneController.swift */,
				2A78BFA31D1B02ED00A583D2 /* WindowPaneController.swift */,
				2A2792911D1DACC400F3FC5D /* AppearancePaneController.swift */,
				2A78BFAC1D1B138D00A583D2 /* EditPaneController.swift */,
				2A2792971D1E57DA00F3FC5D /* FormatPaneController.swift */,
				2A91C3201D1C40E4007CF8BE /* FileDropPaneController.swift */,
				2A91C31D1D1C3963007CF8BE /* PrintPaneController.swift */,
			);
			name = Panes;
			sourceTree = "<group>";
		};
		2A149DC81902BC2B00A9D6EF /* Panels */ = {
			isa = PBXGroup;
			children = (
				2ADD0AE121800E2F00F78732 /* ConsolePanel.storyboard */,
				2ACA0CA321A3BFB700723073 /* ColorCodePanelAccessory.storyboard */,
			);
			name = Panels;
			sourceTree = "<group>";
		};
		2A149DC91902BC3900A9D6EF /* Storyboards */ = {
			isa = PBXGroup;
			children = (
				2A836F7E1D572A5D0044E8EC /* Main.storyboard */,
				2A97849D2034561B00482647 /* WebDocumentWindow.storyboard */,
				2A149DAE19016AC500A9D6EF /* Settings */,
				2A2D6C1A1A602D7E002451FF /* Text Finder */,
				2A436DDC1A426EAE00275FD4 /* Document Window */,
				2AAEA6A01A4342A800A930CA /* Document Accessories */,
				2A149DC81902BC2B00A9D6EF /* Panels */,
			);
			name = Storyboards;
			sourceTree = "<group>";
		};
		2A15832A18E3A1EC00601026 /* Managers */ = {
			isa = PBXGroup;
			children = (
				2AD49C251D0BEF0400FF4CC9 /* Protocols */,
				2A4257A61D22E0660086DAAD /* EncodingManager.swift */,
				2AB8C7BA1D49283400EFC3BC /* SyntaxManager.swift */,
				2A9082F11D32A9B500228F50 /* ThemeManager.swift */,
				2A3643E51E7C3D2400EA3CE8 /* ReplacementManager.swift */,
				2AACB1DA1D19B1440073775B /* Key Binding Managers */,
				2A8DA9431D286C53003D0C4B /* ScriptManager.swift */,
				2AC13A0824F112D800799A93 /* CommandLineToolManager.swift */,
				2A91C31A1D1BFE47007CF8BE /* UTType+SettingFile.swift */,
			);
			name = Managers;
			sourceTree = "<group>";
		};
		2A15832B18E3A25C00601026 /* Utilities */ = {
			isa = PBXGroup;
			children = (
				2A1A4EAE24FB7BEF00B50AA0 /* UserDefaults */,
				2A3E61C627C4962B00C6E5B6 /* Formatters */,
				2AC186DC1E2F4264002F4D27 /* Debug.swift */,
				2A88E7701E81A2C7000019C6 /* OrderedSet.swift */,
				2A11F2121E669BFA005E1675 /* PointerBridge.swift */,
				2ADBC91421C9F30000B884FF /* Atomic.swift */,
				2AFB30DE1E4B8F5B00BFAEF3 /* Debouncer.swift */,
				2A34C5092807EC4E005E9AAB /* KeySortable.swift */,
				2A38FAFC1D1C67050032231A /* DraggableArrayController.swift */,
				2A657D1C2033ED6B00C2611C /* DefaultInitializable.swift */,
			);
			name = Utilities;
			sourceTree = "<group>";
		};
		2A15832C18E3A29A00601026 /* Views */ = {
			isa = PBXGroup;
			children = (
				2ADD36991CFCADAD00F3175D /* Inspector Tab View */,
				2A1ABCA327F0785B0054795D /* Bidi Scroll View */,
				2A68722E288A5C44006D6B41 /* DraggableHostingView.swift */,
				2ACDC08D1D1725F7009B72D6 /* FlippedClipView.swift */,
				2ACDC0901D1726BD009B72D6 /* DotView.swift */,
				2AC3845220C929950003F213 /* OpacitySampleView.swift */,
				2A0DD6321E655C4A001CAAA3 /* TokenTextView.swift */,
				2ADCBBBA24F8952800A67DB2 /* DisableableTextField.swift */,
				2ACDC0991D172CDE009B72D6 /* AntialiasingTextField.swift */,
				2AD8D7492064AD83000BEFDB /* NumberTextField.swift */,
				2A12C7FE1D1843B50069C60B /* SeparatorTextField.swift */,
				2A5DCE4E1D185F1B00D5D74C /* CharacterField.swift */,
				2A1814BD21CFC9CF00602214 /* RegexTextField.swift */,
				2A0A602A27ABD74500725B70 /* FilterField.swift */,
				2A10D1471E7477D30027192A /* StyledButton.swift */,
				2A2948B02197FCE0001DCE1E /* ImageRadioButton.swift */,
				2A63A9D724E8C8F70017ACBB /* OutlinePopUpButton.swift */,
				2AC72E8025342726001D3CA0 /* SegmentedArrayControl.swift */,
				2A479C811D8C15A600EEEFC2 /* CenteringTextFieldCell.swift */,
				2ACDC0961D172B2A009B72D6 /* PaddingTextFieldCell.swift */,
				2A0AEA052124A83B00E4EC3D /* SelectionColorWell.swift */,
				2AA3C7A7251EBB810060D6DB /* SeparatorGuideView.swift */,
				2A62F3752699C2EA00AB3510 /* ShareMenuItem.swift */,
				2A3E61BE27C3795B00C6E5B6 /* OptionalMenu.swift */,
				2A39F15626F74C2500B52876 /* AccessibleStepper.swift */,
				2A47955D27A3F9C6006751E0 /* WorkaroundOpacitySlider.swift */,
			);
			name = Views;
			sourceTree = "<group>";
		};
		2A15832D18E3A3E000601026 /* Settings */ = {
			isa = PBXGroup;
			children = (
				2A44321B219AC1F8008A0A6B /* SettingsTabViewController.swift */,
				2AA79C7721CB7251005AD6AD /* SettingsWindow.swift */,
				2A149DC619018F9200A9D6EF /* Panes */,
				2A2E03471A4BF808006ABE9F /* Syntax Edit Sheet */,
				2A2E03481A4BF820006ABE9F /* Keybindings Edit Pane */,
				2A91C3231D1C5840007CF8BE /* Other View Controllers */,
			);
			name = Settings;
			sourceTree = "<group>";
		};
		2A15832F18E3A4AB00601026 /* Application */ = {
			isa = PBXGroup;
			children = (
				2AC2462D1D1BC70C00E46CFA /* AppDelegate.swift */,
				2A8961911DB76A3400E9E0EC /* MainMenu.swift */,
				2A78BFBB1D1B376000A583D2 /* ServicesProvider.swift */,
				2A78BFB21D1B240900A583D2 /* UpdaterManager.swift */,
				2A78BFAF1D1B168E00A583D2 /* WebDocumentViewController.swift */,
				2AEE84B11E8158D700BA7982 /* WriteToConsoleCommand.swift */,
				2AFB5AEA1D597AFC003895A7 /* Defaults */,
			);
			name = Application;
			sourceTree = "<group>";
		};
		2A180F462854E58400EBAF66 /* TextKit */ = {
			isa = PBXGroup;
			children = (
				2A180F4A2854E71800EBAF66 /* NSTextContentManager.swift */,
			);
			name = TextKit;
			sourceTree = "<group>";
		};
		2A1A4EAE24FB7BEF00B50AA0 /* UserDefaults */ = {
			isa = PBXGroup;
			children = (
				2A6FD9F21D3ACEB500A59784 /* DefaultKey.swift */,
				2A1A4EAB24FB7BDE00B50AA0 /* UserDefaults+DefaultKey.swift */,
				2A222C2F24FA8E0500251084 /* UserDefaults.Publisher.swift */,
			);
			name = UserDefaults;
			sourceTree = "<group>";
		};
		2A1A4EB224FBA28100B50AA0 /* Swift */ = {
			isa = PBXGroup;
			children = (
				2AA056AC26FCA171000E0CB2 /* Arithmetrics.swift */,
				2A885E321D5C3A1B00288723 /* Comparable.swift */,
				2A5ADE831D2168FC00F6CE26 /* Collection.swift */,
				2A5C00332814698000700CAE /* Collection+BinarySearch.swift */,
				2A1A4EAF24FB9D9300B50AA0 /* Combine.swift */,
			);
			name = Swift;
			sourceTree = "<group>";
		};
		2A1ABCA327F0785B0054795D /* Bidi Scroll View */ = {
			isa = PBXGroup;
			children = (
				2A1ABC9A27F056E60054795D /* BidiScrollView.swift */,
				2A1ABCA427F079120054795D /* BidiScroller.swift */,
			);
			name = "Bidi Scroll View";
			sourceTree = "<group>";
		};
		2A2184121D0426E800522EF5 /* Window */ = {
			isa = PBXGroup;
			children = (
				2A17A3151D2D4319001DD717 /* DocumentWindow.swift */,
			);
			name = Window;
			sourceTree = "<group>";
		};
		2A2184221D043D7E00522EF5 /* Document View */ = {
			isa = PBXGroup;
			children = (
				2AED70ED1D2E36EF006FFBCE /* DocumentViewController.swift */,
				2A71BC7A1DDC50530085AE1C /* DocumentViewController+TouchBar.swift */,
				2A6FD9DF1D393F9100A59784 /* SplitViewController.swift */,
				2AD21FCB1D2E3BE80018C8D1 /* StatusBarController.swift */,
			);
			name = "Document View";
			sourceTree = "<group>";
		};
		2A231A2A1E7BD92F00C2A909 /* Models */ = {
			isa = PBXGroup;
			children = (
				2A3581971E597ECE00762AA5 /* MultipleReplacement.swift */,
				2A231A241E7B4EDC00C2A909 /* MultipleReplacement+Codable.swift */,
				2A3A19DE2068A76600516DE4 /* MultipleReplacement+TextView.swift */,
				2A231A271E7BD82700C2A909 /* MultipleReplacement.Settings+Object.swift */,
			);
			name = Models;
			sourceTree = "<group>";
		};
		2A231A2B1E7BD93600C2A909 /* View Controllers */ = {
			isa = PBXGroup;
			children = (
				2A4D47BE2070D42500AB1E7E /* MultipleReplacementPanelController.swift */,
				2A231A351E7C30F000C2A909 /* MultipleReplacementSplitViewController.swift */,
				2A231A381E7C31F400C2A909 /* MultipleReplacementListViewController.swift */,
				2ACC5E401E7B08D300109ABC /* MultipleReplacementViewController.swift */,
			);
			name = "View Controllers";
			sourceTree = "<group>";
		};
		2A2D6C1A1A602D7E002451FF /* Text Finder */ = {
			isa = PBXGroup;
			children = (
				2A5D13401D1FE34F00D38E6A /* FindPanel.storyboard */,
				2ACA0C8A21A29D4800723073 /* FindSettingsView.storyboard */,
				2A3D63F91E769DDF00F538E1 /* MultipleReplacementPanel.storyboard */,
			);
			name = "Text Finder";
			sourceTree = "<group>";
		};
		2A2E03471A4BF808006ABE9F /* Syntax Edit Sheet */ = {
			isa = PBXGroup;
			children = (
				2A33D0831D1C7B46005977B9 /* SyntaxEditViewController.swift */,
				2A33D0801D1C7935005977B9 /* SyntaxTermsEditViewController.swift */,
				2AB2243021A7D67E00F6201F /* SyntaxEditChildViewController.swift */,
				2A33D07D1D1C75B8005977B9 /* SyntaxValidationViewController.swift */,
				2A38FAFF1D1C6B6D0032231A /* DefinitionTableViewDelegate.swift */,
			);
			name = "Syntax Edit Sheet";
			sourceTree = "<group>";
		};
		2A2E03481A4BF820006ABE9F /* Keybindings Edit Pane */ = {
			isa = PBXGroup;
			children = (
				2AA4D3731D1AA0AC001D261D /* KeyBindingsViewController.swift */,
				2AACB1CC1D195ABD0073775B /* ShortcutKeyField.swift */,
			);
			name = "Keybindings Edit Pane";
			sourceTree = "<group>";
		};
		2A3581931E597AFE00762AA5 /* Multiple Replacement */ = {
			isa = PBXGroup;
			children = (
				2A231A2A1E7BD92F00C2A909 /* Models */,
				2A231A2B1E7BD93600C2A909 /* View Controllers */,
			);
			name = "Multiple Replacement";
			sourceTree = "<group>";
		};
		2A359E001DAEA0EE00FEF7AA /* AppKit */ = {
			isa = PBXGroup;
			children = (
				2A1FAD5720A74D0A00566D7C /* MutableCopying.swift */,
				2ADD0AEA2184AB6F00F78732 /* NSControl+Binding.swift */,
				2ACA0C9C21A2A47500723073 /* NSStoryboard+Instantiation.swift */,
				2AA45A531D2F22C600A1A401 /* NSFont+Size.swift */,
				2A5D2DC221908F4A006814D5 /* NSFont+Name.swift */,
				2AA5BCF624FFACD000618F83 /* NSFontManager.swift */,
				2A5ADE871D216D4900F6CE26 /* NSColor+NamedColors.swift */,
				2A71BC7D1DDC70A80085AE1C /* NSImage.swift */,
				2A4E637F20ADC45F0033CE63 /* NSBezierPath.swift */,
				2A10B6F421450A3B00B4205E /* NSAppearance.swift */,
				2A9003B8267715E500EC766F /* NSApplication.swift */,
				2A25D0ED1DA15E7F008C94B0 /* NSAnimationContext.swift */,
				2A359DFD1DAE93EE00FEF7AA /* NSWindow+Responder.swift */,
				2AC186D91E2F414D002F4D27 /* NSDocument+ErrorHandling.swift */,
				2ABBACA01E3F1D1C00A080E7 /* NSTextStorage+ScriptingSupport.swift */,
				2AE73F3F203D2FBB00D8903B /* NSLayoutManager.swift */,
				2A9AC936244849B700D05643 /* NSLayoutManager+InvisibleDrawing.swift */,
				2A484A38236579A7006FFD14 /* NSLayoutManager+ValidationIgnorable.swift */,
				2A05081223D6B9E900602F5E /* NSViewController.swift */,
				2AB541D920A5B6A400367DD5 /* NSView+ViewController.swift */,
				2AA86281212ED91400BB75C9 /* NSSplitView+Autosave.swift */,
				2A1ABCA727F07CED0054795D /* NSScroller.swift */,
				2AF9961F235ACDD60041872E /* NSPrintInfo.swift */,
				2A48982C215B2BFD00A6CE8A /* NSCursor+Workaround.swift */,
				2A47CD3721D340030094F62F /* NSValidatedUserInterfaceItem.swift */,
				2A07E8471DF160600022FF9C /* NSTouchBar+Validation.swift */,
				2A9B134D27E2D84E009954A4 /* NSDraggingInfo.swift */,
				2ABF86BC208C3C630082D52B /* AudioToolbox.swift */,
			);
			name = AppKit;
			sourceTree = "<group>";
		};
		2A359E011DAEA0FC00FEF7AA /* Foundation */ = {
			isa = PBXGroup;
			children = (
				2A9082E41D324D9A00228F50 /* Geometry.swift */,
				2ADA15ED21C5073D00C6608B /* Collection+IndexSet.swift */,
				2AE12DFA1E7DB47000681F72 /* Collection+String.swift */,
				2A8DA9461D28ED93003D0C4B /* URL.swift */,
				2AE73F3C2039A29300D8903B /* URL+ExtendedAttribute.swift */,
				2A2792941D1DBDAC00F3FC5D /* String+Constants.swift */,
				2AAD61FB1D2BD102008FE772 /* String+Additions.swift */,
				2AA761341D45634400031AAF /* String+Counting.swift */,
				2AA5BCF924FFB21C00618F83 /* String+Match.swift */,
				2A9BF3CA1D3842FA00E3D3E2 /* String+Normalization.swift */,
				2A9BF3C61D38325200E3D3E2 /* String+FullwidthTransform.swift */,
				2A733E8820BBB4AC0090D7CB /* String+Case.swift */,
				2A4D69261D3FF61C00FBBD0B /* String+Encoding.swift */,
				2AA761391D457BD500031AAF /* String+Indentation.swift */,
				2A887A8F20FA1D19002BFA34 /* String+Localization.swift */,
				2A2747722111909400795954 /* String+Diff.swift */,
				2A6FD9EC1D3A85D700A59784 /* NSString.swift */,
				2AE3F3171D3F8A1F005B8724 /* NSAttributedString.swift */,
				2AF1D85721B8D9250060BC04 /* NSRegularExpression+Additions.swift */,
				2AF0C1241D3DA44900B6FCB6 /* FourCharCode.swift */,
				2AC52BDA1D48CC0E007D6371 /* DispatchQueue.swift */,
				2A10C5F91FD25D04002AB5AE /* Selector+Codable.swift */,
				2A685F692027729000A130A4 /* NSAppleEventManager+Additions.swift */,
				2AFECF592171C0E60065A7DE /* Bundle+AppInfo.swift */,
				2A9B134827E2C90F009954A4 /* FileManager.swift */,
				2AFD218927E0434100E83E88 /* UTType.swift */,
			);
			name = Foundation;
			sourceTree = "<group>";
		};
		2A37F4AAFDCFA73011CA2CEA /* CotEditor */ = {
			isa = PBXGroup;
			children = (
				2AF482DA279288CF00A86481 /* README.md */,
				2AE4658627A5A7CE00D2904F /* CONTRIBUTING.md */,
				2AF482D9279288CF00A86481 /* CHANGELOG.md */,
				5454B927243C8166009275BC /* Configurations */,
				2A37F4ABFDCFA73011CA2CEA /* Sources */,
				2A37F4B8FDCFA73011CA2CEA /* Resources */,
				2A3F187D202D8773002F1CA7 /* Supporting Files */,
				2A37F4AFFDCFA73011CA2CEA /* Scripts */,
				2AC71DE01BF0BDBC002E1434 /* Tests */,
				2A3F18F8203270BE002F1CA7 /* UI Tests */,
				2A8544E6267872E0006EF01A /* SyntaxMapBuilder */,
				19C28FB0FE9D524F11CA2CBB /* Products */,
			);
			name = CotEditor;
			sourceTree = "<group>";
		};
		2A37F4ABFDCFA73011CA2CEA /* Sources */ = {
			isa = PBXGroup;
			children = (
				2A15832F18E3A4AB00601026 /* Application */,
				2A15832A18E3A1EC00601026 /* Managers */,
				2A15832D18E3A3E000601026 /* Settings */,
				2A7CF2441A5747F400D09249 /* Text Finder */,
				2A42825318FCC22100386899 /* Document */,
				2A80BE9327FFFBAB00D2F7FF /* Scanners */,
				2A42825418FCC23400386899 /* Document Window */,
				2A42825218FCC1C100386899 /* Text View */,
				2A15832C18E3A29A00601026 /* Views */,
				2A53F5692758912600ED16DF /* SwiftUI */,
				2A476CAF1D09CA640088E37A /* Models */,
				2A15832B18E3A25C00601026 /* Utilities */,
				2A5ADE861D21690300F6CE26 /* Extensions */,
			);
			name = Sources;
			path = CotEditor/Sources;
			sourceTree = "<group>";
		};
		2A37F4AFFDCFA73011CA2CEA /* Scripts */ = {
			isa = PBXGroup;
			children = (
				2A3E84821D07331900070A54 /* updateHelpindex.sh */,
			);
			name = Scripts;
			path = CotEditor;
			sourceTree = "<group>";
		};
		2A37F4B8FDCFA73011CA2CEA /* Resources */ = {
			isa = PBXGroup;
			children = (
				2A1EB5C319AD469500C1E37E /* Assets.xcassets */,
				2A149DC91902BC3900A9D6EF /* Storyboards */,
				2A68721D2887F0D8006D6B41 /* Localizable.stringsdict */,
				259C2316077678DE00BA61C5 /* Localizable.strings */,
				2AF5C3BC1A55072E00C972B5 /* InfoPlist.strings */,
				2A5E4D7A1A44F0D50072013F /* ServicesMenu.strings */,
				2AA2E0111BFE12620087BDD6 /* Unicode.strings */,
				2AF0A4732890BA48003B2148 /* UnicodeNormalization.strings */,
				2A80C65C1CEE33C100AA664D /* Credits.html */,
				2A80C6661CEE540F00AA664D /* Acknowledgments.html */,
				2A456C421A1EDCFC00395158 /* ReportTemplate.md */,
				2AE73ECA2035223100D8903B /* Credits.css */,
				2AE73EC6203520E000D8903B /* Acknowledgments.css */,
				2A2179F51A07093B002C4AB1 /* SyntaxMap.json */,
				2A3A758D19E77C84001DAB88 /* Syntaxes */,
				2A7846DA18FE035E006BDF00 /* Themes */,
				2A94FC781BE2256F00B454A8 /* cot */,
			);
			name = Resources;
			path = CotEditor;
			sourceTree = "<group>";
		};
		2A3A759719E77E4C001DAB88 /* Syntax Edit Sheet */ = {
			isa = PBXGroup;
			children = (
				2AB2245221A809A000F6201F /* SyntaxEditView.storyboard */,
				2AB2244821A7DB9B00F6201F /* SyntaxTermsEditView.storyboard */,
				2AB2243C21A7D8DF00F6201F /* SyntaxCommentsEditView.storyboard */,
				2AB2243321A7D78400F6201F /* SyntaxOutlineEditView.storyboard */,
				2AB2242721A7D51800F6201F /* SyntaxCompletionsEditView.storyboard */,
				2AB2241B21A7CFC900F6201F /* SyntaxFileMappingEditView.storyboard */,
				2AB2241221A7CDEF00F6201F /* SyntaxInfoEditView.storyboard */,
				2AD940EE21A7CBF50076A28C /* SyntaxValidationView.storyboard */,
			);
			name = "Syntax Edit Sheet";
			sourceTree = "<group>";
		};
		2A3E61C627C4962B00C6E5B6 /* Formatters */ = {
			isa = PBXGroup;
			children = (
				2AE52F1A1D17493B00D60A32 /* FilePermissionsFormatter.swift */,
				2A1814B721CF8BD500602214 /* RegularExpressionFormatter.swift */,
				2AEB8B432726220000C2F3DD /* IncompatibleCharacterFormatter.swift */,
				2A0F3EBF27A26D1200FB27A3 /* TokenFormatter.swift */,
			);
			name = Formatters;
			sourceTree = "<group>";
		};
		2A3F187D202D8773002F1CA7 /* Supporting Files */ = {
			isa = PBXGroup;
			children = (
				8D15AC360486D014006FF6A4 /* Info.plist */,
				2A6F0E091B55043800C2D03C /* CotEditor.entitlements */,
				2A715E21261AC5960060CF84 /* CotEditor-Sparkle.entitlements */,
				5454B933243C8271009275BC /* CotEditor-AdHoc.entitlements */,
				2A75ACCA19E86DDB00444894 /* CotEditor.sdef */,
				2A6E3F3C19B5218300A63E97 /* CotEditor.help */,
			);
			name = "Supporting Files";
			path = CotEditor;
			sourceTree = "<group>";
		};
		2A3F18F8203270BE002F1CA7 /* UI Tests */ = {
			isa = PBXGroup;
			children = (
				2A3F18F9203270BE002F1CA7 /* UITests.swift */,
			);
			path = "UI Tests";
			sourceTree = "<group>";
		};
		2A42825218FCC1C100386899 /* Text View */ = {
			isa = PBXGroup;
			children = (
				2AEC69C31D41A1BE0089F96F /* EditorTextView.swift */,
				2A6C8E3121E1187A003966ED /* EditorTextView+CursorMovement.swift */,
				2A9082E81D32539A00228F50 /* EditorTextView+Scaling.swift */,
				2A6FD9D71D38C94100A59784 /* EditorTextView+Indenting.swift */,
				2A6FD9E91D3A819500A59784 /* EditorTextView+Commenting.swift */,
				2A4CCBB31D45173000294067 /* EditorTextView+LineProcessing.swift */,
				2AE12DFF1E7DDB1B00681F72 /* EditorTextView+SurroundSelection.swift */,
				2A9BF3C31D382BB100E3D3E2 /* EditorTextView+Transformation.swift */,
				2A4257B81D2392A40086DAAD /* EditorTextView+ColorCode.swift */,
				2A41EC191DC4AD4A00F0C236 /* EditorTextView+TouchBar.swift */,
				2A1856041D47E7FE008FA79E /* NSTextView+TextReplacement.swift */,
				2AE73F42203E753C00D8903B /* NSTextView+Selection.swift */,
				2A9082E11D32456300228F50 /* NSTextView+Layout.swift */,
				2A36CE7B1FF654C000020702 /* NSTextView+Snippet.swift */,
				2A3A19E1206C9A0700516DE4 /* NSTextView+BracePair.swift */,
				2A1311D52127DCE1001D52C5 /* NSTextView+CurrentLineHighlighting.swift */,
				2AA4F69F20A1C190003FD515 /* NSTextView+RoundedBackground.swift */,
				2ADD0AD7217A967200F78732 /* NSTextView+LineNumber.swift */,
				2A72DA0F209B778B005242B9 /* NSTextView+MultiCursor.swift */,
				2A478F3E22BE743200AEA45E /* NSTextView+Ligature.swift */,
				2A1125C523F6EFB2006A1DB2 /* NSTextStorage+URLDetection.swift */,
				2AFE848522AE71130001C4ED /* TextContainer.swift */,
				2A6FD9E61D394F5900A59784 /* LayoutManager.swift */,
				2A1125C223F1A86B006A1DB2 /* LineRangeCacheable.swift */,
				2A6416A21D2F9F7200FA9E1A /* LineNumberView.swift */,
				2A0BF8A71DD8E7F90088961B /* TextSizeTouchBar.swift */,
			);
			name = "Text View";
			sourceTree = "<group>";
		};
		2A42825318FCC22100386899 /* Document */ = {
			isa = PBXGroup;
			children = (
				2AD616CB1D3E583D0016EFB6 /* DocumentController.swift */,
				2AC6069A20416ADE00F9C839 /* OpenPanelAccessoryController.swift */,
				2A1679E51D3CE07100E8261D /* Document.swift */,
				2AF0C12C1D3DABD000B6FCB6 /* Document+ScriptingSupport.swift */,
				2A50AA61204D513500D10A10 /* DocumentFile.swift */,
				2AD69B841D3E42F700FBD998 /* TextSelection.swift */,
				2AD69B871D3E4FCD00FBD998 /* Editable.swift */,
			);
			name = Document;
			sourceTree = "<group>";
		};
		2A42825418FCC23400386899 /* Document Window */ = {
			isa = PBXGroup;
			children = (
				2AA749C21D3C263300850802 /* DocumentWindowController.swift */,
				2A17A3121D2D16F1001DD717 /* WindowContentViewController.swift */,
				2A2184121D0426E800522EF5 /* Window */,
				2A62D48D1CF73693002ADBE1 /* Toolbar */,
				2ADD36941CFCAD4200F3175D /* Sidebar */,
				2A2184221D043D7E00522EF5 /* Document View */,
				2AD2861919856F3100C9342F /* Editor Controller */,
				2A6602EB1D05E04E003E8D87 /* Accessory Views */,
				2AFFB72E18D8E87900118477 /* Panels */,
				2A0E160B18E7240C00AAD872 /* Print */,
			);
			name = "Document Window";
			sourceTree = "<group>";
		};
		2A436DDC1A426EAE00275FD4 /* Document Window */ = {
			isa = PBXGroup;
			children = (
				2A6602CE1D05BD72003E8D87 /* DocumentWindow.storyboard */,
				2A4144BA201397D70061F653 /* DocumentInspectorView.storyboard */,
				2AE7A8D420450C0000830830 /* OutlineView.storyboard */,
				2A4144B6201397150061F653 /* WarningsView.storyboard */,
				2A5F7CA31D152589001D83BC /* EditorView.storyboard */,
			);
			name = "Document Window";
			sourceTree = "<group>";
		};
		2A476CAF1D09CA640088E37A /* Models */ = {
			isa = PBXGroup;
			children = (
				2AA2E00D1BFDD3AE0087BDD6 /* Character */,
				2A89847C1C3CE1CE006290FF /* Syntax */,
				2AA14CFA1FA47E9000EAF586 /* Script */,
				2AC6BFCF21D00A8500FF325C /* Regex Parser */,
				2AA375461D40BDCB0080C27C /* LineEnding.swift */,
				2A8E25BA24DC59C400FCC33A /* FileEncoding.swift */,
				2AAD61EF1D2B0856008FE772 /* FuzzyRange.swift */,
				2A4257BB1D239F850086DAAD /* Invisible.swift */,
				2AF073E21D33C3AB00770BA6 /* Theme.swift */,
				2ACF23AD26302A4C002B5E10 /* Theme+SyntaxStyle.swift */,
				2AAD61EB1D2A4CE5008FE772 /* Shortcut.swift */,
				2A9C370A1D66E99400774BA4 /* Pair.swift */,
				2A7FCC45280A367C0070EAB3 /* ItemRange.swift */,
				2AEC48321E641E4F00FB0F89 /* Snippet.swift */,
				2A4682B11D2F6B580005410E /* FileDropItem.swift */,
				2ABF49E2221A54AD00239278 /* TextClipping.swift */,
				2A0DD6351E655FE6001CAAA3 /* Tokenizer.swift */,
				2A1893A91FFF422D00AD244F /* LineSort.swift */,
				2A86C47A20371DBE00B9357C /* FilePermissions.swift */,
				2A341D19281EE23C00B85CB6 /* UserActivity.swift */,
			);
			name = Models;
			sourceTree = "<group>";
		};
		2A53F5692758912600ED16DF /* SwiftUI */ = {
			isa = PBXGroup;
			children = (
				2A4A7D122856FF340085D2E7 /* HelpButton.swift */,
				2A5D13121D1EE8FF00D38E6A /* HUDView.swift */,
				2AB1BD1E287D747200C6FEAF /* SizeGetter.swift */,
			);
			name = SwiftUI;
			sourceTree = "<group>";
		};
		2A5ADE861D21690300F6CE26 /* Extensions */ = {
			isa = PBXGroup;
			children = (
				2A1A4EB224FBA28100B50AA0 /* Swift */,
				2A359E011DAEA0FC00FEF7AA /* Foundation */,
				2A359E001DAEA0EE00FEF7AA /* AppKit */,
				2A180F462854E58400EBAF66 /* TextKit */,
				2A04E9C127FEF737008C82D8 /* SwiftUI */,
			);
			name = Extensions;
			sourceTree = "<group>";
		};
		2A62D48D1CF73693002ADBE1 /* Toolbar */ = {
			isa = PBXGroup;
			children = (
				2A5D13241D1F9D4000D38E6A /* StatableToolbarItem.swift */,
				2AD551E920D8206C007279B1 /* StatableMenuToolbarItem.swift */,
				2AC7044724EBB76B00454706 /* NSToolbarItem+Validatable.swift */,
			);
			name = Toolbar;
			sourceTree = "<group>";
		};
		2A6602EB1D05E04E003E8D87 /* Accessory Views */ = {
			isa = PBXGroup;
			children = (
				2A5D130F1D1EE66500D38E6A /* ProgressViewController.swift */,
				2A5D13151D1EF5AA00D38E6A /* GoToLineViewController.swift */,
				2A1893A61FFF16A400AD244F /* PatternSortViewController.swift */,
				2AE12E061E7DDF0700681F72 /* CustomSurroundStringViewController.swift */,
				2A25C52720F06BE80003AE1A /* CustomTabWidthViewController.swift */,
				2A4257B51D23153B0086DAAD /* UnicodeInputViewController.swift */,
				2AF073F31D34076A00770BA6 /* CharacterPopoverController.swift */,
				2AB1BD22287D789800C6FEAF /* Advanced Character Count */,
			);
			name = "Accessory Views";
			sourceTree = "<group>";
		};
		2A7CF2441A5747F400D09249 /* Text Finder */ = {
			isa = PBXGroup;
			children = (
				2A18560A1D47FA37008FA79E /* TextFinder.swift */,
				2AED466F1E425CD200751C45 /* TextFind.swift */,
				2A231A2C1E7BE8B700C2A909 /* TextFindProgress.swift */,
				2AB1BD21287D752300C6FEAF /* View */,
				2ACFE5891D205CE90005233A /* View Controllers */,
				2A009ADB1A5AB96F00C3D542 /* Text View */,
				2A3581931E597AFE00762AA5 /* Multiple Replacement */,
			);
			name = "Text Finder";
			sourceTree = "<group>";
		};
		2A80BE9327FFFBAB00D2F7FF /* Scanners */ = {
			isa = PBXGroup;
			children = (
				2AD7B9AE1D3E832E00E5D6D7 /* DocumentAnalyzer.swift */,
				2AF45E1D1E6C0D920030CD60 /* EditorInfoCounter.swift */,
				2A8C338B1D3E16B00005B0B7 /* IncompatibleCharacterScanner.swift */,
				2A8C338E1D3E1C040005B0B7 /* IncompatibleCharacter.swift */,
				2A80BE8C27FFA61700D2F7FF /* LineEndingScanner.swift */,
			);
			name = Scanners;
			sourceTree = "<group>";
		};
		2A89847C1C3CE1CE006290FF /* Syntax */ = {
			isa = PBXGroup;
			children = (
				2A6FD9F51D3AE29E00A59784 /* SyntaxStyle.swift */,
				2A4714E22093A2D40093E27F /* SyntaxParser.swift */,
				2AAD61F71D2BA3F5008FE772 /* HighlightParser.swift */,
				2A4714E5209630510093E27F /* OutlineExtractor.swift */,
				2AEAA8222096380C001A175C /* HighlightExtractors.swift */,
				2AAD61F31D2BA0E0008FE772 /* OutlineItem.swift */,
				2A33D0861D1C9148005977B9 /* SyntaxDictionary.swift */,
				2A7725631D50401300A53C09 /* SyntaxStyleValidator.swift */,
			);
			name = Syntax;
			sourceTree = "<group>";
		};
		2A91C3231D1C5840007CF8BE /* Other View Controllers */ = {
			isa = PBXGroup;
			children = (
				2A63FBE21D1D90E70081C84E /* ThemeViewController.swift */,
				2ACC5E491E7B20AA00109ABC /* ThemeMetaDataViewController.swift */,
				2A5DCE881D18FFDB00D5D74C /* EncodingListViewController.swift */,
				2A5DCE851D1888D800D5D74C /* SyntaxMappingConflictsView.swift */,
			);
			name = "Other View Controllers";
			sourceTree = "<group>";
		};
		2AA14CFA1FA47E9000EAF586 /* Script */ = {
			isa = PBXGroup;
			children = (
				2AA14CF71FA47E8900EAF586 /* ScriptDescriptor.swift */,
				2AA7E97C1DBAAC950083B7ED /* Script.swift */,
				2AA14CFB1FA4983500EAF586 /* AppleScript.swift */,
				2AA14D011FA4999200EAF586 /* PersistentOSAScript.swift */,
				2AA14CFE1FA498E900EAF586 /* UnixScript.swift */,
			);
			name = Script;
			sourceTree = "<group>";
		};
		2AA2E00D1BFDD3AE0087BDD6 /* Character */ = {
			isa = PBXGroup;
			children = (
				2AF073FA1D34587500770BA6 /* CharacterInfo.swift */,
				2A73B5BB1D468DD30025337F /* Unicode.Scalar+Information.swift */,
				2A73B5B31D4675350025337F /* Unicode.Scalar+ControlCharacter.swift */,
				2AB2913D245AAD74004CC203 /* Unicode.GeneralCategory.swift */,
				2A1235452121B106002E9C53 /* Unicode.UTF32.CodeUnit+BlockName.swift */,
			);
			name = Character;
			sourceTree = "<group>";
		};
		2AACB1DA1D19B1440073775B /* Key Binding Managers */ = {
			isa = PBXGroup;
			children = (
				2A64F2471D26327C001B229F /* KeyBindingManager.swift */,
				2A64F2411D256FCB001B229F /* MenuKeyBindingManager.swift */,
				2A64F2441D259E49001B229F /* SnippetKeyBindingManager.swift */,
				2A64F24A1D26615A001B229F /* KeyBindingItem.swift */,
				2A10C5F61FD19237002AB5AE /* KeyBinding.swift */,
			);
			name = "Key Binding Managers";
			sourceTree = "<group>";
		};
		2AAEA6A01A4342A800A930CA /* Document Accessories */ = {
			isa = PBXGroup;
			children = (
				2AC60696204169F800F9C839 /* OpenDocumentAccessory.storyboard */,
				2A86C47D2037312900B9357C /* SaveDocumentAccessory.storyboard */,
				2ACA0C9321A2A03D00723073 /* PrintPanelAccessory.storyboard */,
				2A7F4E022871F46D0029CE66 /* PrintPanelAccessoryVentura.storyboard */,
				2A642CCF2390C11C00BCA4C4 /* ProgressView.storyboard */,
				2AD940E521A47C4B0076A28C /* GoToLineView.storyboard */,
				2A1893A21FFF15E000AD244F /* PatternSortView.storyboard */,
				2AE12E091E7DDF5100681F72 /* CustomSurroundStringView.storyboard */,
				2A25C51920F068FD0003AE1A /* CustomTabWidthView.storyboard */,
				2ABC828221A9486A008F9229 /* CharacterPopover.storyboard */,
				2AD940DA21A46B100076A28C /* UnicodeInputView.storyboard */,
			);
			name = "Document Accessories";
			sourceTree = "<group>";
		};
		2AB1BD21287D752300C6FEAF /* View */ = {
			isa = PBXGroup;
			children = (
				2A53F56627585A0E00ED16DF /* RegularExpressionReferenceView.swift */,
			);
			name = View;
			sourceTree = "<group>";
		};
		2AB1BD22287D789800C6FEAF /* Advanced Character Count */ = {
			isa = PBXGroup;
			children = (
				2AF29EC32882EE7700DF31D2 /* AdvancedCharacterCounter.swift */,
				2AE56CC6265F2F4C00B8A278 /* AdvancedCharacterCounterView.swift */,
				2AB1BD1B287D60DF00C6FEAF /* CharacterCountOptionsView.swift */,
				2AB1BD23287DA73D00C6FEAF /* CharacterCountOptionsSheetView.swift */,
			);
			name = "Advanced Character Count";
			sourceTree = "<group>";
		};
		2AC6BFCF21D00A8500FF325C /* Regex Parser */ = {
			isa = PBXGroup;
			children = (
				2A0778602072040500876277 /* RegularExpressionSyntaxType.swift */,
				2A1814BA21CF8F3800602214 /* RegularExpressionSyntaxType+Color.swift */,
				2AC6BFD021D00ABD00FF325C /* NSTextView+RegexParse.swift */,
			);
			name = "Regex Parser";
			sourceTree = "<group>";
		};
		2AC71DE01BF0BDBC002E1434 /* Tests */ = {
			isa = PBXGroup;
			children = (
				2ACC65301C9802D4000574DC /* Models */,
				2ACC652F1C9802CB000574DC /* Extensions */,
				2ACC65331C98055E000574DC /* Resources */,
			);
			path = Tests;
			sourceTree = SOURCE_ROOT;
		};
		2ACC652F1C9802CB000574DC /* Extensions */ = {
			isa = PBXGroup;
			children = (
				2AF5D0E4286D9AB3000BE826 /* ArithmetricsTests.swift */,
				2A9082EE1D325ED900228F50 /* GeometryTests.swift */,
				2AC39F721E8AC80E009F97D5 /* CollectionTests.swift */,
				2AE12DFD1E7DB7D200681F72 /* StringCollectionTests.swift */,
				2AC71DE11BF0BDBC002E1434 /* StringExtensionsTests.swift */,
				2AA2E0251C0454730087BDD6 /* StringIndentationTests.swift */,
				2A902B99236E3AA600A6A9BB /* StringCommentingTests.swift */,
				2A8EF013241F0A8A001BDBC0 /* StringLineProcessingTests.swift */,
				2A18A5BC1C4A730D00BAD817 /* EncodingDetectionTests.swift */,
				2A476CAD1D09C8C80088E37A /* URLExtensionsTests.swift */,
				2AFD218C27E0442B00E83E88 /* UTTypeExtensionTests.swift */,
				2A476CB01D09D0500088E37A /* FontExtensionTests.swift */,
				2AF0C1271D3DA6F800B6FCB6 /* FourCharCodeTests.swift */,
				2AEBD259246BB4C200EC97A3 /* NSAttributedStringTests.swift */,
				2A643BB2245172EB00B2AD54 /* NSBezierPathTests.swift */,
				2A89160B2394B87100AC13EE /* NSLayoutManagerTests.swift */,
				2A9B134B27E2CE86009954A4 /* FileManagerTests.swift */,
			);
			name = Extensions;
			sourceTree = "<group>";
		};
		2ACC65301C9802D4000574DC /* Models */ = {
			isa = PBXGroup;
			children = (
				2AA2E00F1BFDE0190087BDD6 /* CharacterInfoTests.swift */,
				2A63CEC31D0B06D800ED8186 /* SyntaxTests.swift */,
				2ACC65311C98033D000574DC /* ThemeTests.swift */,
				2A9C07551CF9F982006D672D /* IncompatibleCharacterTests.swift */,
				2A54BE2B1D40EB24000816B0 /* LineEndingTests.swift */,
				2ABFF6D61D02856A00BE2795 /* ShortcutTests.swift */,
				2A9C370D1D672A1F00774BA4 /* BracePairTests.swift */,
				2AED46721E43942300751C45 /* TextFindTests.swift */,
				2A7135821CFFDC6600ADA555 /* FilePermissionTests.swift */,
				2A1893AC1FFF6A0100AD244F /* LineSortTests.swift */,
				2A7B279824E435FE00F02304 /* OutlineTests.swift */,
				2AC72EA1253478D5001D3CA0 /* FileDropItemTests.swift */,
				2A5EDDBC241B64EB00A07810 /* TextClippingTests.swift */,
				2A64A2352387754000646BE4 /* UserDefaultsObservationTests.swift */,
				2A719F6523CD92370026F877 /* FuzzyRangeTests.swift */,
				2ABEFB6923DC0CA0008769F4 /* EditorInfoCountOperationTests.swift */,
				2A1125C023F180FF006A1DB2 /* LineRangeCacheableTests.swift */,
				2A3F8F672429E04000CBBA89 /* DebouncerTests.swift */,
				2A04E9BA27FD6911008C82D8 /* SnippetTests.swift */,
				2A80BE8F27FFFA8900D2F7FF /* LineEndingScannerTests.swift */,
			);
			name = Models;
			sourceTree = "<group>";
		};
		2ACC65331C98055E000574DC /* Resources */ = {
			isa = PBXGroup;
			children = (
				2A63CECA1D0B0E7800ED8186 /* sample.html */,
				2A5EDDBA241B649C00A07810 /* moof.textClipping */,
				2A18A5BE1C4A746A00BAD817 /* Encodings */,
			);
			name = Resources;
			sourceTree = "<group>";
		};
		2ACFE5891D205CE90005233A /* View Controllers */ = {
			isa = PBXGroup;
			children = (
				2A5D134A1D1FF31900D38E6A /* FindPanelController.swift */,
				2ACFE58A1D20730B0005233A /* FindPanelContentViewController.swift */,
				2A5D13471D1FEF9900D38E6A /* FindPanelFieldViewController.swift */,
				2A5D13371D1FCBDE00D38E6A /* FindPanelResultViewController.swift */,
				2A5D13441D1FE66300D38E6A /* FindPanelButtonViewController.swift */,
				2ACFE5861D2037800005233A /* DetachablePopoverViewController.swift */,
				2AE52F271D176B8500D60A32 /* FindPanelSplitView.swift */,
			);
			name = "View Controllers";
			sourceTree = "<group>";
		};
		2AD2861919856F3100C9342F /* Editor Controller */ = {
			isa = PBXGroup;
			children = (
				2AA45A4A1D2E871900A1A401 /* EditorViewController.swift */,
				2AA45A501D2E938500A1A401 /* NavigationBarController.swift */,
				2A6FD9D01D38933100A59784 /* EditorTextViewController.swift */,
			);
			name = "Editor Controller";
			sourceTree = "<group>";
		};
		2AD49C251D0BEF0400FF4CC9 /* Protocols */ = {
			isa = PBXGroup;
			children = (
				2A7646E61D48EAF200350674 /* SettingManaging.swift */,
				2A7646E91D48ECD100350674 /* SettingFileManaging.swift */,
			);
			name = Protocols;
			sourceTree = "<group>";
		};
		2ADD36941CFCAD4200F3175D /* Sidebar */ = {
			isa = PBXGroup;
			children = (
				2AAB4BFE1D2444930049A68B /* SidebarViewController.swift */,
				2AAB4BF81D2435AC0049A68B /* DocumentInspectorViewController.swift */,
				2AE7A8D820450FE600830830 /* OutlineViewController.swift */,
				2A2B085F28046E3B0028D733 /* WarningsViewController.swift */,
				2AAB4BFB1D2437EA0049A68B /* IncompatibleCharactersViewController.swift */,
				2AF6A5C528053179005F580B /* InconsistentLineEndingsViewController.swift */,
			);
			name = Sidebar;
			sourceTree = "<group>";
		};
		2ADD36991CFCADAD00F3175D /* Inspector Tab View */ = {
			isa = PBXGroup;
			children = (
				2ACDC0A51D17350A009B72D6 /* InspectorTabView.swift */,
				2ACDC0A21D173250009B72D6 /* InspectorTabSegmentedControl.swift */,
			);
			name = "Inspector Tab View";
			sourceTree = "<group>";
		};
		2AFB5AEA1D597AFC003895A7 /* Defaults */ = {
			isa = PBXGroup;
			children = (
				2ACC21B41E52B8C50078241F /* DefaultKeys.swift */,
				2A91C3171D1BE91E007CF8BE /* DefaultSettings.swift */,
				2AFB5AE71D597ABB003895A7 /* DefaultSettings+Encodings.swift */,
				2ACC21B11E52B7920078241F /* DefaultOptions.swift */,
			);
			name = Defaults;
			sourceTree = "<group>";
		};
		2AFFB72E18D8E87900118477 /* Panels */ = {
			isa = PBXGroup;
			children = (
				2A5D13091D1ED10400D38E6A /* Console.swift */,
				2A4257AF1D22FD490086DAAD /* ColorCodePanelController.swift */,
			);
			name = Panels;
			sourceTree = "<group>";
		};
		5454B927243C8166009275BC /* Configurations */ = {
			isa = PBXGroup;
			children = (
				5454B928243C81C6009275BC /* CodeSigning-AdHoc.xcconfig */,
				5454B929243C81C7009275BC /* CodeSigning-Default.xcconfig */,
				5454B92A243C81C7009275BC /* CodeSigning.xcconfig */,
				5454B92E243C8257009275BC /* CotEditor.xcconfig */,
				5454B92D243C8257009275BC /* CotEditor-Sparkle.xcconfig */,
				5454B92C243C8257009275BC /* Tests.xcconfig */,
				5454B92B243C8257009275BC /* UI-Tests.xcconfig */,
			);
			name = Configurations;
			path = CotEditor/Configurations;
			sourceTree = "<group>";
		};
/* End PBXGroup section */

/* Begin PBXNativeTarget section */
		2A3F18F6203270BE002F1CA7 /* UI Tests */ = {
			isa = PBXNativeTarget;
			buildConfigurationList = 2A3F18FE203270BE002F1CA7 /* Build configuration list for PBXNativeTarget "UI Tests" */;
			buildPhases = (
				2A3F18F3203270BE002F1CA7 /* Sources */,
			);
			buildRules = (
			);
			dependencies = (
				2AA2C6F9243996EF0017D1EC /* PBXTargetDependency */,
			);
			name = "UI Tests";
			productName = "UI Tests";
			productReference = 2A3F18F7203270BE002F1CA7 /* UI Tests.xctest */;
			productType = "com.apple.product-type.bundle.ui-testing";
		};
		2A6F0D4E1B5500E100C2D03C /* CotEditor */ = {
			isa = PBXNativeTarget;
			buildConfigurationList = 2A6F0E041B5500E100C2D03C /* Build configuration list for PBXNativeTarget "CotEditor" */;
			buildPhases = (
				2A53326126799AB4000DE73D /* Build Syntax Map */,
				2A6F0DA31B5500E100C2D03C /* Sources */,
				2ACC21B91E546CCF0078241F /* Lint Swift Code */,
				2A6F0D541B5500E100C2D03C /* Resources */,
				2A94FC7A1BE225E900B454A8 /* Copy Command-Line Tools */,
				2A6F0DFD1B5500E100C2D03C /* Frameworks */,
			);
			buildRules = (
			);
			dependencies = (
				2A53326326799B08000DE73D /* PBXTargetDependency */,
			);
			name = CotEditor;
			packageProductDependencies = (
				2ACD02BE22A87F0400893051 /* ColorCode */,
				2AA2C6FB24399A920017D1EC /* Yams */,
			);
			productInstallPath = "$(HOME)/Applications";
			productName = CotEditor;
			productReference = 2A6F0E071B5500E100C2D03C /* CotEditor.app */;
			productType = "com.apple.product-type.application";
		};
		2AC71DDE1BF0BDBC002E1434 /* Tests */ = {
			isa = PBXNativeTarget;
			buildConfigurationList = 2AC71DE81BF0BDBC002E1434 /* Build configuration list for PBXNativeTarget "Tests" */;
			buildPhases = (
				2AC71DDB1BF0BDBC002E1434 /* Sources */,
				2AC71DDD1BF0BDBC002E1434 /* Resources */,
			);
			buildRules = (
			);
			dependencies = (
				2AA2C6F7243996EC0017D1EC /* PBXTargetDependency */,
			);
			name = Tests;
			productName = CotEditorTests;
			productReference = 2AC71DDF1BF0BDBC002E1434 /* Tests.xctest */;
			productType = "com.apple.product-type.bundle.unit-test";
		};
		8D15AC270486D014006FF6A4 /* CotEditor -Sparkle */ = {
			isa = PBXNativeTarget;
			buildConfigurationList = 8C71D95308640EDF00C9C0BD /* Build configuration list for PBXNativeTarget "CotEditor -Sparkle" */;
			buildPhases = (
				2A53326426799B3B000DE73D /* Build Syntax Map */,
				8D15AC300486D014006FF6A4 /* Sources */,
				2ACC21B81E5445BA0078241F /* Lint Swift Code */,
				8D15AC2B0486D014006FF6A4 /* Resources */,
				2A94FC771BE2253500B454A8 /* Copy Command-Line Tools */,
				8D15AC330486D014006FF6A4 /* Frameworks */,
			);
			buildRules = (
			);
			dependencies = (
				2AD543792726B996001000CA /* PBXTargetDependency */,
			);
			name = "CotEditor -Sparkle";
			packageProductDependencies = (
				2ACD02BC22A87EFD00893051 /* ColorCode */,
				2AA2C6FD24399AA20017D1EC /* Yams */,
				2AAAE6E426DB82F800C5F0AC /* Sparkle */,
			);
			productInstallPath = "$(HOME)/Applications";
			productName = CotEditor;
			productReference = 8D15AC370486D014006FF6A4 /* CotEditor.app */;
			productType = "com.apple.product-type.application";
		};
/* End PBXNativeTarget section */

/* Begin PBXProject section */
		2A37F4A9FDCFA73011CA2CEA /* Project object */ = {
			isa = PBXProject;
			attributes = {
				CLASSPREFIX = "";
				LastSwiftUpdateCheck = 1240;
				LastUpgradeCheck = 1400;
				ORGANIZATIONNAME = "CotEditor Project";
				TargetAttributes = {
					2A3E847D1D07296200070A54 = {
						CreatedOnToolsVersion = 7.3.1;
					};
					2A3F18F6203270BE002F1CA7 = {
						CreatedOnToolsVersion = 9.2;
						TestTargetID = 2A6F0D4E1B5500E100C2D03C;
					};
					2A6F0D4E1B5500E100C2D03C = {
						LastSwiftMigration = 0900;
						SystemCapabilities = {
							com.apple.HardenedRuntime = {
								enabled = 1;
							};
							com.apple.Sandbox = {
								enabled = 1;
							};
							com.apple.iCloud = {
								enabled = 1;
							};
						};
					};
					2AC71DDE1BF0BDBC002E1434 = {
						CreatedOnToolsVersion = 7.1;
						LastSwiftMigration = 0900;
						TestTargetID = 2A6F0D4E1B5500E100C2D03C;
					};
					8D15AC270486D014006FF6A4 = {
						LastSwiftMigration = 0900;
						SystemCapabilities = {
							com.apple.HardenedRuntime = {
								enabled = 1;
							};
							com.apple.Sandbox = {
								enabled = 1;
							};
							com.apple.iCloud = {
								enabled = 1;
							};
						};
					};
				};
			};
			buildConfigurationList = 8C71D95708640EDF00C9C0BD /* Build configuration list for PBXProject "CotEditor" */;
			compatibilityVersion = "Xcode 14.0";
			developmentRegion = en;
			hasScannedForEncodings = 1;
			knownRegions = (
				en,
				ja,
				"zh-Hans",
				Base,
				de,
				it,
				pt,
				fr,
				tr,
				"en-GB",
				"zh-Hant",
			);
			mainGroup = 2A37F4AAFDCFA73011CA2CEA /* CotEditor */;
			packageReferences = (
				2ACD02BB22A87CED00893051 /* XCRemoteSwiftPackageReference "WFColorCode" */,
				2AA2C6FA24399A920017D1EC /* XCRemoteSwiftPackageReference "Yams" */,
				2AAAE6E326DB82F800C5F0AC /* XCRemoteSwiftPackageReference "Sparkle" */,
			);
			projectDirPath = "";
			projectRoot = "";
			targets = (
				2A6F0D4E1B5500E100C2D03C /* CotEditor */,
				8D15AC270486D014006FF6A4 /* CotEditor -Sparkle */,
				2AC71DDE1BF0BDBC002E1434 /* Tests */,
				2A3F18F6203270BE002F1CA7 /* UI Tests */,
				2A3E847D1D07296200070A54 /* Update Help Index */,
			);
		};
/* End PBXProject section */

/* Begin PBXResourcesBuildPhase section */
		2A6F0D541B5500E100C2D03C /* Resources */ = {
			isa = PBXResourcesBuildPhase;
			buildActionMask = 2147483647;
			files = (
				2A6F0D551B5500E100C2D03C /* Assets.xcassets in Resources */,
				2A6F0D561B5500E100C2D03C /* Syntaxes in Resources */,
				2A6F0D571B5500E100C2D03C /* Themes in Resources */,
				2A6F0D5A1B5500E100C2D03C /* CotEditor.help in Resources */,
				2A6F0D591B5500E100C2D03C /* CotEditor.sdef in Resources */,
				2A6F0D5B1B5500E100C2D03C /* SyntaxMap.json in Resources */,
				2A80C65F1CEE33C100AA664D /* Credits.html in Resources */,
				2AE73ECD2035223100D8903B /* Credits.css in Resources */,
				2A80C6691CEE540F00AA664D /* Acknowledgments.html in Resources */,
				2AE73EC9203520E100D8903B /* Acknowledgments.css in Resources */,
				2A6F0D5D1B5500E100C2D03C /* ReportTemplate.md in Resources */,
				2A68721F2887F0D8006D6B41 /* Localizable.stringsdict in Resources */,
				2A6F0D801B5500E100C2D03C /* Localizable.strings in Resources */,
				2A6F0D691B5500E100C2D03C /* InfoPlist.strings in Resources */,
				2A6F0D811B5500E100C2D03C /* ServicesMenu.strings in Resources */,
				2AA2E0141BFE12620087BDD6 /* Unicode.strings in Resources */,
				2AF0A4702890BA48003B2148 /* UnicodeNormalization.strings in Resources */,
				2A836F811D572A5D0044E8EC /* Main.storyboard in Resources */,
				2ACDE28D2406B9C000FC31EC /* AppearancePane.storyboard in Resources */,
				2ACDE28E2406B9C000FC31EC /* CharacterPopover.storyboard in Resources */,
				2ACDE28F2406B9C000FC31EC /* ColorCodePanelAccessory.storyboard in Resources */,
				2ACDE2912406B9C000FC31EC /* ConsolePanel.storyboard in Resources */,
				2ACDE2922406B9C000FC31EC /* CustomTabWidthView.storyboard in Resources */,
				2ACDE2932406B9C000FC31EC /* CustomSurroundStringView.storyboard in Resources */,
				2ACDE2942406B9C000FC31EC /* DocumentInspectorView.storyboard in Resources */,
				2ACDE2952406B9C000FC31EC /* DocumentWindow.storyboard in Resources */,
				2ACDE2962406B9C000FC31EC /* EditorView.storyboard in Resources */,
				2ACDE2972406B9C000FC31EC /* EditPane.storyboard in Resources */,
				2ACDE2982406B9C000FC31EC /* EncodingListView.storyboard in Resources */,
				2ACDE2992406B9C000FC31EC /* FileDropPane.storyboard in Resources */,
				2ACDE29A2406B9C000FC31EC /* FindPanel.storyboard in Resources */,
				2ACDE29B2406B9C000FC31EC /* FindSettingsView.storyboard in Resources */,
				2ACDE29C2406B9C000FC31EC /* FormatPane.storyboard in Resources */,
				2ACDE29D2406B9C000FC31EC /* GeneralPane.storyboard in Resources */,
				2ACDE29E2406B9C000FC31EC /* GoToLineView.storyboard in Resources */,
				2ACDE2A22406B9C000FC31EC /* KeyBindingsPane.storyboard in Resources */,
				2ACDE2A32406B9C000FC31EC /* MultipleReplacementPanel.storyboard in Resources */,
				2ACDE2A42406B9C000FC31EC /* OpenDocumentAccessory.storyboard in Resources */,
				2ACDE2A52406B9C000FC31EC /* OutlineView.storyboard in Resources */,
				2ACDE2A62406B9C000FC31EC /* PatternSortView.storyboard in Resources */,
				2ACDE2A72406B9C000FC31EC /* PrintPane.storyboard in Resources */,
				2ACDE2A82406B9C000FC31EC /* PrintPanelAccessory.storyboard in Resources */,
				2A7F4DFF2871F46D0029CE66 /* PrintPanelAccessoryVentura.storyboard in Resources */,
				2ACDE2A92406B9C000FC31EC /* SettingsWindow.storyboard in Resources */,
				2ACDE2AA2406B9C000FC31EC /* ProgressView.storyboard in Resources */,
				2ACDE2AC2406B9C000FC31EC /* SaveDocumentAccessory.storyboard in Resources */,
				2ACDE2AD2406B9C000FC31EC /* SyntaxCommentsEditView.storyboard in Resources */,
				2ACDE2AE2406B9C000FC31EC /* SyntaxCompletionsEditView.storyboard in Resources */,
				2ACDE2AF2406B9C000FC31EC /* SyntaxEditView.storyboard in Resources */,
				2ACDE2B02406B9C000FC31EC /* SyntaxFileMappingEditView.storyboard in Resources */,
				2ACDE2B12406B9C000FC31EC /* SyntaxInfoEditView.storyboard in Resources */,
				2ACDE2B32406B9C000FC31EC /* SyntaxOutlineEditView.storyboard in Resources */,
				2ACDE2B42406B9C000FC31EC /* SyntaxTermsEditView.storyboard in Resources */,
				2ACDE2B52406B9C000FC31EC /* SyntaxValidationView.storyboard in Resources */,
				2ACDE2B62406B9C000FC31EC /* UnicodeInputView.storyboard in Resources */,
				2ACDE2A02406B9C000FC31EC /* WarningsView.storyboard in Resources */,
				2ACDE2B72406B9C000FC31EC /* WebDocumentWindow.storyboard in Resources */,
				2ACDE2B82406B9C000FC31EC /* WindowPane.storyboard in Resources */,
			);
			runOnlyForDeploymentPostprocessing = 0;
		};
		2AC71DDD1BF0BDBC002E1434 /* Resources */ = {
			isa = PBXResourcesBuildPhase;
			buildActionMask = 2147483647;
			files = (
				2A63CEC91D0B0D4600ED8186 /* Syntaxes in Resources */,
				2A3DEAF21CEB23F0007B7621 /* Themes in Resources */,
				2A18A5BF1C4A746A00BAD817 /* Encodings in Resources */,
				2A63CECB1D0B0E7800ED8186 /* sample.html in Resources */,
				2A5EDDBB241B649C00A07810 /* moof.textClipping in Resources */,
			);
			runOnlyForDeploymentPostprocessing = 0;
		};
		8D15AC2B0486D014006FF6A4 /* Resources */ = {
			isa = PBXResourcesBuildPhase;
			buildActionMask = 2147483647;
			files = (
				2A1EB5C419AD469500C1E37E /* Assets.xcassets in Resources */,
				2A3A758E19E77C84001DAB88 /* Syntaxes in Resources */,
				2ABC76241909BF5200D2B592 /* Themes in Resources */,
				2A6E3F3D19B5218300A63E97 /* CotEditor.help in Resources */,
				2A75ACCB19E86DDB00444894 /* CotEditor.sdef in Resources */,
				2A2179F61A07093B002C4AB1 /* SyntaxMap.json in Resources */,
				2A80C65E1CEE33C100AA664D /* Credits.html in Resources */,
				2AE73ECC2035223100D8903B /* Credits.css in Resources */,
				2A80C6681CEE540F00AA664D /* Acknowledgments.html in Resources */,
				2AE73EC8203520E000D8903B /* Acknowledgments.css in Resources */,
				2A456C451A1EE38E00395158 /* ReportTemplate.md in Resources */,
				2A6872202887F0D8006D6B41 /* Localizable.stringsdict in Resources */,
				259C2318077678DE00BA61C5 /* Localizable.strings in Resources */,
				2AF5C3BE1A55072E00C972B5 /* InfoPlist.strings in Resources */,
				2A5E4D7C1A44F0D50072013F /* ServicesMenu.strings in Resources */,
				2AA2E0131BFE12620087BDD6 /* Unicode.strings in Resources */,
				2AF0A4712890BA48003B2148 /* UnicodeNormalization.strings in Resources */,
				2A836F801D572A5D0044E8EC /* Main.storyboard in Resources */,
				2A10D1281E714D230027192A /* AppearancePane.storyboard in Resources */,
				2ABC828421A9486A008F9229 /* CharacterPopover.storyboard in Resources */,
				2ACA0CA521A3BFB700723073 /* ColorCodePanelAccessory.storyboard in Resources */,
				2ADD0AE321800E2F00F78732 /* ConsolePanel.storyboard in Resources */,
				2A25C51B20F068FD0003AE1A /* CustomTabWidthView.storyboard in Resources */,
				2AE12E0B1E7DDF5100681F72 /* CustomSurroundStringView.storyboard in Resources */,
				2A4144BC201397D70061F653 /* DocumentInspectorView.storyboard in Resources */,
				2A6602D01D05BD72003E8D87 /* DocumentWindow.storyboard in Resources */,
				2A5F7CA51D152589001D83BC /* EditorView.storyboard in Resources */,
				2A10D1301E7152F30027192A /* EditPane.storyboard in Resources */,
				2ACA0C7A21A1982300723073 /* EncodingListView.storyboard in Resources */,
				2ADF3C011E6D7345009125BB /* FileDropPane.storyboard in Resources */,
				2A5D13421D1FE34F00D38E6A /* FindPanel.storyboard in Resources */,
				2ACA0C8C21A29D4800723073 /* FindSettingsView.storyboard in Resources */,
				2A10D1381E715E5B0027192A /* FormatPane.storyboard in Resources */,
				2AC20A711E70819E0093B9C6 /* GeneralPane.storyboard in Resources */,
				2AD940E721A47C4B0076A28C /* GoToLineView.storyboard in Resources */,
				2A10D10A1E708CDF0027192A /* KeyBindingsPane.storyboard in Resources */,
				2A3D63FB1E769DDF00F538E1 /* MultipleReplacementPanel.storyboard in Resources */,
				2AC60698204169F800F9C839 /* OpenDocumentAccessory.storyboard in Resources */,
				2AE7A8D620450C0000830830 /* OutlineView.storyboard in Resources */,
				2A1893A41FFF15E000AD244F /* PatternSortView.storyboard in Resources */,
				2A10D1201E713BE60027192A /* PrintPane.storyboard in Resources */,
				2ACA0C9521A2A03D00723073 /* PrintPanelAccessory.storyboard in Resources */,
				2A7F4E002871F46D0029CE66 /* PrintPanelAccessoryVentura.storyboard in Resources */,
				2A443220219AC235008A0A6B /* SettingsWindow.storyboard in Resources */,
				2A642CD12390C11D00BCA4C4 /* ProgressView.storyboard in Resources */,
				2A86C47F2037312900B9357C /* SaveDocumentAccessory.storyboard in Resources */,
				2AB2242921A7D51800F6201F /* SyntaxCompletionsEditView.storyboard in Resources */,
				2AB2245421A809A000F6201F /* SyntaxEditView.storyboard in Resources */,
				2AB2241D21A7CFC900F6201F /* SyntaxFileMappingEditView.storyboard in Resources */,
				2AB2241421A7CDEF00F6201F /* SyntaxInfoEditView.storyboard in Resources */,
				2AB2243521A7D78400F6201F /* SyntaxOutlineEditView.storyboard in Resources */,
				2AB2244A21A7DB9B00F6201F /* SyntaxTermsEditView.storyboard in Resources */,
				2AD940F021A7CBF50076A28C /* SyntaxValidationView.storyboard in Resources */,
				2AB2243E21A7D8DF00F6201F /* SyntaxCommentsEditView.storyboard in Resources */,
				2AD940DC21A46B100076A28C /* UnicodeInputView.storyboard in Resources */,
				2A4144B8201397150061F653 /* WarningsView.storyboard in Resources */,
				2A97849F2034561B00482647 /* WebDocumentWindow.storyboard in Resources */,
				2A10D1001E7088B00027192A /* WindowPane.storyboard in Resources */,
			);
			runOnlyForDeploymentPostprocessing = 0;
		};
/* End PBXResourcesBuildPhase section */

/* Begin PBXShellScriptBuildPhase section */
		2A3E84811D07299E00070A54 /* ShellScript */ = {
			isa = PBXShellScriptBuildPhase;
			buildActionMask = 2147483647;
			files = (
			);
			inputPaths = (
			);
			outputPaths = (
			);
			runOnlyForDeploymentPostprocessing = 0;
			shellPath = /bin/sh;
			shellScript = "cd CotEditor\n./updateHelpindex.sh\n";
		};
		2A53326126799AB4000DE73D /* Build Syntax Map */ = {
			isa = PBXShellScriptBuildPhase;
			buildActionMask = 2147483647;
			files = (
			);
			inputFileListPaths = (
			);
			inputPaths = (
				"$(SRCROOT)/CotEditor/Syntaxes",
			);
			name = "Build Syntax Map";
			outputFileListPaths = (
			);
			outputPaths = (
				"$(SRCROOT)/CotEditor/SyntaxMap.json",
			);
			runOnlyForDeploymentPostprocessing = 0;
			shellPath = /bin/sh;
			shellScript = "\"${BUILT_PRODUCTS_DIR}/SyntaxMapBuilder\" \"${SCRIPT_INPUT_FILE_0}\" > \"${SCRIPT_OUTPUT_FILE_0}\"\n";
		};
		2A53326426799B3B000DE73D /* Build Syntax Map */ = {
			isa = PBXShellScriptBuildPhase;
			buildActionMask = 2147483647;
			files = (
			);
			inputFileListPaths = (
			);
			inputPaths = (
				"$(SRCROOT)/CotEditor/Syntaxes",
			);
			name = "Build Syntax Map";
			outputFileListPaths = (
			);
			outputPaths = (
				"$(SRCROOT)/CotEditor/SyntaxMap.json",
			);
			runOnlyForDeploymentPostprocessing = 0;
			shellPath = /bin/sh;
			shellScript = "\"${BUILT_PRODUCTS_DIR}/SyntaxMapBuilder\" \"${SCRIPT_INPUT_FILE_0}\" > \"${SCRIPT_OUTPUT_FILE_0}\"\n";
		};
		2ACC21B81E5445BA0078241F /* Lint Swift Code */ = {
			isa = PBXShellScriptBuildPhase;
			alwaysOutOfDate = 1;
			buildActionMask = 2147483647;
			files = (
			);
			inputPaths = (
			);
			name = "Lint Swift Code";
			outputPaths = (
			);
			runOnlyForDeploymentPostprocessing = 0;
			shellPath = /bin/sh;
			shellScript = "if test -d /opt/homebrew/bin; then\n    PATH=/opt/homebrew/bin/:$PATH\nfi\n\nif which swiftlint >/dev/null; then\n    swiftlint\nelse\n    echo \"warning: SwiftLint not installed, download from https://github.com/realm/SwiftLint\"\nfi\n";
		};
		2ACC21B91E546CCF0078241F /* Lint Swift Code */ = {
			isa = PBXShellScriptBuildPhase;
			alwaysOutOfDate = 1;
			buildActionMask = 2147483647;
			files = (
			);
			inputPaths = (
			);
			name = "Lint Swift Code";
			outputPaths = (
			);
			runOnlyForDeploymentPostprocessing = 0;
			shellPath = /bin/sh;
			shellScript = "if test -d /opt/homebrew/bin; then\n    PATH=/opt/homebrew/bin/:$PATH\nfi\n\nif which swiftlint >/dev/null; then\n    swiftlint\nelse\n    echo \"warning: SwiftLint not installed, download from https://github.com/realm/SwiftLint\"\nfi\n";
		};
/* End PBXShellScriptBuildPhase section */

/* Begin PBXSourcesBuildPhase section */
		2A3F18F3203270BE002F1CA7 /* Sources */ = {
			isa = PBXSourcesBuildPhase;
			buildActionMask = 2147483647;
			files = (
				2A3F18FA203270BE002F1CA7 /* UITests.swift in Sources */,
			);
			runOnlyForDeploymentPostprocessing = 0;
		};
		2A6F0DA31B5500E100C2D03C /* Sources */ = {
			isa = PBXSourcesBuildPhase;
			buildActionMask = 2147483647;
			files = (
				2A39F15726F74C2500B52876 /* AccessibleStepper.swift in Sources */,
				2AF29EC42882EE7700DF31D2 /* AdvancedCharacterCounter.swift in Sources */,
				2A04E9C327FEFA86008C82D8 /* AdvancedCharacterCounterView.swift in Sources */,
				2A04E9C227FEFA2B008C82D8 /* Alignments.swift in Sources */,
				2ACDC09B1D172CDE009B72D6 /* AntialiasingTextField.swift in Sources */,
				2AC2462F1D1BC70C00E46CFA /* AppDelegate.swift in Sources */,
				2A2792931D1DACC400F3FC5D /* AppearancePaneController.swift in Sources */,
				2AA14CFD1FA4983500EAF586 /* AppleScript.swift in Sources */,
				2AA056AD26FCA171000E0CB2 /* Arithmetrics.swift in Sources */,
				2ADBC91621C9F30000B884FF /* Atomic.swift in Sources */,
				2ABF86BE208C3C630082D52B /* AudioToolbox.swift in Sources */,
				2A1ABCA527F079120054795D /* BidiScroller.swift in Sources */,
				2A1ABC9B27F056E60054795D /* BidiScrollView.swift in Sources */,
				2AFECF5B2171C0E60065A7DE /* Bundle+AppInfo.swift in Sources */,
				2A479C831D8C15A600EEEFC2 /* CenteringTextFieldCell.swift in Sources */,
				2AB1BD24287DA73D00C6FEAF /* CharacterCountOptionsSheetView.swift in Sources */,
				2AB1BD1C287D60DF00C6FEAF /* CharacterCountOptionsView.swift in Sources */,
				2A5DCE501D185F1B00D5D74C /* CharacterField.swift in Sources */,
				2AF073FC1D34587500770BA6 /* CharacterInfo.swift in Sources */,
				2AF073F51D34076A00770BA6 /* CharacterPopoverController.swift in Sources */,
				2A5ADE851D2168FC00F6CE26 /* Collection.swift in Sources */,
				2A5C00342814698000700CAE /* Collection+BinarySearch.swift in Sources */,
				2ADA15EF21C5073D00C6608B /* Collection+IndexSet.swift in Sources */,
				2AE12DFC1E7DB47000681F72 /* Collection+String.swift in Sources */,
				2A4257B11D22FD490086DAAD /* ColorCodePanelController.swift in Sources */,
				2A1A4EB024FB9D9300B50AA0 /* Combine.swift in Sources */,
				2AC13A0924F112D800799A93 /* CommandLineToolManager.swift in Sources */,
				2A885E341D5C3A1B00288723 /* Comparable.swift in Sources */,
				2A5D130B1D1ED10400D38E6A /* Console.swift in Sources */,
				2AE12E081E7DDF0700681F72 /* CustomSurroundStringViewController.swift in Sources */,
				2A25C52920F06BE80003AE1A /* CustomTabWidthViewController.swift in Sources */,
				2AFB30E01E4B8F5B00BFAEF3 /* Debouncer.swift in Sources */,
				2AC186DE1E2F4264002F4D27 /* Debug.swift in Sources */,
				2A657D1E2033ED6B00C2611C /* DefaultInitializable.swift in Sources */,
				2A6FD9F41D3ACEB500A59784 /* DefaultKey.swift in Sources */,
				2ACC21B61E52B8C50078241F /* DefaultKeys.swift in Sources */,
				2ACC21B31E52B7920078241F /* DefaultOptions.swift in Sources */,
				2A91C3191D1BE91E007CF8BE /* DefaultSettings.swift in Sources */,
				2AFB5AE91D597ABB003895A7 /* DefaultSettings+Encodings.swift in Sources */,
				2A38FB011D1C6B6D0032231A /* DefinitionTableViewDelegate.swift in Sources */,
				2ACFE5881D2037800005233A /* DetachablePopoverViewController.swift in Sources */,
				2ADCBBBB24F8952800A67DB2 /* DisableableTextField.swift in Sources */,
				2AC52BDC1D48CC0E007D6371 /* DispatchQueue.swift in Sources */,
				2A1679E71D3CE07100E8261D /* Document.swift in Sources */,
				2AF0C12E1D3DABD000B6FCB6 /* Document+ScriptingSupport.swift in Sources */,
				2AD7B9B01D3E832E00E5D6D7 /* DocumentAnalyzer.swift in Sources */,
				2AD616CD1D3E583D0016EFB6 /* DocumentController.swift in Sources */,
				2A50AA63204D513500D10A10 /* DocumentFile.swift in Sources */,
				2AAB4BFA1D2435AC0049A68B /* DocumentInspectorViewController.swift in Sources */,
				2AED70EF1D2E36EF006FFBCE /* DocumentViewController.swift in Sources */,
				2A71BC7C1DDC50530085AE1C /* DocumentViewController+TouchBar.swift in Sources */,
				2A17A3171D2D4319001DD717 /* DocumentWindow.swift in Sources */,
				2AA749C41D3C263300850802 /* DocumentWindowController.swift in Sources */,
				2ACDC0921D1726BD009B72D6 /* DotView.swift in Sources */,
				2A38FAFE1D1C67050032231A /* DraggableArrayController.swift in Sources */,
				2A68722F288A5C44006D6B41 /* DraggableHostingView.swift in Sources */,
				2AD69B891D3E4FCD00FBD998 /* Editable.swift in Sources */,
				2AF45E1F1E6C0D920030CD60 /* EditorInfoCounter.swift in Sources */,
				2AEC69C51D41A1BE0089F96F /* EditorTextView.swift in Sources */,
				2A4257BA1D2392A40086DAAD /* EditorTextView+ColorCode.swift in Sources */,
				2A6FD9EB1D3A819500A59784 /* EditorTextView+Commenting.swift in Sources */,
				2A6C8E3321E1187A003966ED /* EditorTextView+CursorMovement.swift in Sources */,
				2A6FD9DA1D38F93100A59784 /* EditorTextView+Indenting.swift in Sources */,
				2A4CCBB51D45173000294067 /* EditorTextView+LineProcessing.swift in Sources */,
				2A9082EA1D32539A00228F50 /* EditorTextView+Scaling.swift in Sources */,
				2AE12E011E7DDB1B00681F72 /* EditorTextView+SurroundSelection.swift in Sources */,
				2A41EC1B1DC4AD4A00F0C236 /* EditorTextView+TouchBar.swift in Sources */,
				2A9BF3C51D382BB100E3D3E2 /* EditorTextView+Transformation.swift in Sources */,
				2A6FD9D21D38933100A59784 /* EditorTextViewController.swift in Sources */,
				2AA45A4C1D2E871900A1A401 /* EditorViewController.swift in Sources */,
				2A78BFAE1D1B138D00A583D2 /* EditPaneController.swift in Sources */,
				2A5DCE8A1D18FFDB00D5D74C /* EncodingListViewController.swift in Sources */,
				2A4257A81D22E0660086DAAD /* EncodingManager.swift in Sources */,
				2A4682B31D2F6B580005410E /* FileDropItem.swift in Sources */,
				2A91C3221D1C40E4007CF8BE /* FileDropPaneController.swift in Sources */,
				2A8E25BB24DC59C400FCC33A /* FileEncoding.swift in Sources */,
				2A9B134927E2C90F009954A4 /* FileManager.swift in Sources */,
				2A86C47C20371DBE00B9357C /* FilePermissions.swift in Sources */,
				2AE52F1C1D17493B00D60A32 /* FilePermissionsFormatter.swift in Sources */,
				2A0A602B27ABD74500725B70 /* FilterField.swift in Sources */,
				2A5D13461D1FE66300D38E6A /* FindPanelButtonViewController.swift in Sources */,
				2ACFE58C1D20730B0005233A /* FindPanelContentViewController.swift in Sources */,
				2A5D134C1D1FF31900D38E6A /* FindPanelController.swift in Sources */,
				2A5D13491D1FEF9900D38E6A /* FindPanelFieldViewController.swift in Sources */,
				2A5D13301D1FACC900D38E6A /* FindPanelLayoutManager.swift in Sources */,
				2A5D13391D1FCBDE00D38E6A /* FindPanelResultViewController.swift in Sources */,
				2AE52F291D176B8500D60A32 /* FindPanelSplitView.swift in Sources */,
				2A5D13361D1FC87900D38E6A /* FindPanelTextClipView.swift in Sources */,
				2A5D13331D1FB90300D38E6A /* FindPanelTextView.swift in Sources */,
				2ACDC08F1D1725F7009B72D6 /* FlippedClipView.swift in Sources */,
				2A2792991D1E57DA00F3FC5D /* FormatPaneController.swift in Sources */,
				2AF0C1261D3DA44900B6FCB6 /* FourCharCode.swift in Sources */,
				2AAD61F11D2B0856008FE772 /* FuzzyRange.swift in Sources */,
				2A78BFA81D1B05FB00A583D2 /* GeneralPaneController.swift in Sources */,
				2A9082E61D324D9A00228F50 /* Geometry.swift in Sources */,
				2A5D13171D1EF5AA00D38E6A /* GoToLineViewController.swift in Sources */,
				2A4A7D132856FF340085D2E7 /* HelpButton.swift in Sources */,
				2AEAA8242096380C001A175C /* HighlightExtractors.swift in Sources */,
				2AAD61F91D2BA3F5008FE772 /* HighlightParser.swift in Sources */,
				2A5D13141D1EE8FF00D38E6A /* HUDView.swift in Sources */,
				2A2948B22197FCE0001DCE1E /* ImageRadioButton.swift in Sources */,
				2A8C33901D3E1C040005B0B7 /* IncompatibleCharacter.swift in Sources */,
				2AEB8B442726220000C2F3DD /* IncompatibleCharacterFormatter.swift in Sources */,
				2A8C338D1D3E16B00005B0B7 /* IncompatibleCharacterScanner.swift in Sources */,
				2AAB4BFD1D2437EA0049A68B /* IncompatibleCharactersViewController.swift in Sources */,
				2AF6A5C728053179005F580B /* InconsistentLineEndingsViewController.swift in Sources */,
				2ACDC0A41D173250009B72D6 /* InspectorTabSegmentedControl.swift in Sources */,
				2ACDC0A71D17350A009B72D6 /* InspectorTabView.swift in Sources */,
				2A4257BD1D239F850086DAAD /* Invisible.swift in Sources */,
				2A7FCC46280A367C0070EAB3 /* ItemRange.swift in Sources */,
				2A10C5F81FD19237002AB5AE /* KeyBinding.swift in Sources */,
				2A64F24C1D26615A001B229F /* KeyBindingItem.swift in Sources */,
				2A64F2491D26327C001B229F /* KeyBindingManager.swift in Sources */,
				2AA4D3751D1AA0AC001D261D /* KeyBindingsViewController.swift in Sources */,
				2A34C50A2807EC4E005E9AAB /* KeySortable.swift in Sources */,
				2A6FD9E81D394F5900A59784 /* LayoutManager.swift in Sources */,
				2AA375481D40BDCB0080C27C /* LineEnding.swift in Sources */,
				2A80BE8D27FFA61700D2F7FF /* LineEndingScanner.swift in Sources */,
				2A6416A41D2F9F7200FA9E1A /* LineNumberView.swift in Sources */,
				2A1125C423F1A86B006A1DB2 /* LineRangeCacheable.swift in Sources */,
				2A1893AB1FFF422D00AD244F /* LineSort.swift in Sources */,
				2A8961931DB76A3400E9E0EC /* MainMenu.swift in Sources */,
				2A64F2431D256FCB001B229F /* MenuKeyBindingManager.swift in Sources */,
				2A231A291E7BD82700C2A909 /* MultipleReplacement.Settings+Object.swift in Sources */,
				2A3581991E597ECE00762AA5 /* MultipleReplacement.swift in Sources */,
				2A231A261E7B4EDC00C2A909 /* MultipleReplacement+Codable.swift in Sources */,
				2A3A19E02068A76600516DE4 /* MultipleReplacement+TextView.swift in Sources */,
				2A231A3A1E7C31F400C2A909 /* MultipleReplacementListViewController.swift in Sources */,
				2A4D47C02070D42500AB1E7E /* MultipleReplacementPanelController.swift in Sources */,
				2A231A371E7C30F000C2A909 /* MultipleReplacementSplitViewController.swift in Sources */,
				2ACC5E421E7B08D300109ABC /* MultipleReplacementViewController.swift in Sources */,
				2A1FAD5920A74D0A00566D7C /* MutableCopying.swift in Sources */,
				2AA45A521D2E938500A1A401 /* NavigationBarController.swift in Sources */,
				2A25D0EF1DA15E7F008C94B0 /* NSAnimationContext.swift in Sources */,
				2A10B6F621450A3B00B4205E /* NSAppearance.swift in Sources */,
				2A685F6B2027729000A130A4 /* NSAppleEventManager+Additions.swift in Sources */,
				2A9003B9267715E600EC766F /* NSApplication.swift in Sources */,
				2AE3F3191D3F8A1F005B8724 /* NSAttributedString.swift in Sources */,
				2A4E638120ADC45F0033CE63 /* NSBezierPath.swift in Sources */,
				2A5ADE891D216D4900F6CE26 /* NSColor+NamedColors.swift in Sources */,
				2ADD0AEC2184AB6F00F78732 /* NSControl+Binding.swift in Sources */,
				2A48982E215B2BFD00A6CE8A /* NSCursor+Workaround.swift in Sources */,
				2AC186DB1E2F414D002F4D27 /* NSDocument+ErrorHandling.swift in Sources */,
				2A9B134E27E2D84E009954A4 /* NSDraggingInfo.swift in Sources */,
				2A5D2DC421908F4A006814D5 /* NSFont+Name.swift in Sources */,
				2AA45A551D2F22C600A1A401 /* NSFont+Size.swift in Sources */,
				2AA5BCF724FFACD000618F83 /* NSFontManager.swift in Sources */,
				2A71BC7F1DDC70A80085AE1C /* NSImage.swift in Sources */,
				2AE73F41203D2FBB00D8903B /* NSLayoutManager.swift in Sources */,
				2A9AC937244849B700D05643 /* NSLayoutManager+InvisibleDrawing.swift in Sources */,
				2A484A3A236579A7006FFD14 /* NSLayoutManager+ValidationIgnorable.swift in Sources */,
				2AF99621235ACDD60041872E /* NSPrintInfo.swift in Sources */,
				2AF1D85921B8D9250060BC04 /* NSRegularExpression+Additions.swift in Sources */,
				2A1ABCA827F07CED0054795D /* NSScroller.swift in Sources */,
				2AA86283212ED91400BB75C9 /* NSSplitView+Autosave.swift in Sources */,
				2ACA0C9E21A2A47500723073 /* NSStoryboard+Instantiation.swift in Sources */,
				2A6FD9EE1D3A85D700A59784 /* NSString.swift in Sources */,
				2A180F4B2854E71800EBAF66 /* NSTextContentManager.swift in Sources */,
				2ABBACA21E3F1D1C00A080E7 /* NSTextStorage+ScriptingSupport.swift in Sources */,
				2A1125C723F6EFB2006A1DB2 /* NSTextStorage+URLDetection.swift in Sources */,
				2A3A19E3206C9A0700516DE4 /* NSTextView+BracePair.swift in Sources */,
				2A1311D72127DCE1001D52C5 /* NSTextView+CurrentLineHighlighting.swift in Sources */,
				2A9082E31D32456300228F50 /* NSTextView+Layout.swift in Sources */,
				2A478F4022BE743200AEA45E /* NSTextView+Ligature.swift in Sources */,
				2ADD0AD9217A967200F78732 /* NSTextView+LineNumber.swift in Sources */,
				2A72DA11209B778B005242B9 /* NSTextView+MultiCursor.swift in Sources */,
				2AC6BFD221D00ABD00FF325C /* NSTextView+RegexParse.swift in Sources */,
				2AA4F6A120A1C190003FD515 /* NSTextView+RoundedBackground.swift in Sources */,
				2AE73F44203E753C00D8903B /* NSTextView+Selection.swift in Sources */,
				2A36CE7D1FF654C000020702 /* NSTextView+Snippet.swift in Sources */,
				2A1856061D47E7FF008FA79E /* NSTextView+TextReplacement.swift in Sources */,
				2AC7044824EBB76B00454706 /* NSToolbarItem+Validatable.swift in Sources */,
				2A07E8491DF160600022FF9C /* NSTouchBar+Validation.swift in Sources */,
				2A47CD3921D340040094F62F /* NSValidatedUserInterfaceItem.swift in Sources */,
				2AB541DB20A5B6A400367DD5 /* NSView+ViewController.swift in Sources */,
				2A05081423D6B9E900602F5E /* NSViewController.swift in Sources */,
				2A359DFF1DAE93EE00FEF7AA /* NSWindow+Responder.swift in Sources */,
				2AD8D74B2064AD83000BEFDB /* NumberTextField.swift in Sources */,
				2AC3845420C929950003F213 /* OpacitySampleView.swift in Sources */,
				2AC6069C20416ADE00F9C839 /* OpenPanelAccessoryController.swift in Sources */,
				2A3E61BF27C3795B00C6E5B6 /* OptionalMenu.swift in Sources */,
				2A88E7721E81A2C7000019C6 /* OrderedSet.swift in Sources */,
				2A4714E7209630510093E27F /* OutlineExtractor.swift in Sources */,
				2AAD61F51D2BA0E0008FE772 /* OutlineItem.swift in Sources */,
				2A63A9D824E8C8F70017ACBB /* OutlinePopUpButton.swift in Sources */,
				2AE7A8DA20450FE600830830 /* OutlineViewController.swift in Sources */,
				2ACDC0981D172B2A009B72D6 /* PaddingTextFieldCell.swift in Sources */,
				2A9C370C1D66E99400774BA4 /* Pair.swift in Sources */,
				2A1893A81FFF16A400AD244F /* PatternSortViewController.swift in Sources */,
				2AA14D031FA4999200EAF586 /* PersistentOSAScript.swift in Sources */,
				2A11F2141E669BFA005E1675 /* PointerBridge.swift in Sources */,
				2A91C31F1D1C3963007CF8BE /* PrintPaneController.swift in Sources */,
				2A1856131D48AFEA008FA79E /* PrintPanelAccessoryController.swift in Sources */,
				2AFAFD4B1D41487600F1458F /* PrintTextView.swift in Sources */,
				2A5D13111D1EE66500D38E6A /* ProgressViewController.swift in Sources */,
				2A4AF76820759BE500C47606 /* RegexFindPanelTextView.swift in Sources */,
				2A1814BF21CFC9CF00602214 /* RegexTextField.swift in Sources */,
				2A1814B921CF8BD500602214 /* RegularExpressionFormatter.swift in Sources */,
				2A53F56727585A0E00ED16DF /* RegularExpressionReferenceView.swift in Sources */,
				2A0778622072040500876277 /* RegularExpressionSyntaxType.swift in Sources */,
				2A1814BC21CF8F3800602214 /* RegularExpressionSyntaxType+Color.swift in Sources */,
				2A3643E71E7C3D2400EA3CE8 /* ReplacementManager.swift in Sources */,
				2AA7E97E1DBAAC950083B7ED /* Script.swift in Sources */,
				2AA14CF91FA47E8900EAF586 /* ScriptDescriptor.swift in Sources */,
				2A8DA9451D286C53003D0C4B /* ScriptManager.swift in Sources */,
				2AC72E8125342726001D3CA0 /* SegmentedArrayControl.swift in Sources */,
				2A0AEA072124A83B00E4EC3D /* SelectionColorWell.swift in Sources */,
				2A10C5FB1FD25D04002AB5AE /* Selector+Codable.swift in Sources */,
				2AA3C7A8251EBB810060D6DB /* SeparatorGuideView.swift in Sources */,
				2A12C8001D1843B50069C60B /* SeparatorTextField.swift in Sources */,
				2A78BFBD1D1B376000A583D2 /* ServicesProvider.swift in Sources */,
				2A7646EC1D49035500350674 /* SettingFileManaging.swift in Sources */,
				2A7646E81D48EAF200350674 /* SettingManaging.swift in Sources */,
				2A44321D219AC1F8008A0A6B /* SettingsTabViewController.swift in Sources */,
				2AA79C7921CB7251005AD6AD /* SettingsWindow.swift in Sources */,
				2A62F3762699C2EA00AB3510 /* ShareMenuItem.swift in Sources */,
				2AAD61ED1D2A4CE5008FE772 /* Shortcut.swift in Sources */,
				2AACB1CE1D195ABD0073775B /* ShortcutKeyField.swift in Sources */,
				2AAB4C001D2444930049A68B /* SidebarViewController.swift in Sources */,
				2AB1BD1F287D747200C6FEAF /* SizeGetter.swift in Sources */,
				2AEC48341E641E4F00FB0F89 /* Snippet.swift in Sources */,
				2A64F2461D259E49001B229F /* SnippetKeyBindingManager.swift in Sources */,
				2A6FD9E11D393F9100A59784 /* SplitViewController.swift in Sources */,
				2AD551EB20D8206C007279B1 /* StatableMenuToolbarItem.swift in Sources */,
				2A5D13261D1F9D4100D38E6A /* StatableToolbarItem.swift in Sources */,
				2AD21FCD1D2E3BE80018C8D1 /* StatusBarController.swift in Sources */,
				2AAD61FD1D2BD102008FE772 /* String+Additions.swift in Sources */,
				2A733E8A20BBB4AC0090D7CB /* String+Case.swift in Sources */,
				2A2792961D1DBDAC00F3FC5D /* String+Constants.swift in Sources */,
				2AA761361D45634400031AAF /* String+Counting.swift in Sources */,
				2A2747742111909400795954 /* String+Diff.swift in Sources */,
				2AA375441D403F100080C27C /* String+Encoding.swift in Sources */,
				2A9BF3C81D38325200E3D3E2 /* String+FullwidthTransform.swift in Sources */,
				2AA7613B1D457BD500031AAF /* String+Indentation.swift in Sources */,
				2A887A9120FA1D19002BFA34 /* String+Localization.swift in Sources */,
				2AA5BCFA24FFB21C00618F83 /* String+Match.swift in Sources */,
				2A9BF3CC1D3842FA00E3D3E2 /* String+Normalization.swift in Sources */,
				2A10D1491E7477D30027192A /* StyledButton.swift in Sources */,
				2A1B7E76216CBBEA002C7395 /* SynchronizedScrollView.swift in Sources */,
				2A33D0881D1C9148005977B9 /* SyntaxDictionary.swift in Sources */,
				2AB2243221A7D67E00F6201F /* SyntaxEditChildViewController.swift in Sources */,
				2A33D0851D1C7B46005977B9 /* SyntaxEditViewController.swift in Sources */,
				2AC434F31D494EA700980E66 /* SyntaxManager.swift in Sources */,
				2A5DCE871D1888D800D5D74C /* SyntaxMappingConflictsView.swift in Sources */,
				2A4714E42093A2D40093E27F /* SyntaxParser.swift in Sources */,
				2A6FD9F71D3AE29E00A59784 /* SyntaxStyle.swift in Sources */,
				2A7725651D50401300A53C09 /* SyntaxStyleValidator.swift in Sources */,
				2A33D0821D1C7935005977B9 /* SyntaxTermsEditViewController.swift in Sources */,
				2A33D07F1D1C75B8005977B9 /* SyntaxValidationViewController.swift in Sources */,
				2ABF49E4221A54AD00239278 /* TextClipping.swift in Sources */,
				2AFE848722AE71130001C4ED /* TextContainer.swift in Sources */,
				2AED46711E425CD200751C45 /* TextFind.swift in Sources */,
				2A18560C1D47FA37008FA79E /* TextFinder.swift in Sources */,
				2A231A2E1E7BE8B700C2A909 /* TextFindProgress.swift in Sources */,
				2AD69B861D3E42F700FBD998 /* TextSelection.swift in Sources */,
				2A0BF8A91DD8E7F90088961B /* TextSizeTouchBar.swift in Sources */,
				2AF073E41D33C3AB00770BA6 /* Theme.swift in Sources */,
				2ACF23AE26302A4C002B5E10 /* Theme+SyntaxStyle.swift in Sources */,
				2A9082F31D32A9B500228F50 /* ThemeManager.swift in Sources */,
				2ACC5E4B1E7B20AA00109ABC /* ThemeMetaDataViewController.swift in Sources */,
				2A63FBE41D1D90E70081C84E /* ThemeViewController.swift in Sources */,
				2A0F3EC027A26D1200FB27A3 /* TokenFormatter.swift in Sources */,
				2A0DD6371E655FE6001CAAA3 /* Tokenizer.swift in Sources */,
				2A0DD6341E655C4A001CAAA3 /* TokenTextView.swift in Sources */,
				2AB2913E245AAD74004CC203 /* Unicode.GeneralCategory.swift in Sources */,
				2A73B5B71D4675350025337F /* Unicode.Scalar+ControlCharacter.swift in Sources */,
				2A73B5BD1D468DD30025337F /* Unicode.Scalar+Information.swift in Sources */,
				2A1235472121B106002E9C53 /* Unicode.UTF32.CodeUnit+BlockName.swift in Sources */,
				2A4257B71D23153B0086DAAD /* UnicodeInputViewController.swift in Sources */,
				2AA14D001FA498E900EAF586 /* UnixScript.swift in Sources */,
				2A8DA9481D28ED93003D0C4B /* URL.swift in Sources */,
				2AE73F3E2039A29300D8903B /* URL+ExtendedAttribute.swift in Sources */,
				2A341D1A281EE23C00B85CB6 /* UserActivity.swift in Sources */,
				2A1A4EAC24FB7BDE00B50AA0 /* UserDefaults+DefaultKey.swift in Sources */,
				2A222C3024FA8E0500251084 /* UserDefaults.Publisher.swift in Sources */,
				2AFD218A27E0434100E83E88 /* UTType.swift in Sources */,
				2A91C31C1D1BFE47007CF8BE /* UTType+SettingFile.swift in Sources */,
				2A2B086028046E3B0028D733 /* WarningsViewController.swift in Sources */,
				2A78BFB11D1B168E00A583D2 /* WebDocumentViewController.swift in Sources */,
				2A17A3141D2D16F1001DD717 /* WindowContentViewController.swift in Sources */,
				2A78BFA51D1B02ED00A583D2 /* WindowPaneController.swift in Sources */,
				2A47955E27A3F9C6006751E0 /* WorkaroundOpacitySlider.swift in Sources */,
				2AEE84B31E8158D700BA7982 /* WriteToConsoleCommand.swift in Sources */,
			);
			runOnlyForDeploymentPostprocessing = 0;
		};
		2AC71DDB1BF0BDBC002E1434 /* Sources */ = {
			isa = PBXSourcesBuildPhase;
			buildActionMask = 2147483647;
			files = (
				2AF5D0E5286D9AB3000BE826 /* ArithmetricsTests.swift in Sources */,
				2A9C370E1D672A1F00774BA4 /* BracePairTests.swift in Sources */,
				2AA2E0101BFDE0190087BDD6 /* CharacterInfoTests.swift in Sources */,
				2AC39F731E8AC80E009F97D5 /* CollectionTests.swift in Sources */,
				2A3F8F682429E04000CBBA89 /* DebouncerTests.swift in Sources */,
				2ABEFB6A23DC0CA0008769F4 /* EditorInfoCountOperationTests.swift in Sources */,
				2A4D69291D40032300FBBD0B /* EncodingDetectionTests.swift in Sources */,
				2A476CB11D09D0500088E37A /* FontExtensionTests.swift in Sources */,
				2AF0C1281D3DA6F800B6FCB6 /* FourCharCodeTests.swift in Sources */,
				2A719F6623CD92370026F877 /* FuzzyRangeTests.swift in Sources */,
				2AC72EA2253478D5001D3CA0 /* FileDropItemTests.swift in Sources */,
				2A9B134C27E2CE86009954A4 /* FileManagerTests.swift in Sources */,
				2A7135831CFFDC6600ADA555 /* FilePermissionTests.swift in Sources */,
				2A9082EF1D325ED900228F50 /* GeometryTests.swift in Sources */,
				2A9C07561CF9F982006D672D /* IncompatibleCharacterTests.swift in Sources */,
				2A80BE9227FFFA8900D2F7FF /* LineEndingScannerTests.swift in Sources */,
				2A54BE2C1D40EB24000816B0 /* LineEndingTests.swift in Sources */,
				2A1125C123F180FF006A1DB2 /* LineRangeCacheableTests.swift in Sources */,
				2A1893AD1FFF6A0100AD244F /* LineSortTests.swift in Sources */,
				2AEBD25A246BB4C200EC97A3 /* NSAttributedStringTests.swift in Sources */,
				2A643BB3245172EB00B2AD54 /* NSBezierPathTests.swift in Sources */,
				2A89160C2394B87100AC13EE /* NSLayoutManagerTests.swift in Sources */,
				2A7B279924E435FE00F02304 /* OutlineTests.swift in Sources */,
				2ABFF6D71D02856A00BE2795 /* ShortcutTests.swift in Sources */,
				2A04E9BB27FD6911008C82D8 /* SnippetTests.swift in Sources */,
				2AE12DFE1E7DB7D200681F72 /* StringCollectionTests.swift in Sources */,
				2A902B9A236E3AA600A6A9BB /* StringCommentingTests.swift in Sources */,
				2AC71DE21BF0BDBC002E1434 /* StringExtensionsTests.swift in Sources */,
				2AA2E0261C0454730087BDD6 /* StringIndentationTests.swift in Sources */,
				2A8EF014241F0A8A001BDBC0 /* StringLineProcessingTests.swift in Sources */,
				2A63CEC41D0B06D800ED8186 /* SyntaxTests.swift in Sources */,
				2A5EDDBD241B64EB00A07810 /* TextClippingTests.swift in Sources */,
				2AED46731E43942300751C45 /* TextFindTests.swift in Sources */,
				2ACC65321C98033D000574DC /* ThemeTests.swift in Sources */,
				2A476CAE1D09C8C80088E37A /* URLExtensionsTests.swift in Sources */,
				2A64A2362387754000646BE4 /* UserDefaultsObservationTests.swift in Sources */,
				2AFD218D27E0442B00E83E88 /* UTTypeExtensionTests.swift in Sources */,
			);
			runOnlyForDeploymentPostprocessing = 0;
		};
		8D15AC300486D014006FF6A4 /* Sources */ = {
			isa = PBXSourcesBuildPhase;
			buildActionMask = 2147483647;
			files = (
				2A39F15826F74C2500B52876 /* AccessibleStepper.swift in Sources */,
				2AF29EC52882EE7700DF31D2 /* AdvancedCharacterCounter.swift in Sources */,
				2A04E9C427FEFA87008C82D8 /* AdvancedCharacterCounterView.swift in Sources */,
				2A04E9C027FEF72E008C82D8 /* Alignments.swift in Sources */,
				2ACDC09A1D172CDE009B72D6 /* AntialiasingTextField.swift in Sources */,
				2AC2462E1D1BC70C00E46CFA /* AppDelegate.swift in Sources */,
				2A2792921D1DACC400F3FC5D /* AppearancePaneController.swift in Sources */,
				2AA14CFC1FA4983500EAF586 /* AppleScript.swift in Sources */,
				2AA056AE26FCA171000E0CB2 /* Arithmetrics.swift in Sources */,
				2ADBC91521C9F30000B884FF /* Atomic.swift in Sources */,
				2ABF86BD208C3C630082D52B /* AudioToolbox.swift in Sources */,
				2A1ABCA627F079120054795D /* BidiScroller.swift in Sources */,
				2A1ABC9C27F056E60054795D /* BidiScrollView.swift in Sources */,
				2AFECF5A2171C0E60065A7DE /* Bundle+AppInfo.swift in Sources */,
				2A479C821D8C15A600EEEFC2 /* CenteringTextFieldCell.swift in Sources */,
				2AB1BD25287DA73D00C6FEAF /* CharacterCountOptionsSheetView.swift in Sources */,
				2AB1BD1D287D60DF00C6FEAF /* CharacterCountOptionsView.swift in Sources */,
				2A5DCE4F1D185F1B00D5D74C /* CharacterField.swift in Sources */,
				2AF073FB1D34587500770BA6 /* CharacterInfo.swift in Sources */,
				2AF073F41D34076A00770BA6 /* CharacterPopoverController.swift in Sources */,
				2A5ADE841D2168FC00F6CE26 /* Collection.swift in Sources */,
				2A5C00352814698000700CAE /* Collection+BinarySearch.swift in Sources */,
				2ADA15EE21C5073D00C6608B /* Collection+IndexSet.swift in Sources */,
				2AE12DFB1E7DB47000681F72 /* Collection+String.swift in Sources */,
				2A4257B01D22FD490086DAAD /* ColorCodePanelController.swift in Sources */,
				2A1A4EB124FB9D9300B50AA0 /* Combine.swift in Sources */,
				2AC13A0A24F112D800799A93 /* CommandLineToolManager.swift in Sources */,
				2A885E331D5C3A1B00288723 /* Comparable.swift in Sources */,
				2A5D130A1D1ED10400D38E6A /* Console.swift in Sources */,
				2AE12E071E7DDF0700681F72 /* CustomSurroundStringViewController.swift in Sources */,
				2A25C52820F06BE80003AE1A /* CustomTabWidthViewController.swift in Sources */,
				2AFB30DF1E4B8F5B00BFAEF3 /* Debouncer.swift in Sources */,
				2AC186DD1E2F4264002F4D27 /* Debug.swift in Sources */,
				2A657D1D2033ED6B00C2611C /* DefaultInitializable.swift in Sources */,
				2A6FD9F31D3ACEB500A59784 /* DefaultKey.swift in Sources */,
				2ACC21B51E52B8C50078241F /* DefaultKeys.swift in Sources */,
				2ACC21B21E52B7920078241F /* DefaultOptions.swift in Sources */,
				2A91C3181D1BE91E007CF8BE /* DefaultSettings.swift in Sources */,
				2AFB5AE81D597ABB003895A7 /* DefaultSettings+Encodings.swift in Sources */,
				2A38FB001D1C6B6D0032231A /* DefinitionTableViewDelegate.swift in Sources */,
				2ACFE5871D2037800005233A /* DetachablePopoverViewController.swift in Sources */,
				2ADCBBBC24F8952800A67DB2 /* DisableableTextField.swift in Sources */,
				2AC52BDB1D48CC0E007D6371 /* DispatchQueue.swift in Sources */,
				2A1679E61D3CE07100E8261D /* Document.swift in Sources */,
				2AF0C12D1D3DABD000B6FCB6 /* Document+ScriptingSupport.swift in Sources */,
				2AD7B9AF1D3E832E00E5D6D7 /* DocumentAnalyzer.swift in Sources */,
				2AD616CC1D3E583D0016EFB6 /* DocumentController.swift in Sources */,
				2A50AA62204D513500D10A10 /* DocumentFile.swift in Sources */,
				2AAB4BF91D2435AC0049A68B /* DocumentInspectorViewController.swift in Sources */,
				2AED70EE1D2E36EF006FFBCE /* DocumentViewController.swift in Sources */,
				2A71BC7B1DDC50530085AE1C /* DocumentViewController+TouchBar.swift in Sources */,
				2A17A3161D2D4319001DD717 /* DocumentWindow.swift in Sources */,
				2AA749C31D3C263300850802 /* DocumentWindowController.swift in Sources */,
				2ACDC0911D1726BD009B72D6 /* DotView.swift in Sources */,
				2A38FAFD1D1C67050032231A /* DraggableArrayController.swift in Sources */,
				2A687230288A5C44006D6B41 /* DraggableHostingView.swift in Sources */,
				2AD69B881D3E4FCD00FBD998 /* Editable.swift in Sources */,
				2AF45E1E1E6C0D920030CD60 /* EditorInfoCounter.swift in Sources */,
				2AEC69C41D41A1BE0089F96F /* EditorTextView.swift in Sources */,
				2A4257B91D2392A40086DAAD /* EditorTextView+ColorCode.swift in Sources */,
				2A6FD9EA1D3A819500A59784 /* EditorTextView+Commenting.swift in Sources */,
				2A6C8E3221E1187A003966ED /* EditorTextView+CursorMovement.swift in Sources */,
				2A6FD9DB1D38F93300A59784 /* EditorTextView+Indenting.swift in Sources */,
				2A4CCBB41D45173000294067 /* EditorTextView+LineProcessing.swift in Sources */,
				2A9082E91D32539A00228F50 /* EditorTextView+Scaling.swift in Sources */,
				2AE12E001E7DDB1B00681F72 /* EditorTextView+SurroundSelection.swift in Sources */,
				2A41EC1A1DC4AD4A00F0C236 /* EditorTextView+TouchBar.swift in Sources */,
				2A9BF3C41D382BB100E3D3E2 /* EditorTextView+Transformation.swift in Sources */,
				2A6FD9D11D38933100A59784 /* EditorTextViewController.swift in Sources */,
				2AA45A4B1D2E871900A1A401 /* EditorViewController.swift in Sources */,
				2A78BFAD1D1B138D00A583D2 /* EditPaneController.swift in Sources */,
				2AA106B02470F05F00979CB7 /* EncodingListViewController.swift in Sources */,
				2A4257A71D22E0660086DAAD /* EncodingManager.swift in Sources */,
				2A4682B21D2F6B580005410E /* FileDropItem.swift in Sources */,
				2A91C3211D1C40E4007CF8BE /* FileDropPaneController.swift in Sources */,
				2A8E25BC24DC59C400FCC33A /* FileEncoding.swift in Sources */,
				2A9B134A27E2C90F009954A4 /* FileManager.swift in Sources */,
				2A86C47B20371DBE00B9357C /* FilePermissions.swift in Sources */,
				2AE52F1B1D17493B00D60A32 /* FilePermissionsFormatter.swift in Sources */,
				2A0A602C27ABD74500725B70 /* FilterField.swift in Sources */,
				2A5D13451D1FE66300D38E6A /* FindPanelButtonViewController.swift in Sources */,
				2ACFE58B1D20730B0005233A /* FindPanelContentViewController.swift in Sources */,
				2A5D134B1D1FF31900D38E6A /* FindPanelController.swift in Sources */,
				2A5D13481D1FEF9900D38E6A /* FindPanelFieldViewController.swift in Sources */,
				2A5D132F1D1FACC900D38E6A /* FindPanelLayoutManager.swift in Sources */,
				2A5D13381D1FCBDE00D38E6A /* FindPanelResultViewController.swift in Sources */,
				2AE52F281D176B8500D60A32 /* FindPanelSplitView.swift in Sources */,
				2A5D13351D1FC87900D38E6A /* FindPanelTextClipView.swift in Sources */,
				2A5D13321D1FB90300D38E6A /* FindPanelTextView.swift in Sources */,
				2ACDC08E1D1725F7009B72D6 /* FlippedClipView.swift in Sources */,
				2A2792981D1E57DA00F3FC5D /* FormatPaneController.swift in Sources */,
				2AF0C1251D3DA44900B6FCB6 /* FourCharCode.swift in Sources */,
				2AAD61F01D2B0856008FE772 /* FuzzyRange.swift in Sources */,
				2A78BFA71D1B05FB00A583D2 /* GeneralPaneController.swift in Sources */,
				2A9082E51D324D9A00228F50 /* Geometry.swift in Sources */,
				2A5D13161D1EF5AA00D38E6A /* GoToLineViewController.swift in Sources */,
				2A4A7D142856FF340085D2E7 /* HelpButton.swift in Sources */,
				2AEAA8232096380C001A175C /* HighlightExtractors.swift in Sources */,
				2AAD61F81D2BA3F5008FE772 /* HighlightParser.swift in Sources */,
				2A5D13131D1EE8FF00D38E6A /* HUDView.swift in Sources */,
				2A2948B12197FCE0001DCE1E /* ImageRadioButton.swift in Sources */,
				2A8C338F1D3E1C040005B0B7 /* IncompatibleCharacter.swift in Sources */,
				2AEB8B452726220000C2F3DD /* IncompatibleCharacterFormatter.swift in Sources */,
				2A8C338C1D3E16B00005B0B7 /* IncompatibleCharacterScanner.swift in Sources */,
				2AAB4BFC1D2437EA0049A68B /* IncompatibleCharactersViewController.swift in Sources */,
				2AF6A5C828053179005F580B /* InconsistentLineEndingsViewController.swift in Sources */,
				2ACDC0A31D173250009B72D6 /* InspectorTabSegmentedControl.swift in Sources */,
				2ACDC0A61D17350A009B72D6 /* InspectorTabView.swift in Sources */,
				2A4257BC1D239F850086DAAD /* Invisible.swift in Sources */,
				2A7FCC47280A367C0070EAB3 /* ItemRange.swift in Sources */,
				2A10C5F71FD19237002AB5AE /* KeyBinding.swift in Sources */,
				2A64F24B1D26615A001B229F /* KeyBindingItem.swift in Sources */,
				2A64F2481D26327C001B229F /* KeyBindingManager.swift in Sources */,
				2AA4D3741D1AA0AC001D261D /* KeyBindingsViewController.swift in Sources */,
				2A34C50B2807EC4E005E9AAB /* KeySortable.swift in Sources */,
				2A6FD9E71D394F5900A59784 /* LayoutManager.swift in Sources */,
				2AA375471D40BDCB0080C27C /* LineEnding.swift in Sources */,
				2A80BE8E27FFA61700D2F7FF /* LineEndingScanner.swift in Sources */,
				2A6416A31D2F9F7200FA9E1A /* LineNumberView.swift in Sources */,
				2A1125C323F1A86B006A1DB2 /* LineRangeCacheable.swift in Sources */,
				2A1893AA1FFF422D00AD244F /* LineSort.swift in Sources */,
				2A8961921DB76A3400E9E0EC /* MainMenu.swift in Sources */,
				2A64F2421D256FCB001B229F /* MenuKeyBindingManager.swift in Sources */,
				2A231A281E7BD82700C2A909 /* MultipleReplacement.Settings+Object.swift in Sources */,
				2A3581981E597ECE00762AA5 /* MultipleReplacement.swift in Sources */,
				2A231A251E7B4EDC00C2A909 /* MultipleReplacement+Codable.swift in Sources */,
				2A3A19DF2068A76600516DE4 /* MultipleReplacement+TextView.swift in Sources */,
				2A231A391E7C31F400C2A909 /* MultipleReplacementListViewController.swift in Sources */,
				2A4D47BF2070D42500AB1E7E /* MultipleReplacementPanelController.swift in Sources */,
				2A231A361E7C30F000C2A909 /* MultipleReplacementSplitViewController.swift in Sources */,
				2ACC5E411E7B08D300109ABC /* MultipleReplacementViewController.swift in Sources */,
				2A1FAD5820A74D0A00566D7C /* MutableCopying.swift in Sources */,
				2AA45A511D2E938500A1A401 /* NavigationBarController.swift in Sources */,
				2A25D0EE1DA15E7F008C94B0 /* NSAnimationContext.swift in Sources */,
				2A10B6F521450A3B00B4205E /* NSAppearance.swift in Sources */,
				2A685F6A2027729000A130A4 /* NSAppleEventManager+Additions.swift in Sources */,
				2A9003BA267715E600EC766F /* NSApplication.swift in Sources */,
				2AE3F3181D3F8A1F005B8724 /* NSAttributedString.swift in Sources */,
				2A4E638020ADC45F0033CE63 /* NSBezierPath.swift in Sources */,
				2A48982D215B2BFD00A6CE8A /* NSCursor+Workaround.swift in Sources */,
				2A5ADE881D216D4900F6CE26 /* NSColor+NamedColors.swift in Sources */,
				2ADD0AEB2184AB6F00F78732 /* NSControl+Binding.swift in Sources */,
				2AC186DA1E2F414D002F4D27 /* NSDocument+ErrorHandling.swift in Sources */,
				2A9B134F27E2D84E009954A4 /* NSDraggingInfo.swift in Sources */,
				2A5D2DC321908F4A006814D5 /* NSFont+Name.swift in Sources */,
				2AA45A541D2F22C600A1A401 /* NSFont+Size.swift in Sources */,
				2AA5BCF824FFACD000618F83 /* NSFontManager.swift in Sources */,
				2A71BC7E1DDC70A80085AE1C /* NSImage.swift in Sources */,
				2AE73F40203D2FBB00D8903B /* NSLayoutManager.swift in Sources */,
				2A9AC938244849B700D05643 /* NSLayoutManager+InvisibleDrawing.swift in Sources */,
				2A484A39236579A7006FFD14 /* NSLayoutManager+ValidationIgnorable.swift in Sources */,
				2AF99620235ACDD60041872E /* NSPrintInfo.swift in Sources */,
				2AF1D85821B8D9250060BC04 /* NSRegularExpression+Additions.swift in Sources */,
				2A1ABCA927F07CED0054795D /* NSScroller.swift in Sources */,
				2AA86282212ED91400BB75C9 /* NSSplitView+Autosave.swift in Sources */,
				2ACA0C9D21A2A47500723073 /* NSStoryboard+Instantiation.swift in Sources */,
				2A6FD9ED1D3A85D700A59784 /* NSString.swift in Sources */,
				2A180F4C2854E71800EBAF66 /* NSTextContentManager.swift in Sources */,
				2ABBACA11E3F1D1C00A080E7 /* NSTextStorage+ScriptingSupport.swift in Sources */,
				2A1125C623F6EFB2006A1DB2 /* NSTextStorage+URLDetection.swift in Sources */,
				2A3A19E2206C9A0700516DE4 /* NSTextView+BracePair.swift in Sources */,
				2A1311D62127DCE1001D52C5 /* NSTextView+CurrentLineHighlighting.swift in Sources */,
				2A9082E21D32456300228F50 /* NSTextView+Layout.swift in Sources */,
				2A478F3F22BE743200AEA45E /* NSTextView+Ligature.swift in Sources */,
				2ADD0AD8217A967200F78732 /* NSTextView+LineNumber.swift in Sources */,
				2A72DA10209B778B005242B9 /* NSTextView+MultiCursor.swift in Sources */,
				2AC6BFD121D00ABD00FF325C /* NSTextView+RegexParse.swift in Sources */,
				2AA4F6A020A1C190003FD515 /* NSTextView+RoundedBackground.swift in Sources */,
				2AE73F43203E753C00D8903B /* NSTextView+Selection.swift in Sources */,
				2A36CE7C1FF654C000020702 /* NSTextView+Snippet.swift in Sources */,
				2A1856051D47E7FF008FA79E /* NSTextView+TextReplacement.swift in Sources */,
				2AC7044924EBB76B00454706 /* NSToolbarItem+Validatable.swift in Sources */,
				2A07E8481DF160600022FF9C /* NSTouchBar+Validation.swift in Sources */,
				2A47CD3821D340040094F62F /* NSValidatedUserInterfaceItem.swift in Sources */,
				2AB541DA20A5B6A400367DD5 /* NSView+ViewController.swift in Sources */,
				2A05081323D6B9E900602F5E /* NSViewController.swift in Sources */,
				2A359DFE1DAE93EE00FEF7AA /* NSWindow+Responder.swift in Sources */,
				2AD8D74A2064AD83000BEFDB /* NumberTextField.swift in Sources */,
				2AC3845320C929950003F213 /* OpacitySampleView.swift in Sources */,
				2AC6069B20416ADE00F9C839 /* OpenPanelAccessoryController.swift in Sources */,
				2A3E61C027C3795B00C6E5B6 /* OptionalMenu.swift in Sources */,
				2A88E7711E81A2C7000019C6 /* OrderedSet.swift in Sources */,
				2A4714E6209630510093E27F /* OutlineExtractor.swift in Sources */,
				2AAD61F41D2BA0E0008FE772 /* OutlineItem.swift in Sources */,
				2A63A9D924E8C8F70017ACBB /* OutlinePopUpButton.swift in Sources */,
				2AE7A8D920450FE600830830 /* OutlineViewController.swift in Sources */,
				2ACDC0971D172B2A009B72D6 /* PaddingTextFieldCell.swift in Sources */,
				2A9C370B1D66E99400774BA4 /* Pair.swift in Sources */,
				2A1893A71FFF16A400AD244F /* PatternSortViewController.swift in Sources */,
				2AA14D021FA4999200EAF586 /* PersistentOSAScript.swift in Sources */,
				2A11F2131E669BFA005E1675 /* PointerBridge.swift in Sources */,
				2A91C31E1D1C3963007CF8BE /* PrintPaneController.swift in Sources */,
				2A1856121D48AFEA008FA79E /* PrintPanelAccessoryController.swift in Sources */,
				2AFAFD4A1D41487600F1458F /* PrintTextView.swift in Sources */,
				2A5D13101D1EE66500D38E6A /* ProgressViewController.swift in Sources */,
				2A4AF76720759BE500C47606 /* RegexFindPanelTextView.swift in Sources */,
				2A1814BE21CFC9CF00602214 /* RegexTextField.swift in Sources */,
				2A1814B821CF8BD500602214 /* RegularExpressionFormatter.swift in Sources */,
				2A53F56827585A0E00ED16DF /* RegularExpressionReferenceView.swift in Sources */,
				2A0778612072040500876277 /* RegularExpressionSyntaxType.swift in Sources */,
				2A1814BB21CF8F3800602214 /* RegularExpressionSyntaxType+Color.swift in Sources */,
				2A3643E61E7C3D2400EA3CE8 /* ReplacementManager.swift in Sources */,
				2AA14CF81FA47E8900EAF586 /* ScriptDescriptor.swift in Sources */,
				2A8DA9441D286C53003D0C4B /* ScriptManager.swift in Sources */,
				2AA7E97D1DBAAC950083B7ED /* Script.swift in Sources */,
				2AC72E8225342726001D3CA0 /* SegmentedArrayControl.swift in Sources */,
				2A0AEA062124A83B00E4EC3D /* SelectionColorWell.swift in Sources */,
				2A10C5FA1FD25D04002AB5AE /* Selector+Codable.swift in Sources */,
				2AA3C7A9251EBB810060D6DB /* SeparatorGuideView.swift in Sources */,
				2A12C7FF1D1843B50069C60B /* SeparatorTextField.swift in Sources */,
				2A78BFBC1D1B376000A583D2 /* ServicesProvider.swift in Sources */,
				2A7646ED1D49035500350674 /* SettingFileManaging.swift in Sources */,
				2A7646E71D48EAF200350674 /* SettingManaging.swift in Sources */,
				2A44321C219AC1F8008A0A6B /* SettingsTabViewController.swift in Sources */,
				2AA79C7821CB7251005AD6AD /* SettingsWindow.swift in Sources */,
				2A62F3772699C2EA00AB3510 /* ShareMenuItem.swift in Sources */,
				2AAD61EC1D2A4CE5008FE772 /* Shortcut.swift in Sources */,
				2AACB1CD1D195ABD0073775B /* ShortcutKeyField.swift in Sources */,
				2AAB4BFF1D2444930049A68B /* SidebarViewController.swift in Sources */,
				2AB1BD20287D747200C6FEAF /* SizeGetter.swift in Sources */,
				2AEC48331E641E4F00FB0F89 /* Snippet.swift in Sources */,
				2A64F2451D259E49001B229F /* SnippetKeyBindingManager.swift in Sources */,
				2A6FD9E01D393F9100A59784 /* SplitViewController.swift in Sources */,
				2AD551EA20D8206C007279B1 /* StatableMenuToolbarItem.swift in Sources */,
				2A5D13251D1F9D4100D38E6A /* StatableToolbarItem.swift in Sources */,
				2AD21FCC1D2E3BE80018C8D1 /* StatusBarController.swift in Sources */,
				2AAD61FC1D2BD102008FE772 /* String+Additions.swift in Sources */,
				2A733E8920BBB4AC0090D7CB /* String+Case.swift in Sources */,
				2A2792951D1DBDAC00F3FC5D /* String+Constants.swift in Sources */,
				2AA761351D45634400031AAF /* String+Counting.swift in Sources */,
				2A2747732111909400795954 /* String+Diff.swift in Sources */,
				2AA375451D403F110080C27C /* String+Encoding.swift in Sources */,
				2A9BF3C71D38325200E3D3E2 /* String+FullwidthTransform.swift in Sources */,
				2AA7613A1D457BD500031AAF /* String+Indentation.swift in Sources */,
				2A887A9020FA1D19002BFA34 /* String+Localization.swift in Sources */,
				2AA5BCFB24FFB21C00618F83 /* String+Match.swift in Sources */,
				2A9BF3CB1D3842FA00E3D3E2 /* String+Normalization.swift in Sources */,
				2A10D1481E7477D30027192A /* StyledButton.swift in Sources */,
				2A1B7E75216CBBEA002C7395 /* SynchronizedScrollView.swift in Sources */,
				2A33D0871D1C9148005977B9 /* SyntaxDictionary.swift in Sources */,
				2AB2243121A7D67E00F6201F /* SyntaxEditChildViewController.swift in Sources */,
				2A33D0841D1C7B46005977B9 /* SyntaxEditViewController.swift in Sources */,
				2AC434F41D494EA800980E66 /* SyntaxManager.swift in Sources */,
				2A5DCE861D1888D800D5D74C /* SyntaxMappingConflictsView.swift in Sources */,
				2A4714E32093A2D40093E27F /* SyntaxParser.swift in Sources */,
				2A6FD9F61D3AE29E00A59784 /* SyntaxStyle.swift in Sources */,
				2A7725641D50401300A53C09 /* SyntaxStyleValidator.swift in Sources */,
				2A33D0811D1C7935005977B9 /* SyntaxTermsEditViewController.swift in Sources */,
				2A33D07E1D1C75B8005977B9 /* SyntaxValidationViewController.swift in Sources */,
				2ABF49E3221A54AD00239278 /* TextClipping.swift in Sources */,
				2AFE848622AE71130001C4ED /* TextContainer.swift in Sources */,
				2AED46701E425CD200751C45 /* TextFind.swift in Sources */,
				2A18560B1D47FA37008FA79E /* TextFinder.swift in Sources */,
				2A231A2D1E7BE8B700C2A909 /* TextFindProgress.swift in Sources */,
				2AD69B851D3E42F700FBD998 /* TextSelection.swift in Sources */,
				2A0BF8A81DD8E7F90088961B /* TextSizeTouchBar.swift in Sources */,
				2AF073E31D33C3AB00770BA6 /* Theme.swift in Sources */,
				2ACF23AF26302A4C002B5E10 /* Theme+SyntaxStyle.swift in Sources */,
				2A9082F21D32A9B500228F50 /* ThemeManager.swift in Sources */,
				2ACC5E4A1E7B20AA00109ABC /* ThemeMetaDataViewController.swift in Sources */,
				2A63FBE31D1D90E70081C84E /* ThemeViewController.swift in Sources */,
				2A0F3EC127A26D1200FB27A3 /* TokenFormatter.swift in Sources */,
				2A0DD6361E655FE6001CAAA3 /* Tokenizer.swift in Sources */,
				2A0DD6331E655C4A001CAAA3 /* TokenTextView.swift in Sources */,
				2AB2913F245AAD74004CC203 /* Unicode.GeneralCategory.swift in Sources */,
				2A73B5B61D4675350025337F /* Unicode.Scalar+ControlCharacter.swift in Sources */,
				2A73B5BC1D468DD30025337F /* Unicode.Scalar+Information.swift in Sources */,
				2A1235462121B106002E9C53 /* Unicode.UTF32.CodeUnit+BlockName.swift in Sources */,
				2A4257B61D23153B0086DAAD /* UnicodeInputViewController.swift in Sources */,
				2AA14CFF1FA498E900EAF586 /* UnixScript.swift in Sources */,
				2A78BFB31D1B240900A583D2 /* UpdaterManager.swift in Sources */,
				2A8DA9471D28ED93003D0C4B /* URL.swift in Sources */,
				2AE73F3D2039A29300D8903B /* URL+ExtendedAttribute.swift in Sources */,
				2A341D1B281EE23C00B85CB6 /* UserActivity.swift in Sources */,
				2A1A4EAD24FB7BDE00B50AA0 /* UserDefaults+DefaultKey.swift in Sources */,
				2A222C3124FA8E0500251084 /* UserDefaults.Publisher.swift in Sources */,
				2AFD218B27E0434100E83E88 /* UTType.swift in Sources */,
				2A91C31B1D1BFE47007CF8BE /* UTType+SettingFile.swift in Sources */,
				2A2B086128046E3B0028D733 /* WarningsViewController.swift in Sources */,
				2A78BFB01D1B168E00A583D2 /* WebDocumentViewController.swift in Sources */,
				2A17A3131D2D16F1001DD717 /* WindowContentViewController.swift in Sources */,
				2A78BFA41D1B02ED00A583D2 /* WindowPaneController.swift in Sources */,
				2A47955F27A3F9C6006751E0 /* WorkaroundOpacitySlider.swift in Sources */,
				2AEE84B21E8158D700BA7982 /* WriteToConsoleCommand.swift in Sources */,
			);
			runOnlyForDeploymentPostprocessing = 0;
		};
/* End PBXSourcesBuildPhase section */

/* Begin PBXTargetDependency section */
		2A53326326799B08000DE73D /* PBXTargetDependency */ = {
			isa = PBXTargetDependency;
			productRef = 2A53326226799B08000DE73D /* SyntaxMapBuilder */;
		};
		2AA2C6F7243996EC0017D1EC /* PBXTargetDependency */ = {
			isa = PBXTargetDependency;
			target = 2A6F0D4E1B5500E100C2D03C /* CotEditor */;
			targetProxy = 2AA2C6F6243996EC0017D1EC /* PBXContainerItemProxy */;
		};
		2AA2C6F9243996EF0017D1EC /* PBXTargetDependency */ = {
			isa = PBXTargetDependency;
			target = 2A6F0D4E1B5500E100C2D03C /* CotEditor */;
			targetProxy = 2AA2C6F8243996EF0017D1EC /* PBXContainerItemProxy */;
		};
		2AD543792726B996001000CA /* PBXTargetDependency */ = {
			isa = PBXTargetDependency;
			productRef = 2AD543782726B996001000CA /* SyntaxMapBuilder */;
		};
/* End PBXTargetDependency section */

/* Begin PBXVariantGroup section */
		259C2316077678DE00BA61C5 /* Localizable.strings */ = {
			isa = PBXVariantGroup;
			children = (
				6C1E212412C9E65600194313 /* ja */,
				4B7998191A1F1BCD0088D167 /* zh-Hans */,
				2A69077A1B8443AB00D0F3A2 /* de */,
				2A401FE71D9AF0A300ACE036 /* it */,
				57ED31711FFD892900F16CAD /* pt */,
				0D51D58F2274EE6F00A5D747 /* fr */,
				08C28FAF279CBE440016693E /* tr */,
				2AE4658727A6BDCF00D2904F /* en-GB */,
				5B91B7D1282A679E005CBD5C /* zh-Hant */,
			);
			name = Localizable.strings;
			sourceTree = "<group>";
		};
		2A10D1031E7088B00027192A /* WindowPane.storyboard */ = {
			isa = PBXVariantGroup;
			children = (
				2A10D1021E7088B00027192A /* Base */,
				2A10D1041E7088B30027192A /* ja */,
				2A10D1051E7088B60027192A /* zh-Hans */,
				2A10D1061E7088B90027192A /* de */,
				2A10D1071E7088BB0027192A /* it */,
				57ED315A1FFD892700F16CAD /* pt */,
				0D51D57B2274EADF00A5D747 /* fr */,
				08C28F83279CBE2D0016693E /* tr */,
				98EAE81427A5D7D700C6D571 /* en-GB */,
				5B0884EB28296B5F003D4C2D /* zh-Hant */,
			);
			name = WindowPane.storyboard;
			sourceTree = "<group>";
		};
		2A10D1081E708CDF0027192A /* KeyBindingsPane.storyboard */ = {
			isa = PBXVariantGroup;
			children = (
				2A10D1091E708CDF0027192A /* Base */,
				2A10D10C1E7091D70027192A /* ja */,
				2A10D10D1E7091D90027192A /* zh-Hans */,
				2A10D10E1E7091DB0027192A /* de */,
				2A10D10F1E7091DE0027192A /* it */,
				57ED315F1FFD892700F16CAD /* pt */,
				0D51D5802274EAE100A5D747 /* fr */,
				08C28F88279CBE2D0016693E /* tr */,
				98EAE81927A5D7D700C6D571 /* en-GB */,
				5B0884F028296B60003D4C2D /* zh-Hant */,
			);
			name = KeyBindingsPane.storyboard;
			sourceTree = "<group>";
		};
		2A10D11E1E713BE60027192A /* PrintPane.storyboard */ = {
			isa = PBXVariantGroup;
			children = (
				2A10D11F1E713BE60027192A /* Base */,
				2A10D1221E713D0B0027192A /* ja */,
				2A10D1231E713D0E0027192A /* zh-Hans */,
				2A10D1241E713D100027192A /* de */,
				2A10D1251E713D110027192A /* it */,
				57ED31601FFD892800F16CAD /* pt */,
				0D51D5812274EAE100A5D747 /* fr */,
				08C28F89279CBE2D0016693E /* tr */,
				98EAE81A27A5D7D700C6D571 /* en-GB */,
				5B0884F128296B60003D4C2D /* zh-Hant */,
			);
			name = PrintPane.storyboard;
			sourceTree = "<group>";
		};
		2A10D1261E714D230027192A /* AppearancePane.storyboard */ = {
			isa = PBXVariantGroup;
			children = (
				2A10D1271E714D230027192A /* Base */,
				2A10D12A1E714F710027192A /* ja */,
				2A10D12B1E714F720027192A /* zh-Hans */,
				2A10D12C1E714F730027192A /* de */,
				2A10D12D1E714F740027192A /* it */,
				57ED315B1FFD892700F16CAD /* pt */,
				0D51D57C2274EADF00A5D747 /* fr */,
				08C28F84279CBE2D0016693E /* tr */,
				98EAE81527A5D7D700C6D571 /* en-GB */,
				5B0884EC28296B5F003D4C2D /* zh-Hant */,
			);
			name = AppearancePane.storyboard;
			sourceTree = "<group>";
		};
		2A10D12E1E7152F30027192A /* EditPane.storyboard */ = {
			isa = PBXVariantGroup;
			children = (
				2A10D12F1E7152F30027192A /* Base */,
				2A10D1321E7154B40027192A /* ja */,
				2A10D1331E7154B50027192A /* zh-Hans */,
				2A10D1341E7154B60027192A /* de */,
				2A10D1351E7154B70027192A /* it */,
				57ED315C1FFD892700F16CAD /* pt */,
				0D51D57D2274EAE000A5D747 /* fr */,
				08C28F85279CBE2D0016693E /* tr */,
				98EAE81627A5D7D700C6D571 /* en-GB */,
				5B0884ED28296B60003D4C2D /* zh-Hant */,
			);
			name = EditPane.storyboard;
			sourceTree = "<group>";
		};
		2A10D1361E715E5B0027192A /* FormatPane.storyboard */ = {
			isa = PBXVariantGroup;
			children = (
				2A10D1371E715E5B0027192A /* Base */,
				2A10D13A1E71B6390027192A /* ja */,
				2A10D13B1E71B63B0027192A /* zh-Hans */,
				2A10D13C1E71B63C0027192A /* de */,
				2A10D13D1E71B63D0027192A /* it */,
				57ED315D1FFD892700F16CAD /* pt */,
				0D51D57E2274EAE000A5D747 /* fr */,
				08C28F86279CBE2D0016693E /* tr */,
				98EAE81727A5D7D700C6D571 /* en-GB */,
				5B0884EE28296B60003D4C2D /* zh-Hant */,
			);
			name = FormatPane.storyboard;
			sourceTree = "<group>";
		};
		2A1893A21FFF15E000AD244F /* PatternSortView.storyboard */ = {
			isa = PBXVariantGroup;
			children = (
				2A1893A31FFF15E000AD244F /* Base */,
				2AAFA57A1FFFCE2100E15768 /* ja */,
				2AAFA57C1FFFCE2600E15768 /* zh-Hans */,
				2AAFA57E1FFFCE2800E15768 /* de */,
				2AAFA5801FFFCE2900E15768 /* it */,
				2A03E699201457570093FDF1 /* pt */,
				0D51D5762274EADC00A5D747 /* fr */,
				08C28FA2279CBE2F0016693E /* tr */,
				98EAE83327A5D7DA00C6D571 /* en-GB */,
				5B08850928296B61003D4C2D /* zh-Hant */,
			);
			name = PatternSortView.storyboard;
			sourceTree = "<group>";
		};
		2A25C51920F068FD0003AE1A /* CustomTabWidthView.storyboard */ = {
			isa = PBXVariantGroup;
			children = (
				2A25C51A20F068FD0003AE1A /* Base */,
				2A25C51E20F06A8C0003AE1A /* ja */,
				2A25C52020F06A8F0003AE1A /* zh-Hans */,
				2A25C52220F06A910003AE1A /* de */,
				2A25C52420F06A930003AE1A /* it */,
				2A25C52620F06A940003AE1A /* pt */,
				0D51D5782274EADD00A5D747 /* fr */,
				08C28FA4279CBE2F0016693E /* tr */,
				98EAE83527A5D7DA00C6D571 /* en-GB */,
				5B08850B28296B61003D4C2D /* zh-Hant */,
			);
			name = CustomTabWidthView.storyboard;
			sourceTree = "<group>";
		};
		2A3D63F91E769DDF00F538E1 /* MultipleReplacementPanel.storyboard */ = {
			isa = PBXVariantGroup;
			children = (
				2A3D63FA1E769DDF00F538E1 /* Base */,
				2AE439CF20A127DD00EED807 /* ja */,
				2AE439D120A127EE00EED807 /* zh-Hans */,
				2AE439D320A1280500EED807 /* de */,
				2AE439D520A1280700EED807 /* it */,
				2AE439D720A1280800EED807 /* pt */,
				0D51D56B2274EAD600A5D747 /* fr */,
				08C28F96279CBE2E0016693E /* tr */,
				98EAE82727A5D7D900C6D571 /* en-GB */,
				5B0884FD28296B60003D4C2D /* zh-Hant */,
			);
			name = MultipleReplacementPanel.storyboard;
			sourceTree = "<group>";
		};
		2A4144B6201397150061F653 /* WarningsView.storyboard */ = {
			isa = PBXVariantGroup;
			children = (
				2A4144B7201397150061F653 /* Base */,
				2A4144C62013A9180061F653 /* ja */,
				2A4144C82013A91E0061F653 /* zh-Hans */,
				2A4144CA2013A91F0061F653 /* de */,
				2A4144CC2013A9230061F653 /* it */,
				2A4144CE2013A9250061F653 /* pt */,
				0D51D56F2274EAD800A5D747 /* fr */,
				08C28F9A279CBE2F0016693E /* tr */,
				98EAE82B27A5D7D900C6D571 /* en-GB */,
				5B08850128296B61003D4C2D /* zh-Hant */,
			);
			name = WarningsView.storyboard;
			sourceTree = "<group>";
		};
		2A4144BA201397D70061F653 /* DocumentInspectorView.storyboard */ = {
			isa = PBXVariantGroup;
			children = (
				2A4144BB201397D70061F653 /* Base */,
				2A4144C02013A90B0061F653 /* ja */,
				2A4144C12013A90D0061F653 /* zh-Hans */,
				2A4144C22013A90F0061F653 /* de */,
				2A4144C32013A9110061F653 /* it */,
				2A4144C42013A9140061F653 /* pt */,
				0D51D56D2274EAD700A5D747 /* fr */,
				08C28F98279CBE2F0016693E /* tr */,
				98EAE82927A5D7D900C6D571 /* en-GB */,
				5B0884FF28296B60003D4C2D /* zh-Hant */,
			);
			name = DocumentInspectorView.storyboard;
			sourceTree = "<group>";
		};
		2A44321E219AC235008A0A6B /* SettingsWindow.storyboard */ = {
			isa = PBXVariantGroup;
			children = (
				2A44321F219AC235008A0A6B /* Base */,
				2A443224219AC9DC008A0A6B /* ja */,
				2A443225219AC9DE008A0A6B /* zh-Hans */,
				2A443226219AC9DF008A0A6B /* de */,
				2A443227219AC9E0008A0A6B /* it */,
				2A443228219AC9E1008A0A6B /* pt */,
				0D51D5792274EADD00A5D747 /* fr */,
				08C28F81279CBE2C0016693E /* tr */,
				98EAE81227A5D7D600C6D571 /* en-GB */,
				5B0884E928296B5F003D4C2D /* zh-Hant */,
			);
			name = SettingsWindow.storyboard;
			sourceTree = "<group>";
		};
		2A456C421A1EDCFC00395158 /* ReportTemplate.md */ = {
			isa = PBXVariantGroup;
			children = (
				2A456C431A1EDCFC00395158 /* en */,
				2A456C441A1EDD0400395158 /* ja */,
				4B79981C1A1F1BCD0088D167 /* zh-Hans */,
				2A69077E1B8443AB00D0F3A2 /* de */,
				2A401FE41D9AED8200ACE036 /* it */,
				57ED31771FFD892A00F16CAD /* pt */,
				2A5DD44122793B9B0057AAD1 /* fr */,
				08C28FAC279CBE300016693E /* tr */,
				98EAE83D27A5D7DA00C6D571 /* en-GB */,
				5B08851228296B61003D4C2D /* zh-Hant */,
			);
			name = ReportTemplate.md;
			sourceTree = "<group>";
		};
		2A5D13401D1FE34F00D38E6A /* FindPanel.storyboard */ = {
			isa = PBXVariantGroup;
			children = (
				2A5D13411D1FE34F00D38E6A /* Base */,
				2A0D64A11D20FFB0006B4937 /* ja */,
				2A0D64A21D20FFB3006B4937 /* zh-Hans */,
				2A0D64A31D20FFB6006B4937 /* de */,
				2A401FB81D9AD76C00ACE036 /* it */,
				57ED314B1FFD892600F16CAD /* pt */,
				0D51D5682274EAD400A5D747 /* fr */,
				08C28F94279CBE2E0016693E /* tr */,
				98EAE82527A5D7D900C6D571 /* en-GB */,
				5B0884FB28296B60003D4C2D /* zh-Hant */,
			);
			name = FindPanel.storyboard;
			sourceTree = "<group>";
		};
		2A5E4D7A1A44F0D50072013F /* ServicesMenu.strings */ = {
			isa = PBXVariantGroup;
			children = (
				2A5E4D7B1A44F0D50072013F /* ja */,
				2A5E4D7D1A44F4A30072013F /* zh-Hans */,
				2A69077C1B8443AB00D0F3A2 /* de */,
				2A401FE51D9AEE4500ACE036 /* it */,
				57ED31731FFD892900F16CAD /* pt */,
				0D51D5912274EF4A00A5D747 /* fr */,
				08C28FB1279CBE4F0016693E /* tr */,
				2AC4E5D027A6C02C0052A4DD /* en-GB */,
				5B91B7D3282A681D005CBD5C /* zh-Hant */,
			);
			name = ServicesMenu.strings;
			sourceTree = "<group>";
		};
		2A5F7CA31D152589001D83BC /* EditorView.storyboard */ = {
			isa = PBXVariantGroup;
			children = (
				2A5F7CA41D152589001D83BC /* Base */,
				2A5F7CAB1D157506001D83BC /* ja */,
				2A5F7CAC1D157509001D83BC /* zh-Hans */,
				2A5F7CAD1D15750B001D83BC /* de */,
				2A401FBE1D9AD76D00ACE036 /* it */,
				57ED31511FFD892600F16CAD /* pt */,
				0D51D5702274EAD800A5D747 /* fr */,
				08C28F9B279CBE2F0016693E /* tr */,
				98EAE82C27A5D7D900C6D571 /* en-GB */,
				5B08850228296B61003D4C2D /* zh-Hant */,
			);
			name = EditorView.storyboard;
			sourceTree = "<group>";
		};
		2A642CCF2390C11C00BCA4C4 /* ProgressView.storyboard */ = {
			isa = PBXVariantGroup;
			children = (
				2A642CD02390C11C00BCA4C4 /* Base */,
				2A642CD32390EC9F00BCA4C4 /* ja */,
				2A642CD42390ECA200BCA4C4 /* zh-Hans */,
				2A642CD52390ECA500BCA4C4 /* de */,
				2A642CD62390ECA900BCA4C4 /* it */,
				2A642CD72390ECAD00BCA4C4 /* pt */,
				2A642CD82390ECB200BCA4C4 /* fr */,
				08C28F9F279CBE2F0016693E /* tr */,
				98EAE83027A5D7D900C6D571 /* en-GB */,
				5B08850628296B61003D4C2D /* zh-Hant */,
			);
			name = ProgressView.storyboard;
			sourceTree = "<group>";
		};
		2A6602CE1D05BD72003E8D87 /* DocumentWindow.storyboard */ = {
			isa = PBXVariantGroup;
			children = (
				2A6602CF1D05BD72003E8D87 /* Base */,
				2A6602D21D05BD84003E8D87 /* ja */,
				2A6602D31D05BD86003E8D87 /* zh-Hans */,
				2A6602D41D05BD88003E8D87 /* de */,
				2A401FBB1D9AD76C00ACE036 /* it */,
				57ED314E1FFD892600F16CAD /* pt */,
				0D51D56C2274EAD700A5D747 /* fr */,
				08C28F97279CBE2F0016693E /* tr */,
				98EAE82827A5D7D900C6D571 /* en-GB */,
				5B0884FE28296B60003D4C2D /* zh-Hant */,
			);
			name = DocumentWindow.storyboard;
			sourceTree = "<group>";
		};
		2A68721D2887F0D8006D6B41 /* Localizable.stringsdict */ = {
			isa = PBXVariantGroup;
			children = (
				2A68721E2887F0D8006D6B41 /* Base */,
				2A687222288834E4006D6B41 /* ja */,
				2A687223288834E9006D6B41 /* zh-Hans */,
				2A687224288834EB006D6B41 /* de */,
				2A687225288834EF006D6B41 /* it */,
				2A687226288834F1006D6B41 /* pt */,
				2A687227288834F3006D6B41 /* fr */,
				2A687228288834F6006D6B41 /* tr */,
				2A687229288834FA006D6B41 /* en-GB */,
				2A68722A288834FB006D6B41 /* zh-Hant */,
			);
			name = Localizable.stringsdict;
			sourceTree = "<group>";
		};
		2A7F4E022871F46D0029CE66 /* PrintPanelAccessoryVentura.storyboard */ = {
			isa = PBXVariantGroup;
			children = (
				2A7F4E012871F46D0029CE66 /* Base */,
				2A7F4E042871F47A0029CE66 /* ja */,
				2A7F4E062871F47F0029CE66 /* zh-Hans */,
				2A7F4E082871F4840029CE66 /* de */,
				2A7F4E0A2871F4890029CE66 /* it */,
				2A7F4E0C2871F48A0029CE66 /* pt */,
				2A7F4E0E2871F48D0029CE66 /* fr */,
				2A7F4E102871F4900029CE66 /* tr */,
				2A7F4E122871F4950029CE66 /* en-GB */,
				2A7F4E142871F4980029CE66 /* zh-Hant */,
			);
			name = PrintPanelAccessoryVentura.storyboard;
			sourceTree = "<group>";
		};
		2A80C65C1CEE33C100AA664D /* Credits.html */ = {
			isa = PBXVariantGroup;
			children = (
				2A80C65D1CEE33C100AA664D /* en */,
				2A80C6601CEE351200AA664D /* ja */,
				2A80C6611CEE351400AA664D /* de */,
				2A401FE21D9AD77400ACE036 /* it */,
				2AF4F57F1DE60B4200703525 /* zh-Hans */,
				57ED31751FFD892900F16CAD /* pt */,
				2A08C889228E72DC002DC184 /* fr */,
				08C28FAA279CBE300016693E /* tr */,
				98EAE83B27A5D7DA00C6D571 /* en-GB */,
				5B08851028296B61003D4C2D /* zh-Hant */,
			);
			name = Credits.html;
			sourceTree = "<group>";
		};
		2A80C6661CEE540F00AA664D /* Acknowledgments.html */ = {
			isa = PBXVariantGroup;
			children = (
				2A80C6671CEE540F00AA664D /* en */,
				2A80C66A1CEE541400AA664D /* ja */,
				2A80C66B1CEE541600AA664D /* zh-Hans */,
				57ED31761FFD892900F16CAD /* pt */,
				08C28FAB279CBE300016693E /* tr */,
				98EAE83C27A5D7DA00C6D571 /* en-GB */,
				5B08851128296B61003D4C2D /* zh-Hant */,
			);
			name = Acknowledgments.html;
			sourceTree = "<group>";
		};
		2A836F7E1D572A5D0044E8EC /* Main.storyboard */ = {
			isa = PBXVariantGroup;
			children = (
				2A836F7F1D572A5D0044E8EC /* Base */,
				2A836F891D5734810044E8EC /* ja */,
				2A836F8A1D5734840044E8EC /* zh-Hans */,
				2A836F8B1D5734870044E8EC /* de */,
				2A401FB61D9AD76C00ACE036 /* it */,
				57ED314A1FFD892600F16CAD /* pt */,
				0D51D5672274EAD300A5D747 /* fr */,
				08C28F7F279CBE2C0016693E /* tr */,
				98EAE81027A5D7D600C6D571 /* en-GB */,
				5B0884E828296B5F003D4C2D /* zh-Hant */,
			);
			name = Main.storyboard;
			sourceTree = "<group>";
		};
		2A86C47D2037312900B9357C /* SaveDocumentAccessory.storyboard */ = {
			isa = PBXVariantGroup;
			children = (
				2A86C47E2037312900B9357C /* Base */,
				2A86C4812037330200B9357C /* ja */,
				2A86C4822037330300B9357C /* zh-Hans */,
				2A86C4832037330500B9357C /* de */,
				2A86C4842037330600B9357C /* it */,
				2A86C4852037330800B9357C /* pt */,
				0D51D5722274EADA00A5D747 /* fr */,
				08C28F9D279CBE2F0016693E /* tr */,
				98EAE82E27A5D7D900C6D571 /* en-GB */,
				5B08850428296B61003D4C2D /* zh-Hant */,
			);
			name = SaveDocumentAccessory.storyboard;
			sourceTree = "<group>";
		};
		2A97849D2034561B00482647 /* WebDocumentWindow.storyboard */ = {
			isa = PBXVariantGroup;
			children = (
				2A97849E2034561B00482647 /* Base */,
			);
			name = WebDocumentWindow.storyboard;
			sourceTree = "<group>";
		};
		2AA2E0111BFE12620087BDD6 /* Unicode.strings */ = {
			isa = PBXVariantGroup;
			children = (
				2AA2E0121BFE12620087BDD6 /* ja */,
				2AA2E0151BFE14310087BDD6 /* zh-Hans */,
				2AA2E0161BFE14320087BDD6 /* de */,
				2A401FE81D9AF7CA00ACE036 /* it */,
				57ED31741FFD892900F16CAD /* pt */,
				0D51D5922274EF5300A5D747 /* fr */,
				08C28FB2279CBE530016693E /* tr */,
				2AC4E5D127A6C0300052A4DD /* en-GB */,
				5B91B7D4282A6851005CBD5C /* zh-Hant */,
			);
			name = Unicode.strings;
			sourceTree = "<group>";
		};
		2AB2241221A7CDEF00F6201F /* SyntaxInfoEditView.storyboard */ = {
			isa = PBXVariantGroup;
			children = (
				2AB2241321A7CDEF00F6201F /* Base */,
				2AB2241621A7CF3400F6201F /* ja */,
				2AB2241721A7CF3500F6201F /* zh-Hans */,
				2AB2241821A7CF3600F6201F /* de */,
				2AB2241921A7CF3700F6201F /* it */,
				2AB2241A21A7CF3800F6201F /* pt */,
				0D51D5892274EAE400A5D747 /* fr */,
				08C28F90279CBE2E0016693E /* tr */,
				98EAE82127A5D7D800C6D571 /* en-GB */,
				5B0884F828296B60003D4C2D /* zh-Hant */,
			);
			name = SyntaxInfoEditView.storyboard;
			sourceTree = "<group>";
		};
		2AB2241B21A7CFC900F6201F /* SyntaxFileMappingEditView.storyboard */ = {
			isa = PBXVariantGroup;
			children = (
				2AB2241C21A7CFC900F6201F /* Base */,
				2AB2241F21A7D0CC00F6201F /* ja */,
				2AB2242021A7D0CE00F6201F /* zh-Hans */,
				2AB2242121A7D0CF00F6201F /* de */,
				2AB2242221A7D0D100F6201F /* it */,
				2AB2242321A7D0D200F6201F /* pt */,
				0D51D5882274EAE300A5D747 /* fr */,
				08C28F8F279CBE2E0016693E /* tr */,
				98EAE82027A5D7D800C6D571 /* en-GB */,
				5B0884F728296B60003D4C2D /* zh-Hant */,
			);
			name = SyntaxFileMappingEditView.storyboard;
			sourceTree = "<group>";
		};
		2AB2242721A7D51800F6201F /* SyntaxCompletionsEditView.storyboard */ = {
			isa = PBXVariantGroup;
			children = (
				2AB2242821A7D51800F6201F /* Base */,
				2AB2242B21A7D5E900F6201F /* ja */,
				2AB2242C21A7D5EA00F6201F /* zh-Hans */,
				2AB2242D21A7D5EA00F6201F /* de */,
				2AB2242E21A7D5EB00F6201F /* it */,
				2AB2242F21A7D5EC00F6201F /* pt */,
				0D51D5872274EAE300A5D747 /* fr */,
				08C28F8E279CBE2E0016693E /* tr */,
				98EAE81F27A5D7D800C6D571 /* en-GB */,
				5B0884F628296B60003D4C2D /* zh-Hant */,
			);
			name = SyntaxCompletionsEditView.storyboard;
			sourceTree = "<group>";
		};
		2AB2243321A7D78400F6201F /* SyntaxOutlineEditView.storyboard */ = {
			isa = PBXVariantGroup;
			children = (
				2AB2243421A7D78400F6201F /* Base */,
				2AB2243721A7D86100F6201F /* ja */,
				2AB2243821A7D86100F6201F /* zh-Hans */,
				2AB2243921A7D86200F6201F /* de */,
				2AB2243A21A7D86400F6201F /* it */,
				2AB2243B21A7D86500F6201F /* pt */,
				0D51D5862274EAE300A5D747 /* fr */,
				08C28F8D279CBE2E0016693E /* tr */,
				98EAE81E27A5D7D800C6D571 /* en-GB */,
				5B0884F528296B60003D4C2D /* zh-Hant */,
			);
			name = SyntaxOutlineEditView.storyboard;
			sourceTree = "<group>";
		};
		2AB2243C21A7D8DF00F6201F /* SyntaxCommentsEditView.storyboard */ = {
			isa = PBXVariantGroup;
			children = (
				2AB2243D21A7D8DF00F6201F /* Base */,
				2AB2244021A7D9D400F6201F /* ja */,
				2AB2244121A7D9D500F6201F /* zh-Hans */,
				2AB2244221A7D9D600F6201F /* de */,
				2AB2244321A7D9D700F6201F /* it */,
				2AB2244421A7D9D800F6201F /* pt */,
				0D51D5852274EAE200A5D747 /* fr */,
				08C28F8C279CBE2E0016693E /* tr */,
				98EAE81D27A5D7D800C6D571 /* en-GB */,
				5B0884F428296B60003D4C2D /* zh-Hant */,
			);
			name = SyntaxCommentsEditView.storyboard;
			sourceTree = "<group>";
		};
		2AB2244821A7DB9B00F6201F /* SyntaxTermsEditView.storyboard */ = {
			isa = PBXVariantGroup;
			children = (
				2AB2244921A7DB9B00F6201F /* Base */,
				2AB2244C21A7DCA000F6201F /* ja */,
				2AB2244D21A7DCA100F6201F /* zh-Hans */,
				2AB2244E21A7DCA200F6201F /* de */,
				2AB2244F21A7DCA300F6201F /* it */,
				2AB2245021A7DCA400F6201F /* pt */,
				0D51D5842274EAE200A5D747 /* fr */,
				08C28F8B279CBE2D0016693E /* tr */,
				98EAE81C27A5D7D800C6D571 /* en-GB */,
				5B0884F328296B60003D4C2D /* zh-Hant */,
			);
			name = SyntaxTermsEditView.storyboard;
			sourceTree = "<group>";
		};
		2AB2245221A809A000F6201F /* SyntaxEditView.storyboard */ = {
			isa = PBXVariantGroup;
			children = (
				2AB2245321A809A000F6201F /* Base */,
				2AB2245621A809B200F6201F /* ja */,
				2AB2245721A809B500F6201F /* zh-Hans */,
				2AB2245821A809B600F6201F /* de */,
				2AB2245921A809B700F6201F /* it */,
				2AB2245A21A809B800F6201F /* pt */,
				0D51D5832274EAE200A5D747 /* fr */,
				08C28F8A279CBE2D0016693E /* tr */,
				98EAE81B27A5D7D800C6D571 /* en-GB */,
				5B0884F228296B60003D4C2D /* zh-Hant */,
			);
			name = SyntaxEditView.storyboard;
			sourceTree = "<group>";
		};
		2ABC828221A9486A008F9229 /* CharacterPopover.storyboard */ = {
			isa = PBXVariantGroup;
			children = (
				2ABC828321A9486A008F9229 /* Base */,
				2A15688A245C107B0055CD85 /* ja */,
				2A15688C245C107E0055CD85 /* zh-Hans */,
				2A15688E245C10800055CD85 /* de */,
				2A156890245C10840055CD85 /* it */,
				2A156892245C10860055CD85 /* pt */,
				2A156894245C10880055CD85 /* fr */,
				08C28FA5279CBE300016693E /* tr */,
				98EAE83627A5D7DA00C6D571 /* en-GB */,
				5B08850C28296B61003D4C2D /* zh-Hant */,
			);
			name = CharacterPopover.storyboard;
			sourceTree = "<group>";
		};
		2AC20A6F1E70819E0093B9C6 /* GeneralPane.storyboard */ = {
			isa = PBXVariantGroup;
			children = (
				2AC20A701E70819E0093B9C6 /* Base */,
				2A10D0F91E7085250027192A /* ja */,
				2A10D0FA1E7085270027192A /* zh-Hans */,
				2A10D0FB1E7085290027192A /* de */,
				2A10D0FC1E70852B0027192A /* it */,
				57ED31591FFD892700F16CAD /* pt */,
				0D51D57A2274EADE00A5D747 /* fr */,
				08C28F82279CBE2D0016693E /* tr */,
				98EAE81327A5D7D700C6D571 /* en-GB */,
				5B0884EA28296B5F003D4C2D /* zh-Hant */,
			);
			name = GeneralPane.storyboard;
			sourceTree = "<group>";
		};
		2AC60696204169F800F9C839 /* OpenDocumentAccessory.storyboard */ = {
			isa = PBXVariantGroup;
			children = (
				2AC60697204169F800F9C839 /* Base */,
				2AC6069D2041760000F9C839 /* ja */,
				2AC6069E2041760200F9C839 /* zh-Hans */,
				2AC6069F2041760400F9C839 /* de */,
				2AC606A02041760700F9C839 /* it */,
				2AC606A12041760900F9C839 /* pt */,
				0D51D5712274EAD900A5D747 /* fr */,
				08C28F9C279CBE2F0016693E /* tr */,
				98EAE82D27A5D7D900C6D571 /* en-GB */,
				5B08850328296B61003D4C2D /* zh-Hant */,
			);
			name = OpenDocumentAccessory.storyboard;
			sourceTree = "<group>";
		};
		2ACA0C7821A1982300723073 /* EncodingListView.storyboard */ = {
			isa = PBXVariantGroup;
			children = (
				2ACA0C7921A1982300723073 /* Base */,
				2ACA0C7C21A19A9200723073 /* ja */,
				2ACA0C7D21A19A9400723073 /* zh-Hans */,
				2ACA0C7E21A19A9500723073 /* de */,
				2ACA0C7F21A19A9600723073 /* it */,
				2ACA0C8021A19A9700723073 /* pt */,
				0D51D58A2274EAE400A5D747 /* fr */,
				08C28F92279CBE2E0016693E /* tr */,
				98EAE82327A5D7D800C6D571 /* en-GB */,
				5B0884F928296B60003D4C2D /* zh-Hant */,
			);
			name = EncodingListView.storyboard;
			sourceTree = "<group>";
		};
		2ACA0C8A21A29D4800723073 /* FindSettingsView.storyboard */ = {
			isa = PBXVariantGroup;
			children = (
				2ACA0C8B21A29D4800723073 /* Base */,
				2ACA0C8E21A29E4700723073 /* ja */,
				2ACA0C8F21A29E4900723073 /* zh-Hans */,
				2ACA0C9021A29E4A00723073 /* de */,
				2ACA0C9121A29E4B00723073 /* it */,
				2ACA0C9221A29E4C00723073 /* pt */,
				0D51D56A2274EAD500A5D747 /* fr */,
				08C28F95279CBE2E0016693E /* tr */,
				98EAE82627A5D7D900C6D571 /* en-GB */,
				5B0884FC28296B60003D4C2D /* zh-Hant */,
			);
			name = FindSettingsView.storyboard;
			sourceTree = "<group>";
		};
		2ACA0C9321A2A03D00723073 /* PrintPanelAccessory.storyboard */ = {
			isa = PBXVariantGroup;
			children = (
				2ACA0C9421A2A03D00723073 /* Base */,
				2ACA0C9721A2A12F00723073 /* ja */,
				2ACA0C9821A2A13100723073 /* zh-Hans */,
				2ACA0C9921A2A13200723073 /* de */,
				2ACA0C9A21A2A13400723073 /* it */,
				2ACA0C9B21A2A13500723073 /* pt */,
				0D51D5732274EADB00A5D747 /* fr */,
				08C28F9E279CBE2F0016693E /* tr */,
				98EAE82F27A5D7D900C6D571 /* en-GB */,
				5B08850528296B61003D4C2D /* zh-Hant */,
			);
			name = PrintPanelAccessory.storyboard;
			sourceTree = "<group>";
		};
		2ACA0CA321A3BFB700723073 /* ColorCodePanelAccessory.storyboard */ = {
			isa = PBXVariantGroup;
			children = (
				2ACA0CA421A3BFB700723073 /* Base */,
				2ACA0CA721A3C11F00723073 /* ja */,
				2ACA0CA821A3C12100723073 /* zh-Hans */,
				2ACA0CA921A3C12200723073 /* de */,
				2ACA0CAA21A3C12300723073 /* it */,
				2ACA0CAB21A3C12400723073 /* pt */,
				0D51D58E2274EAE700A5D747 /* fr */,
				08C28FA9279CBE300016693E /* tr */,
				98EAE83A27A5D7DA00C6D571 /* en-GB */,
				5B08850F28296B61003D4C2D /* zh-Hant */,
			);
			name = ColorCodePanelAccessory.storyboard;
			sourceTree = "<group>";
		};
		2AD940DA21A46B100076A28C /* UnicodeInputView.storyboard */ = {
			isa = PBXVariantGroup;
			children = (
				2AD940DB21A46B100076A28C /* Base */,
				2AD940DE21A46FC70076A28C /* ja */,
				2AD940DF21A46FC90076A28C /* zh-Hans */,
				2AD940E021A46FCA0076A28C /* de */,
				2AD940E121A46FCC0076A28C /* it */,
				2AD940E221A46FCD0076A28C /* pt */,
				0D51D58D2274EAE700A5D747 /* fr */,
				08C28FA6279CBE300016693E /* tr */,
				98EAE83727A5D7DA00C6D571 /* en-GB */,
				5B08850D28296B61003D4C2D /* zh-Hant */,
			);
			name = UnicodeInputView.storyboard;
			sourceTree = "<group>";
		};
		2AD940E521A47C4B0076A28C /* GoToLineView.storyboard */ = {
			isa = PBXVariantGroup;
			children = (
				2AD940E621A47C4B0076A28C /* Base */,
				2AD940E921A47DD50076A28C /* ja */,
				2AD940EA21A47DD60076A28C /* zh-Hans */,
				2AD940EB21A47DD80076A28C /* de */,
				2AD940EC21A47DD90076A28C /* it */,
				2AD940ED21A47DDA0076A28C /* pt */,
				0D51D5752274EADC00A5D747 /* fr */,
				08C28FA1279CBE2F0016693E /* tr */,
				98EAE83227A5D7DA00C6D571 /* en-GB */,
				5B08850828296B61003D4C2D /* zh-Hant */,
			);
			name = GoToLineView.storyboard;
			sourceTree = "<group>";
		};
		2AD940EE21A7CBF50076A28C /* SyntaxValidationView.storyboard */ = {
			isa = PBXVariantGroup;
			children = (
				2AD940EF21A7CBF50076A28C /* Base */,
			);
			name = SyntaxValidationView.storyboard;
			sourceTree = "<group>";
		};
		2ADD0AE121800E2F00F78732 /* ConsolePanel.storyboard */ = {
			isa = PBXVariantGroup;
			children = (
				2ADD0AE221800E2F00F78732 /* Base */,
				2ADD0AE52180161800F78732 /* ja */,
				2ADD0AE62180161C00F78732 /* zh-Hans */,
				2ADD0AE72180161F00F78732 /* de */,
				2ADD0AE82180162200F78732 /* it */,
				2ADD0AE92180162400F78732 /* pt */,
				0D51D58C2274EAE600A5D747 /* fr */,
				08C28FA8279CBE300016693E /* tr */,
				98EAE83927A5D7DA00C6D571 /* en-GB */,
				5B08850E28296B61003D4C2D /* zh-Hant */,
			);
			name = ConsolePanel.storyboard;
			sourceTree = "<group>";
		};
		2ADF3BFF1E6D7345009125BB /* FileDropPane.storyboard */ = {
			isa = PBXVariantGroup;
			children = (
				2ADF3C001E6D7345009125BB /* Base */,
				2ADF3C031E6D82E2009125BB /* ja */,
				2ADF3C041E6D82E4009125BB /* zh-Hans */,
				2ADF3C051E6D82E7009125BB /* de */,
				2ADF3C061E6D82EA009125BB /* it */,
				57ED315E1FFD892700F16CAD /* pt */,
				0D51D57F2274EAE100A5D747 /* fr */,
				08C28F87279CBE2D0016693E /* tr */,
				98EAE81827A5D7D700C6D571 /* en-GB */,
				5B0884EF28296B60003D4C2D /* zh-Hant */,
			);
			name = FileDropPane.storyboard;
			sourceTree = "<group>";
		};
		2AE12E091E7DDF5100681F72 /* CustomSurroundStringView.storyboard */ = {
			isa = PBXVariantGroup;
			children = (
				2AE12E0A1E7DDF5100681F72 /* Base */,
				2AE12E0E1E7DE99D00681F72 /* ja */,
				2AE12E101E7DE9A000681F72 /* zh-Hans */,
				2AE12E121E7DE9A100681F72 /* de */,
				2AE12E141E7DE9A200681F72 /* it */,
				57ED31571FFD892700F16CAD /* pt */,
				0D51D5772274EADC00A5D747 /* fr */,
				08C28FA3279CBE2F0016693E /* tr */,
				98EAE83427A5D7DA00C6D571 /* en-GB */,
				5B08850A28296B61003D4C2D /* zh-Hant */,
			);
			name = CustomSurroundStringView.storyboard;
			sourceTree = "<group>";
		};
		2AE73EC6203520E000D8903B /* Acknowledgments.css */ = {
			isa = PBXVariantGroup;
			children = (
				2AE73EC7203520E000D8903B /* Base */,
			);
			name = Acknowledgments.css;
			sourceTree = "<group>";
		};
		2AE73ECA2035223100D8903B /* Credits.css */ = {
			isa = PBXVariantGroup;
			children = (
				2AE73ECB2035223100D8903B /* Base */,
			);
			name = Credits.css;
			sourceTree = "<group>";
		};
		2AE7A8D420450C0000830830 /* OutlineView.storyboard */ = {
			isa = PBXVariantGroup;
			children = (
				2AE7A8D520450C0000830830 /* Base */,
				2AE7A8DC2045205A00830830 /* ja */,
				2AE7A8DE2045205B00830830 /* zh-Hans */,
				2AE7A8E02045205C00830830 /* de */,
				2AE7A8E22045205D00830830 /* it */,
				2AE7A8E42045205E00830830 /* pt */,
				0D51D56E2274EAD800A5D747 /* fr */,
				08C28F99279CBE2F0016693E /* tr */,
				98EAE82A27A5D7D900C6D571 /* en-GB */,
				5B08850028296B61003D4C2D /* zh-Hant */,
			);
			name = OutlineView.storyboard;
			sourceTree = "<group>";
		};
		2AF0A4732890BA48003B2148 /* UnicodeNormalization.strings */ = {
			isa = PBXVariantGroup;
			children = (
				2AF0A4722890BA48003B2148 /* ja */,
				2AF0A4742890BA5C003B2148 /* zh-Hans */,
				2AF0A4752890BAAD003B2148 /* de */,
				2AF0A4762890BAB0003B2148 /* it */,
				2AF0A4772890BAB2003B2148 /* pt */,
				2AF0A4782890BAB6003B2148 /* fr */,
				2AF0A4792890BAB8003B2148 /* tr */,
				2AF0A47A2890BABD003B2148 /* en-GB */,
				2AF0A47B2890BABE003B2148 /* zh-Hant */,
			);
			name = UnicodeNormalization.strings;
			sourceTree = "<group>";
		};
		2AF5C3BC1A55072E00C972B5 /* InfoPlist.strings */ = {
			isa = PBXVariantGroup;
			children = (
				2AF5C3BD1A55072E00C972B5 /* ja */,
				2AF5C3BF1A5510F600C972B5 /* zh-Hans */,
				2A69077B1B8443AB00D0F3A2 /* de */,
				2A401FE61D9AEEB700ACE036 /* it */,
				57ED31721FFD892900F16CAD /* pt */,
				0D51D5902274EF3F00A5D747 /* fr */,
				08C28FB0279CBE4C0016693E /* tr */,
				2AC4E5CF27A6C0270052A4DD /* en-GB */,
				5B91B7D2282A67F1005CBD5C /* zh-Hant */,
			);
			name = InfoPlist.strings;
			sourceTree = "<group>";
		};
/* End PBXVariantGroup section */

/* Begin XCBuildConfiguration section */
		2A3E847E1D07296200070A54 /* Debug */ = {
			isa = XCBuildConfiguration;
			buildSettings = {
				PRODUCT_NAME = "Update Help Index";
			};
			name = Debug;
		};
		2A3E847F1D07296200070A54 /* Release */ = {
			isa = XCBuildConfiguration;
			buildSettings = {
				PRODUCT_NAME = "Update Help Index";
			};
			name = Release;
		};
		2A3F18FF203270BE002F1CA7 /* Debug */ = {
			isa = XCBuildConfiguration;
			baseConfigurationReference = 5454B92B243C8257009275BC /* UI-Tests.xcconfig */;
			buildSettings = {
				GENERATE_INFOPLIST_FILE = YES;
				PRODUCT_BUNDLE_IDENTIFIER = com.wolfrosch.CotEditorUITests;
				PRODUCT_NAME = "$(TARGET_NAME)";
				TEST_TARGET_NAME = CotEditor;
			};
			name = Debug;
		};
		2A3F1900203270BE002F1CA7 /* Release */ = {
			isa = XCBuildConfiguration;
			baseConfigurationReference = 5454B92B243C8257009275BC /* UI-Tests.xcconfig */;
			buildSettings = {
				GENERATE_INFOPLIST_FILE = YES;
				PRODUCT_BUNDLE_IDENTIFIER = com.wolfrosch.CotEditorUITests;
				PRODUCT_NAME = "$(TARGET_NAME)";
				TEST_TARGET_NAME = CotEditor;
			};
			name = Release;
		};
		2A6F0E051B5500E100C2D03C /* Debug */ = {
			isa = XCBuildConfiguration;
			baseConfigurationReference = 5454B92E243C8257009275BC /* CotEditor.xcconfig */;
			buildSettings = {
				ASSETCATALOG_COMPILER_APPICON_NAME = AppIcon;
				ASSETCATALOG_COMPILER_GLOBAL_ACCENT_COLOR_NAME = "Accent Color";
<<<<<<< HEAD
				ASSETCATALOG_COMPILER_INCLUDE_ALL_APPICON_ASSETS = NO;
				CURRENT_PROJECT_VERSION = 523;
				ENABLE_HARDENED_RUNTIME = YES;
				INFOPLIST_FILE = CotEditor/Info.plist;
				INFOPLIST_KEY_LSApplicationCategoryType = "public.app-category.productivity";
				MARKETING_VERSION = "4.4.0-alpha";
				PRODUCT_BUNDLE_IDENTIFIER = com.coteditor.CotEditor;
=======
				CURRENT_PROJECT_VERSION = 523;
				ENABLE_HARDENED_RUNTIME = YES;
				INFOPLIST_FILE = CotEditor/Info.plist;
				MARKETING_VERSION = "4.3.3-alpha";
				PRODUCT_BUNDLE_IDENTIFIER = "com.coteditor.$(PRODUCT_NAME)";
>>>>>>> b660de2f
				PRODUCT_NAME = CotEditor;
			};
			name = Debug;
		};
		2A6F0E061B5500E100C2D03C /* Release */ = {
			isa = XCBuildConfiguration;
			baseConfigurationReference = 5454B92E243C8257009275BC /* CotEditor.xcconfig */;
			buildSettings = {
				ASSETCATALOG_COMPILER_APPICON_NAME = AppIcon;
				ASSETCATALOG_COMPILER_GLOBAL_ACCENT_COLOR_NAME = "Accent Color";
<<<<<<< HEAD
				ASSETCATALOG_COMPILER_INCLUDE_ALL_APPICON_ASSETS = NO;
				CURRENT_PROJECT_VERSION = 523;
				ENABLE_HARDENED_RUNTIME = YES;
				INFOPLIST_FILE = CotEditor/Info.plist;
				INFOPLIST_KEY_LSApplicationCategoryType = "public.app-category.productivity";
				MARKETING_VERSION = "4.4.0-alpha";
				PRODUCT_BUNDLE_IDENTIFIER = com.coteditor.CotEditor;
=======
				CURRENT_PROJECT_VERSION = 523;
				ENABLE_HARDENED_RUNTIME = YES;
				INFOPLIST_FILE = CotEditor/Info.plist;
				MARKETING_VERSION = "4.3.3-alpha";
				PRODUCT_BUNDLE_IDENTIFIER = "com.coteditor.$(PRODUCT_NAME)";
>>>>>>> b660de2f
				PRODUCT_NAME = CotEditor;
			};
			name = Release;
		};
		2AC71DE61BF0BDBC002E1434 /* Debug */ = {
			isa = XCBuildConfiguration;
			baseConfigurationReference = 5454B92C243C8257009275BC /* Tests.xcconfig */;
			buildSettings = {
				BUNDLE_LOADER = "$(TEST_HOST)";
				GENERATE_INFOPLIST_FILE = YES;
				PRODUCT_BUNDLE_IDENTIFIER = com.coteditor.CotEditorTests;
				PRODUCT_NAME = "$(TARGET_NAME)";
				TEST_HOST = "$(BUILT_PRODUCTS_DIR)/CotEditor.app/Contents/MacOS/CotEditor";
			};
			name = Debug;
		};
		2AC71DE71BF0BDBC002E1434 /* Release */ = {
			isa = XCBuildConfiguration;
			baseConfigurationReference = 5454B92C243C8257009275BC /* Tests.xcconfig */;
			buildSettings = {
				BUNDLE_LOADER = "$(TEST_HOST)";
				GENERATE_INFOPLIST_FILE = YES;
				PRODUCT_BUNDLE_IDENTIFIER = com.coteditor.CotEditorTests;
				PRODUCT_NAME = "$(TARGET_NAME)";
				TEST_HOST = "$(BUILT_PRODUCTS_DIR)/CotEditor.app/Contents/MacOS/CotEditor";
			};
			name = Release;
		};
		8C71D95408640EDF00C9C0BD /* Debug */ = {
			isa = XCBuildConfiguration;
			baseConfigurationReference = 5454B92D243C8257009275BC /* CotEditor-Sparkle.xcconfig */;
			buildSettings = {
				ASSETCATALOG_COMPILER_APPICON_NAME = AppIcon;
				ASSETCATALOG_COMPILER_GLOBAL_ACCENT_COLOR_NAME = "Accent Color";
<<<<<<< HEAD
				CURRENT_PROJECT_VERSION = 520;
				ENABLE_HARDENED_RUNTIME = YES;
				INFOPLIST_FILE = CotEditor/Info.plist;
				INFOPLIST_KEY_LSApplicationCategoryType = "public.app-category.productivity";
				MARKETING_VERSION = "4.4.0-alpha";
=======
				CURRENT_PROJECT_VERSION = 523;
				ENABLE_HARDENED_RUNTIME = YES;
				INFOPLIST_FILE = CotEditor/Info.plist;
				MARKETING_VERSION = "4.3.3-alpha";
>>>>>>> b660de2f
				OTHER_SWIFT_FLAGS = "$(inherited) -D SPARKLE";
				PRODUCT_BUNDLE_IDENTIFIER = com.coteditor.CotEditor;
				PRODUCT_NAME = CotEditor;
			};
			name = Debug;
		};
		8C71D95508640EDF00C9C0BD /* Release */ = {
			isa = XCBuildConfiguration;
			baseConfigurationReference = 5454B92D243C8257009275BC /* CotEditor-Sparkle.xcconfig */;
			buildSettings = {
				ASSETCATALOG_COMPILER_APPICON_NAME = AppIcon;
				ASSETCATALOG_COMPILER_GLOBAL_ACCENT_COLOR_NAME = "Accent Color";
<<<<<<< HEAD
				CURRENT_PROJECT_VERSION = 520;
				ENABLE_HARDENED_RUNTIME = YES;
				INFOPLIST_FILE = CotEditor/Info.plist;
				INFOPLIST_KEY_LSApplicationCategoryType = "public.app-category.productivity";
				MARKETING_VERSION = "4.4.0-alpha";
=======
				CURRENT_PROJECT_VERSION = 523;
				ENABLE_HARDENED_RUNTIME = YES;
				INFOPLIST_FILE = CotEditor/Info.plist;
				MARKETING_VERSION = "4.3.3-alpha";
>>>>>>> b660de2f
				OTHER_SWIFT_FLAGS = "$(inherited) -D SPARKLE";
				PRODUCT_BUNDLE_IDENTIFIER = com.coteditor.CotEditor;
				PRODUCT_NAME = CotEditor;
			};
			name = Release;
		};
		8C71D95808640EDF00C9C0BD /* Debug */ = {
			isa = XCBuildConfiguration;
			buildSettings = {
				ALWAYS_SEARCH_USER_PATHS = NO;
				CLANG_ANALYZER_LOCALIZABILITY_NONLOCALIZED = YES;
				CLANG_ENABLE_MODULES = YES;
				CLANG_ENABLE_OBJC_ARC = YES;
				CLANG_ENABLE_OBJC_WEAK = YES;
				CLANG_WARN_BLOCK_CAPTURE_AUTORELEASING = YES;
				CLANG_WARN_BOOL_CONVERSION = YES;
				CLANG_WARN_COMMA = YES;
				CLANG_WARN_CONSTANT_CONVERSION = YES;
				CLANG_WARN_DEPRECATED_OBJC_IMPLEMENTATIONS = YES;
				CLANG_WARN_DOCUMENTATION_COMMENTS = YES;
				CLANG_WARN_EMPTY_BODY = YES;
				CLANG_WARN_ENUM_CONVERSION = YES;
				CLANG_WARN_INFINITE_RECURSION = YES;
				CLANG_WARN_INT_CONVERSION = YES;
				CLANG_WARN_NON_LITERAL_NULL_CONVERSION = YES;
				CLANG_WARN_OBJC_IMPLICIT_RETAIN_SELF = YES;
				CLANG_WARN_OBJC_LITERAL_CONVERSION = YES;
				CLANG_WARN_QUOTED_INCLUDE_IN_FRAMEWORK_HEADER = YES;
				CLANG_WARN_RANGE_LOOP_ANALYSIS = YES;
				CLANG_WARN_STRICT_PROTOTYPES = YES;
				CLANG_WARN_SUSPICIOUS_MOVE = YES;
				CLANG_WARN_UNREACHABLE_CODE = YES;
				CLANG_WARN__DUPLICATE_METHOD_MATCH = YES;
				COPY_PHASE_STRIP = NO;
				DEAD_CODE_STRIPPING = YES;
				DEBUG_INFORMATION_FORMAT = dwarf;
				ENABLE_STRICT_OBJC_MSGSEND = YES;
				ENABLE_TESTABILITY = YES;
				GCC_C_LANGUAGE_STANDARD = gnu11;
				GCC_NO_COMMON_BLOCKS = YES;
				GCC_OPTIMIZATION_LEVEL = 0;
				GCC_WARN_64_TO_32_BIT_CONVERSION = YES;
				GCC_WARN_ABOUT_MISSING_NEWLINE = YES;
				GCC_WARN_ABOUT_RETURN_TYPE = YES_ERROR;
				GCC_WARN_FOUR_CHARACTER_CONSTANTS = YES;
				GCC_WARN_INITIALIZER_NOT_FULLY_BRACKETED = YES;
				GCC_WARN_SHADOW = YES;
				GCC_WARN_UNDECLARED_SELECTOR = YES;
				GCC_WARN_UNINITIALIZED_AUTOS = YES_AGGRESSIVE;
				GCC_WARN_UNUSED_FUNCTION = YES;
				GCC_WARN_UNUSED_LABEL = YES;
				GCC_WARN_UNUSED_PARAMETER = YES;
				GCC_WARN_UNUSED_VARIABLE = YES;
				LD_RUNPATH_SEARCH_PATHS = (
					"$(inherited)",
					"@executable_path/../Frameworks",
				);
				MACOSX_DEPLOYMENT_TARGET = 12.0;
				MTL_ENABLE_DEBUG_INFO = INCLUDE_SOURCE;
				MTL_FAST_MATH = YES;
				ONLY_ACTIVE_ARCH = YES;
				OTHER_SWIFT_FLAGS = "-D DEBUG";
				RUN_CLANG_STATIC_ANALYZER = YES;
				SDKROOT = macosx;
				SWIFT_EMIT_LOC_STRINGS = YES;
				SWIFT_INSTALL_OBJC_HEADER = NO;
				SWIFT_OPTIMIZATION_LEVEL = "-Onone";
				SWIFT_VERSION = 5.0;
			};
			name = Debug;
		};
		8C71D95908640EDF00C9C0BD /* Release */ = {
			isa = XCBuildConfiguration;
			buildSettings = {
				ALWAYS_SEARCH_USER_PATHS = NO;
				CLANG_ANALYZER_LOCALIZABILITY_NONLOCALIZED = YES;
				CLANG_ENABLE_MODULES = YES;
				CLANG_ENABLE_OBJC_ARC = YES;
				CLANG_ENABLE_OBJC_WEAK = YES;
				CLANG_WARN_BLOCK_CAPTURE_AUTORELEASING = YES;
				CLANG_WARN_BOOL_CONVERSION = YES;
				CLANG_WARN_COMMA = YES;
				CLANG_WARN_CONSTANT_CONVERSION = YES;
				CLANG_WARN_DEPRECATED_OBJC_IMPLEMENTATIONS = YES;
				CLANG_WARN_DOCUMENTATION_COMMENTS = YES;
				CLANG_WARN_EMPTY_BODY = YES;
				CLANG_WARN_ENUM_CONVERSION = YES;
				CLANG_WARN_INFINITE_RECURSION = YES;
				CLANG_WARN_INT_CONVERSION = YES;
				CLANG_WARN_NON_LITERAL_NULL_CONVERSION = YES;
				CLANG_WARN_OBJC_IMPLICIT_RETAIN_SELF = YES;
				CLANG_WARN_OBJC_LITERAL_CONVERSION = YES;
				CLANG_WARN_QUOTED_INCLUDE_IN_FRAMEWORK_HEADER = YES;
				CLANG_WARN_RANGE_LOOP_ANALYSIS = YES;
				CLANG_WARN_STRICT_PROTOTYPES = YES;
				CLANG_WARN_SUSPICIOUS_MOVE = YES;
				CLANG_WARN_UNREACHABLE_CODE = YES;
				CLANG_WARN__DUPLICATE_METHOD_MATCH = YES;
				COPY_PHASE_STRIP = NO;
				DEAD_CODE_STRIPPING = YES;
				DEBUG_INFORMATION_FORMAT = "dwarf-with-dsym";
				ENABLE_NS_ASSERTIONS = NO;
				ENABLE_STRICT_OBJC_MSGSEND = YES;
				GCC_C_LANGUAGE_STANDARD = gnu11;
				GCC_NO_COMMON_BLOCKS = YES;
				GCC_WARN_64_TO_32_BIT_CONVERSION = YES;
				GCC_WARN_ABOUT_MISSING_NEWLINE = YES;
				GCC_WARN_ABOUT_RETURN_TYPE = YES_ERROR;
				GCC_WARN_FOUR_CHARACTER_CONSTANTS = YES;
				GCC_WARN_INITIALIZER_NOT_FULLY_BRACKETED = YES;
				GCC_WARN_SHADOW = YES;
				GCC_WARN_UNDECLARED_SELECTOR = YES;
				GCC_WARN_UNINITIALIZED_AUTOS = YES_AGGRESSIVE;
				GCC_WARN_UNUSED_FUNCTION = YES;
				GCC_WARN_UNUSED_LABEL = YES;
				GCC_WARN_UNUSED_PARAMETER = YES;
				GCC_WARN_UNUSED_VARIABLE = YES;
				LD_RUNPATH_SEARCH_PATHS = (
					"$(inherited)",
					"@executable_path/../Frameworks",
				);
				MACOSX_DEPLOYMENT_TARGET = 12.0;
				MTL_ENABLE_DEBUG_INFO = NO;
				MTL_FAST_MATH = YES;
				RUN_CLANG_STATIC_ANALYZER = YES;
				SDKROOT = macosx;
				SWIFT_COMPILATION_MODE = wholemodule;
				SWIFT_EMIT_LOC_STRINGS = YES;
				SWIFT_INSTALL_OBJC_HEADER = NO;
				SWIFT_VERSION = 5.0;
			};
			name = Release;
		};
/* End XCBuildConfiguration section */

/* Begin XCConfigurationList section */
		2A3E84801D07296200070A54 /* Build configuration list for PBXAggregateTarget "Update Help Index" */ = {
			isa = XCConfigurationList;
			buildConfigurations = (
				2A3E847E1D07296200070A54 /* Debug */,
				2A3E847F1D07296200070A54 /* Release */,
			);
			defaultConfigurationIsVisible = 0;
			defaultConfigurationName = Release;
		};
		2A3F18FE203270BE002F1CA7 /* Build configuration list for PBXNativeTarget "UI Tests" */ = {
			isa = XCConfigurationList;
			buildConfigurations = (
				2A3F18FF203270BE002F1CA7 /* Debug */,
				2A3F1900203270BE002F1CA7 /* Release */,
			);
			defaultConfigurationIsVisible = 0;
			defaultConfigurationName = Release;
		};
		2A6F0E041B5500E100C2D03C /* Build configuration list for PBXNativeTarget "CotEditor" */ = {
			isa = XCConfigurationList;
			buildConfigurations = (
				2A6F0E051B5500E100C2D03C /* Debug */,
				2A6F0E061B5500E100C2D03C /* Release */,
			);
			defaultConfigurationIsVisible = 0;
			defaultConfigurationName = Release;
		};
		2AC71DE81BF0BDBC002E1434 /* Build configuration list for PBXNativeTarget "Tests" */ = {
			isa = XCConfigurationList;
			buildConfigurations = (
				2AC71DE61BF0BDBC002E1434 /* Debug */,
				2AC71DE71BF0BDBC002E1434 /* Release */,
			);
			defaultConfigurationIsVisible = 0;
			defaultConfigurationName = Release;
		};
		8C71D95308640EDF00C9C0BD /* Build configuration list for PBXNativeTarget "CotEditor -Sparkle" */ = {
			isa = XCConfigurationList;
			buildConfigurations = (
				8C71D95408640EDF00C9C0BD /* Debug */,
				8C71D95508640EDF00C9C0BD /* Release */,
			);
			defaultConfigurationIsVisible = 0;
			defaultConfigurationName = Release;
		};
		8C71D95708640EDF00C9C0BD /* Build configuration list for PBXProject "CotEditor" */ = {
			isa = XCConfigurationList;
			buildConfigurations = (
				8C71D95808640EDF00C9C0BD /* Debug */,
				8C71D95908640EDF00C9C0BD /* Release */,
			);
			defaultConfigurationIsVisible = 0;
			defaultConfigurationName = Release;
		};
/* End XCConfigurationList section */

/* Begin XCRemoteSwiftPackageReference section */
		2AA2C6FA24399A920017D1EC /* XCRemoteSwiftPackageReference "Yams" */ = {
			isa = XCRemoteSwiftPackageReference;
			repositoryURL = "https://github.com/jpsim/Yams";
			requirement = {
				kind = upToNextMajorVersion;
				minimumVersion = 5.0.0;
			};
		};
		2AAAE6E326DB82F800C5F0AC /* XCRemoteSwiftPackageReference "Sparkle" */ = {
			isa = XCRemoteSwiftPackageReference;
			repositoryURL = "https://github.com/sparkle-project/Sparkle";
			requirement = {
				kind = upToNextMajorVersion;
				minimumVersion = 2.0.0;
			};
		};
		2ACD02BB22A87CED00893051 /* XCRemoteSwiftPackageReference "WFColorCode" */ = {
			isa = XCRemoteSwiftPackageReference;
			repositoryURL = "https://github.com/1024jp/WFColorCode";
			requirement = {
				kind = upToNextMajorVersion;
				minimumVersion = 2.4.0;
			};
		};
/* End XCRemoteSwiftPackageReference section */

/* Begin XCSwiftPackageProductDependency section */
		2A53326226799B08000DE73D /* SyntaxMapBuilder */ = {
			isa = XCSwiftPackageProductDependency;
			productName = SyntaxMapBuilder;
		};
		2AA2C6FB24399A920017D1EC /* Yams */ = {
			isa = XCSwiftPackageProductDependency;
			package = 2AA2C6FA24399A920017D1EC /* XCRemoteSwiftPackageReference "Yams" */;
			productName = Yams;
		};
		2AA2C6FD24399AA20017D1EC /* Yams */ = {
			isa = XCSwiftPackageProductDependency;
			package = 2AA2C6FA24399A920017D1EC /* XCRemoteSwiftPackageReference "Yams" */;
			productName = Yams;
		};
		2AAAE6E426DB82F800C5F0AC /* Sparkle */ = {
			isa = XCSwiftPackageProductDependency;
			package = 2AAAE6E326DB82F800C5F0AC /* XCRemoteSwiftPackageReference "Sparkle" */;
			productName = Sparkle;
		};
		2ACD02BC22A87EFD00893051 /* ColorCode */ = {
			isa = XCSwiftPackageProductDependency;
			package = 2ACD02BB22A87CED00893051 /* XCRemoteSwiftPackageReference "WFColorCode" */;
			productName = ColorCode;
		};
		2ACD02BE22A87F0400893051 /* ColorCode */ = {
			isa = XCSwiftPackageProductDependency;
			package = 2ACD02BB22A87CED00893051 /* XCRemoteSwiftPackageReference "WFColorCode" */;
			productName = ColorCode;
		};
		2AD543782726B996001000CA /* SyntaxMapBuilder */ = {
			isa = XCSwiftPackageProductDependency;
			productName = SyntaxMapBuilder;
		};
/* End XCSwiftPackageProductDependency section */
	};
	rootObject = 2A37F4A9FDCFA73011CA2CEA /* Project object */;
}<|MERGE_RESOLUTION|>--- conflicted
+++ resolved
@@ -4563,21 +4563,13 @@
 			buildSettings = {
 				ASSETCATALOG_COMPILER_APPICON_NAME = AppIcon;
 				ASSETCATALOG_COMPILER_GLOBAL_ACCENT_COLOR_NAME = "Accent Color";
-<<<<<<< HEAD
 				ASSETCATALOG_COMPILER_INCLUDE_ALL_APPICON_ASSETS = NO;
-				CURRENT_PROJECT_VERSION = 523;
+				CURRENT_PROJECT_VERSION = 530;
 				ENABLE_HARDENED_RUNTIME = YES;
 				INFOPLIST_FILE = CotEditor/Info.plist;
 				INFOPLIST_KEY_LSApplicationCategoryType = "public.app-category.productivity";
 				MARKETING_VERSION = "4.4.0-alpha";
 				PRODUCT_BUNDLE_IDENTIFIER = com.coteditor.CotEditor;
-=======
-				CURRENT_PROJECT_VERSION = 523;
-				ENABLE_HARDENED_RUNTIME = YES;
-				INFOPLIST_FILE = CotEditor/Info.plist;
-				MARKETING_VERSION = "4.3.3-alpha";
-				PRODUCT_BUNDLE_IDENTIFIER = "com.coteditor.$(PRODUCT_NAME)";
->>>>>>> b660de2f
 				PRODUCT_NAME = CotEditor;
 			};
 			name = Debug;
@@ -4588,21 +4580,13 @@
 			buildSettings = {
 				ASSETCATALOG_COMPILER_APPICON_NAME = AppIcon;
 				ASSETCATALOG_COMPILER_GLOBAL_ACCENT_COLOR_NAME = "Accent Color";
-<<<<<<< HEAD
 				ASSETCATALOG_COMPILER_INCLUDE_ALL_APPICON_ASSETS = NO;
-				CURRENT_PROJECT_VERSION = 523;
+				CURRENT_PROJECT_VERSION = 530;
 				ENABLE_HARDENED_RUNTIME = YES;
 				INFOPLIST_FILE = CotEditor/Info.plist;
 				INFOPLIST_KEY_LSApplicationCategoryType = "public.app-category.productivity";
 				MARKETING_VERSION = "4.4.0-alpha";
 				PRODUCT_BUNDLE_IDENTIFIER = com.coteditor.CotEditor;
-=======
-				CURRENT_PROJECT_VERSION = 523;
-				ENABLE_HARDENED_RUNTIME = YES;
-				INFOPLIST_FILE = CotEditor/Info.plist;
-				MARKETING_VERSION = "4.3.3-alpha";
-				PRODUCT_BUNDLE_IDENTIFIER = "com.coteditor.$(PRODUCT_NAME)";
->>>>>>> b660de2f
 				PRODUCT_NAME = CotEditor;
 			};
 			name = Release;
@@ -4637,18 +4621,11 @@
 			buildSettings = {
 				ASSETCATALOG_COMPILER_APPICON_NAME = AppIcon;
 				ASSETCATALOG_COMPILER_GLOBAL_ACCENT_COLOR_NAME = "Accent Color";
-<<<<<<< HEAD
-				CURRENT_PROJECT_VERSION = 520;
+				CURRENT_PROJECT_VERSION = 530;
 				ENABLE_HARDENED_RUNTIME = YES;
 				INFOPLIST_FILE = CotEditor/Info.plist;
 				INFOPLIST_KEY_LSApplicationCategoryType = "public.app-category.productivity";
 				MARKETING_VERSION = "4.4.0-alpha";
-=======
-				CURRENT_PROJECT_VERSION = 523;
-				ENABLE_HARDENED_RUNTIME = YES;
-				INFOPLIST_FILE = CotEditor/Info.plist;
-				MARKETING_VERSION = "4.3.3-alpha";
->>>>>>> b660de2f
 				OTHER_SWIFT_FLAGS = "$(inherited) -D SPARKLE";
 				PRODUCT_BUNDLE_IDENTIFIER = com.coteditor.CotEditor;
 				PRODUCT_NAME = CotEditor;
@@ -4661,18 +4638,11 @@
 			buildSettings = {
 				ASSETCATALOG_COMPILER_APPICON_NAME = AppIcon;
 				ASSETCATALOG_COMPILER_GLOBAL_ACCENT_COLOR_NAME = "Accent Color";
-<<<<<<< HEAD
-				CURRENT_PROJECT_VERSION = 520;
+				CURRENT_PROJECT_VERSION = 530;
 				ENABLE_HARDENED_RUNTIME = YES;
 				INFOPLIST_FILE = CotEditor/Info.plist;
 				INFOPLIST_KEY_LSApplicationCategoryType = "public.app-category.productivity";
 				MARKETING_VERSION = "4.4.0-alpha";
-=======
-				CURRENT_PROJECT_VERSION = 523;
-				ENABLE_HARDENED_RUNTIME = YES;
-				INFOPLIST_FILE = CotEditor/Info.plist;
-				MARKETING_VERSION = "4.3.3-alpha";
->>>>>>> b660de2f
 				OTHER_SWIFT_FLAGS = "$(inherited) -D SPARKLE";
 				PRODUCT_BUNDLE_IDENTIFIER = com.coteditor.CotEditor;
 				PRODUCT_NAME = CotEditor;
