<html lang="ja">

<head>
	<meta charset="UTF-8"/>
	<meta name="keywords" content="バージョン,リリースノート"/>
	<link rel="stylesheet" href="../../Shared/sty/standard.css"/>
	<link rel="stylesheet" href="../../Shared/sty/releasenotes.css"/>
	<title>CotEditorのリリースノート</title>
</head>

<body>
<a name="releasenotes"></a>

<h1>CotEditorのリリースノート</h1>


<article>
	<header>
<<<<<<< HEAD
		<h1>CotEditor 4.4.0</h1>
		<p>リリース: <time>2022-09</time></p>
=======
		<h1>CotEditor 4.3.5</h1>
		<p>リリース: <time>2022-09-17</time></p>
>>>>>>> 6283cea2
	</header>


	<section>
<<<<<<< HEAD
		<h2>新機能</h2>

		<ul>
			<li>「テキスト」メニューに「高度な文字カウント」を追加</li>
			<li>複数のCotEditorスクリプトで同じキーボードショートカットが設定された場合、最前面の書類のシンタックススタイルと同じ名前のサブフォルダにあるスクリプトをショートカット入力時に優先的に使用</li>
			<li>「テキスト」&gt;「変換」サブメニューに「URL絵エンコード/デコード」コマンドを追加</li>
			<li>保存していない変更のある書類のウインドウタブにドット（黒丸）を表示</li>
			<li>行番号ビューとエディタの間に区切り線を表示するオプションを追加</li>
			<li>TypeScriptシンタックススタイルを追加</li>
		</ul>
	</section>


	<section>
		<h2>改良</h2>

		<ul>
			<li><strong>macOS 13 Ventura</strong>をサポート</li>
			<li>システム要件を<strong>macOS 12 Monterey以上</strong>に変更</li>
			<li>改行コードの不一致アラートの「この書類では次回から確認しない」オプションの状態を書類に記憶し、将来の同書類オープンでも設定を反映するように改良
				<ul>
					<li>[上級者向け] 下記のコマンドを実行することでこのアラート機能をアプリケーションレベルで完全に無効化できます（ただし推奨しません）: <br/><code>defaults write com.coteditor.CotEditor suppressesInconsistentLineEndingAlert -bool YES</code></li>
    		</ul></li>
			<li>AppleScriptの<code>length</code>プロパティを廃止（代わりに <code>number of characters of contents</code>を使用してください）</li>
			<li>マルチカーソル編集で双方向テキストの分割カーソルをサポート</li>
			<li>プリントパネルのCotEditor設定表示を更新</li>
			<li>位置と列を1でなく0からカウントするように変更</li>
			<li>条件で並び替えダイアログで正規表現パターンが無効なときにエラーメッセージを表示するように変更</li>
			<li>「条件で並び替え」コマンドでの数字のパースアルゴリズムを改良</li>
			<li>コメント解除のアルゴリズムを改良</li>
			<li>テキストエンコーディング自動認識のアルゴリズムを改良</li>
			<li>VoiceOverサポートを改善</li>
			<li>「改行コードを文字としてカウントしない」オプションを廃止</li>
			<li>ステータスバーのファイルサイズ表示を非表示にできるオプションを廃止</li>
			<li>書類インスペクタの文字長表示を削除</li>
			<li><span class="trivial">trivial</span>: 縦書きのときの行番号ビューの目盛り表示を調整</li>
			<li><span class="trivial">trivial</span>: 書類を非同期で保存</li>
			<li><span class="trivial">trivial</span>: エディタのコンテキストメニューを整理</li>
			<li><span class="trivial">trivial</span>: 正規表現の基本文法表示を改良</li>
			<li><span class="trivial">trivial</span>: ステータスバーの表示を最適化</li>
			<li><span class="trivial">開発</span>: 開発環境をXcode 14.0 (macOS 13 SDK)に更新</li>
			<li><span class="label">非AppStore版</span>: Sparkleを2.2.2に更新</li>
=======
		<h2>改良</h2>

		<ul>
			<li><span class="label">非AppStore版</span>: Sparkleを2.2.1から2.2.2に更新</li>
>>>>>>> 6283cea2
		</ul>
	</section>


	<section>
		<h2>修正</h2>

		<ul>
<<<<<<< HEAD
			<li>不透明度ツールバー項目を表示しているとメモリリークが起こる可能性があった不具合を修正</li>
=======
			<li>保存ダイアログの「実行権を付与」オプションの変更が保存をキャンセルしたときにも引き継がれていた不具合を修正</li>
			<li>特定の環境下で日本語環境のとき保存ダイアログのボタンが無反応になることがあるmacOS 12.4以降の不具合に対処</li>
			<li>不透明度ツールバー項目を使用するとメモリがリークした不具合を修正</li>
			<li>アウトラインインスペクタのカラムの幅がリストの幅より狭くなっていた不具合を修正</li>
			<li>ディスク上のファイル変更によりエディタが更新された時に行番号ビューの幅が更新されなかった不具合を修正</li>
			<li>いくつかのタイポを修正</li>
			<li><span class="label">非AppStore版</span>: 「一般」環境設定のソフトウェア・アップデートに関する補足説明が非表示になっていた不具合を修正</li>
>>>>>>> 6283cea2
		</ul>
	</section>
</article>


<article>
	<header>
		<h1>CotEditor 4.3.4</h1>
		<p>リリース: <time>2022-08-26</time></p>
	</header>


	<section>
		<h2>修正</h2>

		<ul>
			<li>ウインドウの初期サイズが最後の書類から引き継がれなかったCotEditor 4.3.3の不具合を修正</li>
		</ul>
	</section>
</article>


<article>
	<header>
		<h1>CotEditor 4.3.3</h1>
		<p>リリース: <time>2022-08-13</time></p>
	</header>


	<section>
		<h2>修正</h2>

		<ul>
			<li>iCloudドライブ上の書類を別のコンピュータから編集するとアプリケーションがハングすることがあった不具合を修正</li>
			<li>新しいウインドウが前のウインドウからずれずに全く同じ位置に表示されることがあった不具合を修正</li>
			<li>縦書きのエディタを拡大/縮小するとスクロールエリアが誤ってクリップさることがあった不具合を修正</li>
			<li>ローカライズされていなかったテキストを修正</li>
		</ul>
	</section>
</article>


<article>
	<header>
		<h1>CotEditor 4.3.2</h1>
		<p>リリース: <time>2022-07-30</time></p>
	</header>


	<section>
		<h2>改良</h2>

		<ul>
			<li><span class="label">非AppStore版</span>: Sparkleを2.2.1に更新</li>
		</ul>
	</section>


	<section>
		<h2>修正</h2>

		<ul>
			<li>プリント時にタブ幅の設定が反映されなかった不具合を修正</li>
			<li>文章の方向が右から左のときにタブ文字の幅が誤って描画されていた不具合を修正</li>
		</ul>
	</section>
</article>


<article>
	<header>
		<h1>CotEditor 4.3.1</h1>
		<p>リリース: <time>2022-07-03</time></p>
	</header>


	<section>
		<h2>新機能</h2>

		<ul>
			<li>新しい「シャッフル」コマンドを「テキスト」&gt;「行」メニューに追加</li>
		</ul>
	</section>


	<section>
		<h2>改良</h2>

		<ul>
			<li>エディタ分割のパフォーマンスを最適化</li>
			<li>大きな書類でのインクリメンタルサーチ時のもたつきを抑止</li>
			<li>「選択した文字をハイライト」のパフォーマンスを最適化</li>
			<li>「選択した文字をハイライト」のハイライト実行上限個数を撤廃</li>
			<li>「行を上/下へ移動」コマンドで移動した行が見えるようにエディタをスクロール</li>
			<li>現在のICUの正規表現仕様に揃えるためにテキスト検索でのメタ文字<code>\v</code>の振る舞いを変更</li>
			<li>Swiftシンタックススタイルを更新してキーワードを追加</li>
			<li><span class="trivial">trivial</span>: フランス語ローカリゼーションを更新</li>
		</ul>
	</section>


	<section>
		<h2>修正</h2>

		<ul>
			<li>書類を閉じるときに稀にメモリリークしていた不具合を修正</li>
		</ul>
	</section>
</article>



<article>
	<header>
		<h1>CotEditor 4.3.0</h1>
		<p>リリース: <time>2022-06-18</time></p>
	</header>


	<section>
		<h2>新機能</h2>

		<ul>
			<li>検索ウインドウへの入力でインクリメンタルサーチ</li>
		</ul>
	</section>


	<section>
		<h2>改良</h2>

		<ul>
			<li>シンタックスハイライトのパフォーマンスを劇的に改善し大きい書類でのレインボーカーソルも抑止</li>
			<li>大きい書類のシンタックスハイライトでのプログレスバー表示を廃止し、非同期のシンタックス解析が終わり次第ハイライト</li>
			<li>大きい書類を開くときの時間を短縮</li>
			<li>プリント時にシンタックスの再パースをしないように改良</li>
			<li>検索の進行状況表示スタイルを更新</li>
			<li>シンタックスハイライトを無効にする設定オプションを廃止</li>
			<li>Swiftシンタックススタイルを更新してSwift 5.7で追加されたキーワードを追加</li>
			<li><span class="trivial">trivial</span>: バージョンの閲覧のときにも混在する改行コードのアラートが表示されるのを抑止</li>
		</ul>
	</section>


	<section>
		<h2>修正</h2>

		<ul>
			<li>非常に特定のフォントでアプリケーションがクラッシュすることがあった不具合を修正</li>
			<li>検索ウインドウを閉じても「すべて検索」のハイライトがエディタに残ることがあった不具合を修正</li>
			<li>ファイル関連付けのコンフリクトを表示しようとするとアプリケーションが反応しなくなることがあった不具合を修正</li>
		</ul>
	</section>
</article>



<article>
	<header>
		<h1>CotEditor 4.2.3</h1>
		<p>リリース: <time>2022-06-05</time></p>
	</header>


	<section>
		<h2>改良</h2>

		<ul>
			<li>「すべて検索」の結果リストで、リストにフォーカスしながら<kbd>Command</kbd>+<kbd>プラス記号</kbd>（+）または<kbd>Command</kbd>+<kbd>マイナス記号</kbd>（-）を押すと文字サイズを変更可能に</li>
			<li>コメントと引用符付きの文字列をパースするアルゴリズムを改良</li>
			<li>LaTeXシンタックススタイルを書き直しハイライトを改良</li>
			<li>以下のシンタックススタイルを更新しハイライトを修正: DTD, INI, JSON, LaTeX, Markdown, PHP, Perl, reStructuredText, Ruby, Shell Script, Textile, XML, YAML</li>
			<li>SQLシンタックススタイルを更新し<code>#</code>を使ったインラインコメントのハイライトに対応</li>
			<li><span class="trivial">trivial</span>: 「カラー」ウインドウのスタイルシートキーワードパレットのキーワード名をキャメルケースからすべて小文字に変更</li>
		</ul>
	</section>


	<section>
		<h2>修正</h2>

		<ul>
			<li>改行コードがCRLFの書類で<kbd>Shift</kbd>+<kbd>矢印</kbd>キーで選択範囲を変更したときにエディタがスクロールしなかった不具合を修正</li>
			<li>稀な特定の環境下でフォントを変更すると誤ったグリフで描画されることがった不具合を修正</li>
		</ul>
	</section>
</article>

<article>
	<header>
		<h1>CotEditor 4.2.2</h1>
		<p>リリース: <time>2022-05-26</time></p>
	</header>


	<section>
		<h2>改良</h2>

		<ul>
			<li>テキストを選択している状態で改行をしたときも自動インデントを実施するよう変更</li>
			<li>実際には対応していないキーバインディングを登録しようとしたときに警告を表示</li>
			<li>MarkdownおよびTextileシンタックススタイルを更新してハイライトを修正</li>
			<li>インデントスタイルの自動判定を改良</li>
			<li>繁体中国語ローカリゼーションを改良（Shiki Suenさんに感謝！）</li>
			<li>ヘルプを更新</li>
			<li><span class="trivial">trivial</span>: TeX文書のUITを<code>org.tug.tex</code>に変更</li>
	<li><span class="trivial">開発</span>: 開発環境をXcode 13.4 (macOS 12.3 SDK)に更新</li>
		</ul>
	</section>


	<section>
		<h2>修正</h2>

		<ul>
			<li>Shiftと矢印キーで選択範囲を変更すると誤った方向に選択範囲が動くことがあった不具合を修正</li>
			<li>アウトラインインスペクタに不要な横スクロールバーが表示された不具合を修正</li>
			<li>保存されたカスタムキーバインディングのアクション名が誤っていた不具合を修正</li>
			<li>ローカライズ漏れを修正</li>
		</ul>
	</section>
</article>

<article>
	<header>
		<h1>CotEditor 4.2.1</h1>
		<p>リリース: <time>2022-05-11</time></p>
	</header>


	<section>
		<h2>新機能</h2>

		<ul>
			<li>繁体中国語のローカリゼーションを追加（Shiki Suenさんに感謝！）</li>
		</ul>
	</section>


	<section>
		<h2>修正</h2>

		<ul>
			<li>macOS 11.xで書類復帰後アプリケーションが不安定になるCotEditor 4.2.0の不具合を修正</li>
			<li>特定の条件下でスニペットが挿入できないことがあるCotEditor 4.2.0の不具合を修正</li>
			<li>ヘルプのダークモード表示を修正</li>
			<li>簡体中国語ローカリゼーションでの「CotEditor 4.2での重要な変更」の説明の修正</li>
		</ul>
	</section>
</article>



<article>
<header>
	<h1>CotEditor 4.2.0</h1>
	<p>リリース: <time>2022-05-09</time></p>
</header>

<p class="important">このバージョンは、ユーザによる移行処理が必要な仕様変更を含んでいます。詳細は<a href="specification_changes_on_4.2.html">CotEditor 4.2での重要な変更</a>を参照してください。</p>


	<section>
		<h2>新機能</h2>

		<ul>
			<li>複数種類の改行コードが混在する書類を扱う機能を追加</li>
			<li>書類を開いたときや再読み込みしたときに混在する改行コードを警告</li>
			<li>混在する改行コードを「警告」ペインにリスト表示</li>
			<li>NEL（New Line）、LS（Line Separator）、PS（Paragraph Separator）などのマイナーな改行コードを改行コードの選択肢に追加（<kbd>Option</kbd>を押しながら「改行コード」メニューを開いときと書類の改行コードがこれらのいずれかのときのみ表示されます）</li>
			<li>改行コードの補正などの一切の改変を行わなわずクリップボード内容をそのままペーストする隠しコマンド「正確にペースト」（<kbd>Command</kbd>+<kbd>Option</kbd>+<kbd>V</kbd>）を追加</li>
			<li>プリントダイアログに選択した部分のテキストのみがプリントできる「選択部分」オプションを追加</li>
			<li>Unicodeのコードポイント入力に履歴を追加</li>
			<li>Handoffに対応</li>
			<li>テーマや複数置換などの設定ファイルを環境設定からFinderに設定名をドロップで書き出し</li>
			<li>ユニバーサルコントロールを通じて環境設定の設定名を別のCotEditorの設定リスト欄にドロップすることで異なるマシン間のCotEditorの設定を移行</li>
		</ul>
	</section>


	<section>
		<h2>改良</h2>

		<ul>
			<li>書類アイコンを更新</li>
			<li>書類の改行コード検出をより賢く</li>
			<li>複数行のスニペットを挿入したときは挿入するテキストを挿入位置のインデントに揃える</li>
			<li>大きい書類でのみテキストのnon-contiguousレイアウトを有効にするよう変更し通常サイズの書類におけるスクロールを改善</li>
			<li>シンタックス解析を高速化</li>
			<li>混在する改行コードと場所を共有するために「非互換文字」ペインの名称を「警告」ペインに変更</li>
			<li>文章の方向が右から左のときは縦スクローラを左側に表示</li>
			<li>文章の方向が右から左の書類をプリントするときは行番号を右側にプリント</li>
			<li>プリント時の行番号表示位置を調整</li>
			<li>最後のセッションから書類を復帰するときに書類のテキストエンコーディングで非互換な文字も復帰</li>
			<li>非互換文字リストで空白文字が非互換のときに空欄でなくその制御文字のコードポイントを表示</li>
			<li>HTMLシンタックススタイルを更新して<code>hr</code>要素をアウトラインで区切り線として表示</li>
			<li>フォント設定コントロールにステッパーを追加</li>
			<li>前回のセッションでユーザが明示的にエンコーディングを変更したときは、そのエンコーディングに復帰するように</li>
			<li>シンタックススタイル定義の標準の拡張子を.yamlから.ymlに変更</li>
			<li>アウトラインのテンプレートとして<code>$LN</code>を入れると行番号を挿入できる機能の廃止</li>
			<li>CoffeeScriptとTclのオリジナル書類アイコンを廃止</li>
			<li>テキスト類を推敲しよりMacらしい表現に</li>
			<li>ヘルプを更新</li>
			<li>安定性を向上</li>
			<li><span class="trivial">trivial</span>: スクリプトの拡張子が大文字でもCotEditorスクリプトとして認識されるように変更</li>
			<li><span class="trivial">trivial</span>: 「正規表現の基本文法」リファレンスの改行のメタ文字を<code>\n</code>から<code>\R</code>に変更</li>
			<li><span class="trivial">trivial</span>: Anuraテーマを調整</li>
			<li><span class="trivial">trivial</span>: macOS 12のsecure state restorationを有効化</li>
			<li><span class="trivial">開発</span>: Yamsを5.0.0から5.0.1に更新</li>
		</ul>
	</section>


	<section>
		<h2>修正</h2>

		<ul>
			<li>アプリケーション起動後に加えられたシンタックススタイルの変更がファイル関連付けに反映されていなかった不具合を修正</li>
			<li><span class="trivial">trivial</span>: スクリプトメニューが空のときもコンテキストメニューにスクリプトサブメニューが現れていた不具合を修正</li>
		</ul>
	</section>
</article>



<article>
	<header>
		<h1>CotEditor 4.1.5</h1>
		<p>リリース: <time>2022-04-09</time></p>
	</header>


	<section>
		<h2>改良</h2>

		<ul>
			<li>検索で一致した文字列に移動したときに一時的なハイライトを付与（Ethan Wongさんに感謝!）</li>
			<li>HTMLシンタックススタイルを更新し<code>'</code>文字に関わるハイライトを改良</li>
			<li>Swiftシンタックススタイルを更新しアウトラインの抽出を修正</li>
		</ul>
	</section>


	<section>
		<h2>修正</h2>

		<ul>
			<li>異なるファイルエンコーディングで保存されていた書類に復元したときに失敗した不具合を修正</li>
			<li>分割されたエディタにフォントスタイルと文章の方向が継承されていなかった不具合を修正</li>
			<li>「左/右へシフト」のアイコンが逆になっていた不具合を修正</li>
			<li>存在していた非互換文字がなくなったときに非互換文字ペインの「非互換文字は見つかりませんでした。」というメッセージが出なかった不具合を修正</li>
			<li><span class="trivial">trivial</span>: Unicodeブロック名のローカライズを修正</li>
		</ul>
	</section>
</article>



<article>
	<header>
		<h1>CotEditor 4.1.4</h1>
		<p>リリース: <time>2022-03-26</time></p>
	</header>


	<section>
		<h2>改良</h2>

		<ul>
			<li>Swiftシンタックススタイルを更新してSwift 5.6で追加されたキーワードを追加</li>
			<li>YAMLシンタックススタイルを更新してハイライトを改良</li>
			<li><span class="trivial">trivial</span>: すべて検索/置換の進捗メッセージを改良</li>
			<li><span class="trivial">開発</span>: 開発環境をXcode 13.3 (Swift 5.6)に更新</li>
		</ul>
	</section>


	<section>
		<h2>修正</h2>

		<ul>
			<li>名称未設定の書類を保存するときに提案されるファイル拡張子が現行のシンタックススタイルを反映していないことがあった不具合を修正</li>
			<li>Haskellファイルを開けなかった不具合を修正</li>
			<li>サービス経由でファイルを開いたときにクラッシュする可能性を修正</li>
		</ul>
	</section>
</article>



<article>
	<header>
		<h1>CotEditor 4.1.3</h1>
		<p>リリース: <time>2022-03-05</time></p>
	</header>


	<section>
		<h2>改良</h2>

		<ul>
			<li>macOS 12.3以降でAppleが提供する開発ツールのPythonが引き続き利用できるように、cotコマンドの実行を<code>python</code>から<code>python3</code>に変更（macOS 12.3以降では、cotコマンドの利用にユーザによるpython3のインストールが必要です）</li>
			<li>シンタックスハイライトのパフォーマンスを最適化</li>
			<li>CSSとSQLシンタックススタイルを更新しカラーリングキーワードをさらに追加</li>
			<li>Pythonシンタックススタイルを更新しPython 3.10で追加されたキーワードを追加</li>
			<li>MarkdownとSVGシンタックススタイルを更新しシンタックス解析を高速化</li>
			<li>JSONシンタックススタイルを更新しカラーリングを修正</li>
		</ul>
	</section>


	<section>
		<h2>修正</h2>

		<ul>
			<li>エディタからコピーしたテキストの改行コードが書類の設定にかかわらず常にLFになっていた不具合を修正</li>
			<li>¥と\のキーを入れ替えるオプションが有効にしていると、Unicodeコードポイントで挿入した¥と\まで入れ替えられていた不具合を修正</li>
		</ul>
	</section>
</article>



<article>
	<header>
		<h1>CotEditor 4.1.2</h1>
		<p>リリース: <time>2022-02-20</time></p>
	</header>


	<section>
		<h2>改良</h2>

		<ul>
			<li><span class="trivial">開発</span>: Yamsを4.0.6から5.0.0に更新</li>
			<li><span class="label">非AppStore版</span>: Sparkleを2.0.0から2.1.0に更新</li>
		</ul>
	</section>


	<section>
		<h2>修正</h2>

		<ul>
			<li>“書類中のURLをリンク”オプションが有効なとき、スペースキーを入力するとエディタが勝手にスクロールすることがあった不具合を修正</li>
		</ul>
	</section>
</article>



<article>
	<header>
		<h1>CotEditor 4.1.1</h1>
		<p>リリース: <time>2022-02-16</time></p>
	</header>


	<section>
		<h2>改良</h2>

		<ul>
			<li>トルコ語ローカライゼーションを改良（Emir SARIさんに感謝）</li>
		</ul>
	</section>


	<section>
		<h2>修正</h2>

		<ul>
			<li>キーバインド設定ペインのショートカットシンボルが正しく描画されていなかった不具合を修正</li>
		</ul>
	</section>
</article>



<article>
	<header>
		<h1>CotEditor 4.1.0</h1>
		<p>リリース: <time>2022-02-15</time></p>
	</header>


	<section>
		<h2>新機能</h2>

		<ul>
			<li>アウトラインペインにアウトライン項目をフィルタして表示する機能を追加</li>
			<li>プリント時に背景色をプリントしないオプションを追加</li>
			<li>検索メニューに「アウトラインメニューを開く」コマンドを追加</li>
			<li>トルコ語（Emir SARIさんに感謝）とイギリス英語（Alex Newsonさんに感謝）のローカライゼーションを追加</li>
			<li>新しいAppleScriptコマンド<code>jump</code>をdocumentオブジェクトに追加</li>
			<li>新しいAppleScriptパラメータ<code>has BOM</code>をdocumentオブジェクトに追加し、<code>BOM</code>オプションを <code>convert</code>コマンドに追加</li>
			<li>文章の方向が右から左のときには行番号ビューも右側に配置</li>
			<li>シンタックス定義Protocol Bufferを追加</li>
		</ul>
	</section>


	<section>
		<h2>改良</h2>

		<ul>
			<li>システム要件を<strong>macOS 11 Big Sur以上</strong>に変更</li>
			<li>環境設定 &gt; ウインドウのウインドウ幅/高さ欄を空欄（＝自動）にすると最後の書類ウインドウサイズを引き継ぐように</li>
			<li>キーバインドにCommandキーを含めないショートカットも設定できるように</li>
			<li>非互換文字リストで制御文字が非互換のときに空欄でなくその制御文字のコードポイントを表示</li>
			<li>Swiftシンタックススタイルを更新してSwift 5.5で追加されたキーワードを追加</li>
			<li>C++シンタックスタイルを更新していくつかの拡張子を追加</li>
			<li>Markdownシンタックススタイルを更新してシンタックス解析を高速化</li>
			<li>「行に移動」コマンドやAppleScriptで負の行数を指定したときに最後の空行を計算に含めるよう仕様を変更</li>
			<li>書類インスペクタの選択文字情報欄を改良し、選択している文字を構成するすべてのコードポイントを列挙することで複数のUnicode文字から成る文字にも対応</li>
			<li>文字インスペクタに表示されるUnicodeブロック名のリストをUnicode 13.0.0からUnicode 14.0.0に更新</li>
			<li>ツールバー項目が折り畳まれているときでも項目の状態がわかるように</li>
			<li>アプリケーションを再起動するときに他の作業で中断されてもその後に再起動を実行</li>
			<li>キーバインド設定で入力したショートカットが既往のコマンドと重複するときにエラー文に重複するコマンド名を提示</li>
			<li>VoiceOverアクセシビリティを改善</li>
			<li>ヘルプのAppleScriptガイドを更新</li>
			<li>表内の行のドラッグ&amp;ドロップでのアニメーションを改良</li>
			<li>いつかの箇所の書類解析を最適化</li>
			<li><span class="trivial">trivial</span>: エディタの余白を調整</li>
			<li><span class="trivial">trivial</span>: 設定ファイルの書き出しのときはデフォルトで拡張子を隠す</li>
			<li><span class="trivial">trivial</span>: 別のウインドウが最前面に来たときに入力中のキーバインド変更をキャンセル</li>
			<li><span class="trivial">trivial</span>: キーバインド設定のショートカットキーシンボルをいくつか変更</li>
			<li><span class="trivial">開発</span>: 開発環境をXcode 13.2 (Swift 5.5)に更新</li>
			<li><span class="trivial">開発</span>: xcworkspaceを削除</li>
			<li><span class="label">非AppStore版</span>: Sparkleを2.0.0に更新</li>
		</ul>
	</section>


	<section>
		<h2>修正</h2>

		<ul>
			<li>カーソルが1行目の行頭に来たときに現在の行が0と表示された不具合を修正（Alex Newsonさんに感謝）</li>
			<li>macOS 12 Montereyのカスタムカーソル色が縦書きのiビームカーソルに反映されなかった不具合を修正</li>
			<li>書類インスペクタで改行コードがCR (<code>U+000D</code>)やCRLFのときも改行コードを選択すると選択した文字のコードポイントとして<code>U+000A</code>（LF）が表示された不具合を修正</li>
			<li>ロックされた書類を編集しようとしたときに複製を促すダイアログが特定の条件下でその後も繰り返し表示されることがあった不具合を修正</li>
			<li>ツールバー項目が折り畳まれているとエディタの不透明度のスライダが機能していなかった不具合を修正</li>
			<li>キーバインド設定にカスタマイズ不可能なメニューコマンドが含まれていた不具合を修正</li>
			<li>Shiftキーのみを修飾キーとするショートカットが実際には正しく機能しないにも関わらず登録できたスニペットキーバインドの不具合を修正</li>
			<li>エディタの不透明度の変更がすぐに反映されなかった不具合を修正</li>
			<li>サイドパネルの初期配置がツールバーの下に潜り込むことがあった不具合を修正</li>
			<li>いくつかのヘルプボタンが機能していなかった不具合を修正（Alex Newsonさんに感謝）</li>
			<li>ローカライズ表現の修正と調整</li>
			<li><code>cot</code>コマンドがPython 3でも動くよう修正</li>
			<li>文字入力中にシンタックスハイライトがチカチカすることがあった不具合を改善</li>
		</ul>
	</section>
</article>



<article>
	<header>
		<h1>CotEditor 4.0.9</h1>
		<p>リリース: <time>2021-11-28</time></p>
	</header>


	<section>
		<h2>修正</h2>

		<ul>
			<li>拡張子とシンタックススタイルの両方が「すべて」になっているファイルドロップ設定が保存されなかった不具合を修正</li>
			<li>スニペット用のショートカットに、Shift+Returnなど、シフトと非アルファベットキーの組み合わせが登録できなかった不具合を修正</li>
			<li>書類に多量の非互換文字が含まれるときにレインボーカーソルが表示された不具合を修正</li>
			<li><kbd>⌥⇧←</kbd>で選択範囲を広げようとしてその新しい選択範囲に描画されていない不可視文字が含まれているときにレインボーカーソルが表示された不具合を修正</li>
			<li>縦書きのときにも右から左書きにできた不具合を修正</li>
		</ul>
	</section>
</article>



<article>
	<header>
		<h1>CotEditor 4.0.8</h1>
		<p>リリース: <time>2021-09-19</time></p>
	</header>


	<section>
		<h2>修正</h2>

		<ul>
			<li>オートセーブが無効の時メモリがリークする不具合を修正</li>
			<li>特定の条件下で以前の選択が残るツールバーのシンタックススタイルメニューの不具合を修正</li>
		</ul>
	</section>
</article>



<article>
	<header>
		<h1>CotEditor 4.0.7-1</h1>
		<p>リリース: <time>2021-09-10</time></p>
	</header>

	<p class="important">このバージョンはCotEditor 4.0.7で発生したアップデートの不具合を修正するために非AppStore版だけでリリースされました。</p>


	<section>
		<h2>修正</h2>

		<ul>
			<li><span class="label">非AppStore版</span>: アップデートができなかった不具合を修正</li>
		</ul>
	</section>
</article>



<article>
	<header>
		<h1>CotEditor 4.0.7</h1>
		<p>リリース: <time>2021-09-09</time></p>
	</header>


	<section>
		<h2>改良</h2>

		<ul>
			<li>検索パネルの正規表現ハイライトでnamed captureもハイライトするよう改良</li>
			<li>Rubyシンタックススタイルに拡張子.erbを追加</li>
			<li>AppleScriptの<code>convert</code>と<code>reinterpret</code>コマンドがエンコーディング名としてIANA charset nameも受け付けるよう改良</li>
			<li>OSAスクリプトのエラーメッセージを改良</li>
			<li><span class="trivial">trivial</span>: ヘルプのレイアウトを調整</li>
			<li><span class="trivial">開発</span> <span class="label">非AppStore版</span>: Sparkleフレームワークの管理をsubmoduleからSwiftPMに移行</li>
			<li><span class="trivial">開発</span> <span class="label">非AppStore版</span>: Sparkleを2.0.0-beta.2に更新</li>
			<li><span class="trivial">開発</span> <span class="label">非AppStore版</span>: プレリリース版の更新確認の際にappcast-beta.xmlではなくappcast.xmlの<code>sparkle:channel</code>要素を使うよう変更</li>
		</ul>
	</section>


	<section>
		<h2>修正</h2>

		<ul>
			<li>4.0.6でのシンタックスハイライトの崩れを修正</li>
			<li>エンコード優先度リストの初期レイアウトを修正</li>
		</ul>
	</section>
</article>



<article>
	<header>
		<h1>CotEditor 4.0.6</h1>
		<p>リリース: <time>2021-07-24</time></p>
	</header>


	<section>
		<h2>改良</h2>

		<ul>
			<li>テーマ・シンタックススタイル・複数置換などの設定ファイルのメニューに「共有」コマンドを追加</li>
			<li>「単語を選択」コマンドが書類の最後まで来たあとは書類の頭から再開</li>
			<li>macOS 11での複数置換ウインドウの見た目を変更</li>
			<li>テキスト検索やアウトライン選択のときのスクロール量を最小に</li>
			<li>コメントと符号に囲われたテキストのシンタックスハイライトのアルゴリズムを改良</li>
			<li>CotEditor 4.0.5で実施した正規表現ハイライト改良のためのJavaScriptシンタックススタイル更新を取り消し</li>
			<li>バンドルされているcotコマンドを更新してパイプされた大きなテキストを全て読み込めるように改善</li>
			<li>ヘルプをアップデート</li>
			<li><span class="trivial">trivial</span>: テーマがバンドルされたものかどうかに関わらずすべてアルファベット順に並ぶように変更</li>
			<li><span class="trivial">trivial</span>: 行末の空白を自動で削除するタイミングを調整</li>
			<li><span class="trivial">trivial</span>: 環境設定の日本語ローカライズを微調整</li>
			<li><span class="trivial">trivial</span> <span class="label">非AppStore版</span>: アップデートマネージャ（Sparkle）用のアプリケーション署名にEdDSAを追加</li>
		</ul>
	</section>


	<section>
		<h2>修正</h2>

		<ul>
			<li>ダークモードのときデフォルトテーマが選択したAnuraテーマにうまく変更されないことがあった不具合を修正</li>
			<li>オートセーブを無効にしているとき「前回のウインドウを復帰」の無効化ができなかった不具合を修正</li>
			<li>「開く」ダイアログで「不可視ファイルを表示」オプションを有効にしても.appパッケージの中が見られなかった不具合を修正</li>
			<li>ウインドウ復元時に最後の状態が正しく復帰されないことがあった不具合を修正</li>
			<li>ウインドウを開いたときにインスペクタが表示されていると、インスペクタの内容が上部のペイン切り替えに重なることがあった不具合を修正</li>
			<li>エディタの不透明度設定が100%でないときに、フルスクリーンにするとナビゲーションバーの色がおかしくなることがあった不具合を修正</li>
			<li>ドイツ語ローカライズを1カ所修正</li>
		</ul>
	</section>
</article>



<article>
<header>
	<h1>CotEditor 4.0.5</h1>
	<p>リリース: <time>2021-06-02</time></p>
</header>


<section>
<h2>改良</h2>

<ul>
	<li>JavaScriptシンタックススタイルを更新し正規表現のハイライトを改良</li>
</ul>
</section>


<section>
<h2>修正</h2>

<ul>
	<li>すべてのウインドウを閉じてもアプリケーションが自動で終了しなかったCotEditor 4.0.0以降の不具合を修正</li>
	<li>オートセーブを無効にしているとき、テキスト編集中に保存ができなかったことを告げるダイアログが表示されることがあった不具合を修正</li>
	<li>オートセーブを無効にしているとき、大きいファイルでテキスト編集中にもたつくことがあった不具合を修正</li>
</ul>
</section>
</article>



<article>
<header>
	<h1>CotEditor 4.0.4</h1>
	<p>リリース: <time>2021-06-02</time></p>
</header>


<section>
<h2>改良</h2>

<ul>
	<li>Luaシンタックススタイルを更新</li>
	<li>Swiftシンタックススタイルを更新しアウトライン抽出とリテラルナンバーのハイライトをより正確に</li>
	<li>JavaScriptと, PHP, CoffeeScriptシンタックススタイルを更新しリテラルナンバーのハイライトをより正確に</li>
	<li>シンタックススタイルを書き出す際に非ASCII文字をUnicodeコードポイントにエスケープしていたのを抑止</li>
</ul>
</section>


<section>
<h2>修正</h2>

<ul>
	<li>すべてのウインドウを閉じてもアプリケーションが自動で終了しなかったCotEditor 4.0.0以降の不具合を修正</li>
	<li>スクリプトバンドル (.scptd) がスクリプトでなくフォルダとして扱われていたスクリプトメニューの不具合を修正</li>
	<li>Shiftキーのみを修飾キーとするショートカットが実際には正しく機能しないにも関わらず登録できたスニペットキーバインドの不具合を修正</li>
	<li>起動時の設定が“「開く」ダイアログを表示”でないにもかかわらず稀に「開く」ダイアログが表示されることがあった不具合を修正</li>
	<li>Rubyシンタックススタイルのリテラルナンバーハイライトを修正</li>
	<li>オートセーブを無効にしているとき、テキスト編集中に保存ができなかったことを告げるダイアログが表示されることがあった不具合に対処</li>
</ul>
</section>
</article>



<article>
<header>
	<h1>CotEditor 4.0.3</h1>
	<p>リリース: <time>2021-05-08</time></p>
</header>


<section>
<h2>改良</h2>

<ul>
	<li>親書類を閉じても独立させた文字インスペクタが残るように</li>
	<li>大文字小文字が一致しなくても合致する拡張子があるときはシンタックススタイルを適用</li>
	<li>Rシンタックススタイルを更新</li>
	<li><span class="label">非AppStore版</span>: アプリケーションサイズを減量</li>
	<li><span class="trivial">開発</span>: Yamsを4.0.4から4.0.6に更新</li>
	<li><span class="trivial">開発</span>: 開発環境をXcode 12.5に更新</li>
</ul>
</section>
</article>



<article>
<header>
	<h1>CotEditor 4.0.2</h1>
	<p>リリース: <time>2021-03-17</time></p>
</header>


<section>
<h2>改良</h2>

<ul>
	<li>LaTeXシンタックススタイルを更新し<code>\(x^2\)</code>形式のインライン数式表現に対応</li>
	<li>Swiftシンタックススタイルを更新し<code>async</code>, <code>await</code>, and <code>@asyncHandler</code>を追加</li>
	<li>Touch Barのアイコンを更新</li>
	<li>ダークモードで謝辞ウインドウ表示したときのチラツキを抑止</li>
	<li>安定性を向上</li>
	<li><span class="trivial">開発</span>: Yamsを4.0.1から4.0.4に更新</li>
	<li><span class="trivial">開発</span>: 開発環境をXcode 12.4に更新</li>
</ul>
</section>


<section>
<h2>修正</h2>

<ul>
	<li>フランス語ローカライゼーションを修正</li>
	<li><span class="trivial">trivial</span>: ヘルプ内のダークモード時のスクリプトアイコンを修正</li>
</ul>
</section>
</article>



<article>
<header>
	<h1>CotEditor 4.0.1</h1>
	<p>リリース: <time>2020-11-14</time></p>
</header>


<section>
<h2>改良</h2>

<ul>
	<li><span class="trivial">trivial</span>: ツールバーの設定をリセット</li>
	<li><span class="trivial">開発</span>: Yamsを4.0.1に更新</li>
</ul>
</section>


<section>
<h2>修正</h2>

<ul>
	<li>書類ウインドウのナビゲーションバーがBig Sur上で表示されない不具合を修正</li>
</ul>
</section>
</article>



<article>
<header>
	<h1>CotEditor 4.0.0</h1>
	<p>リリース: <time>2020-11-11</time></p>
</header>


<section>
<h2>新機能</h2>

<ul>
	<li>macOS 11 Big Surに合わせたまったく新しいユーザインターフェイス<ul>
		<li>アプリケーションアイコンをアップデート</li>
		<li>書類ウインドウを再デザイン</li>
	</ul></li>
	<li>Apple Siliconをサポート</li>
	<li>Pascal（cbnbgさんに感謝!）, Dockerfile, VHDLのシンタックススタイルを追加</li>
</ul>
</section>


<section>
<h2>改良</h2>

<ul>
	<li>システム要件を<strong>macOS 10.15 Catalina以上</strong>に変更</li>
	<li>書類ウインドウの改行コードおよびエンコーディングメニューをツールバーからステータスバーに移動</li>
	<li>ツールバーおよびステータスバーのデフォルト表示項目を変更</li>
	<li>デフォルトのテーマをDendrobatesからAnuraに変更</li>
	<li>Unicodeコードポイントで文字入力をするときに入力UIがカーソルのすぐ上に出るように変更</li>
	<li>「保存時に行末の空白を削除」オプションの空白を削除するタイミングを保存時から入力中（随時）に変更し、一般ペインにあった設定項目も編集ペインに移動</li>
	<li>行を条件で並び替えで「数字を数値として扱う」オプションが有効なとき、キーに含まれる数値をより賢く解釈するよう改良</li>
	<li>ナビゲーションバーにあるエディタを分割ボタンを右クリックするとエディタの分割方向が変更できるよう改良</li>
	<li>エディタが分割されていなくても書類のエディタ分割方向が変更できるよう改良</li>
	<li>環境設定の連携ペインを廃止し内容を一般ペインに移動</li>
	<li>「前/次のアウトライン項目を選択」メニューコマンドがナビゲーションバーが隠れているときでも使えるよう改良</li>
	<li>選択範囲を動かしている最中でも選択範囲をライブでカウント</li>
	<li>行番号部分をスワイプしてもエディタをスクロールできるよう改良</li>
	<li>CotEditorが特定のファイルタイプに対して暗黙的にデフォルトのアプリケーションになる優先順位を降格</li>
	<li>RubyやPythonなどUnixスクリプトで書かれたCotEditorスクリプトが、以前はフォーマットペインで設定したファイルエンコーディング優先順位をもとに解釈されていたのをつねにUTF-8として解釈するよう変更</li>
	<li>書類内容が空でウインドウを閉じる時確認ダイアログが表示されないときはウインドウの閉じるボタンに編集済みを示すドット記号が表示されないように変更</li>
	<li>シンタックススタイルエディタで他の項目を編集中に項目を追加したとき、編集中の入力が破棄されないように変更</li>
	<li>現在行ハイライトの角を丸く</li>
	<li>編集している書類ファイル自身がエディタにドロップされたときも、相対パスのファイルドロップ設定 (<code>&lt;&lt;&lt;RELATIVE-PATH&gt;&gt;&gt;</code>) に対して絶対パスではなくファイル名だけを挿入</li>
	<li>ページガイドの表示を切り替えるツールバーボタンを廃止</li>
	<li>CotEditor 1.xで使われていたplist形式の古いシンタックス定義ファイルを読み込む機能を廃止</li>
	<li><span class="trivial">trivial</span>: 環境設定ウインドウのレイアウトを改良</li>
	<li><span class="trivial">trivial</span>: ツールバーアイコンのツールチップをより現状を表すように改良</li>
	<li><span class="trivial">trivial</span>: 縦書きのときの行番号描画計算を最適化</li>
	<li><span class="trivial">trivial</span>: 通常の横書きのときはnon-contiguous layoutをつねに有効に</li>
	<li><span class="trivial">開発</span>: 開発環境をXcode 12.2 (Swift 5.3, macOS 11 SDK)に更新</li>
	<li><span class="trivial">開発</span>: DifferenceKitパッケージをネイティブのCollectionDifferenceに置き換え</li>
	<li><span class="trivial">開発</span>: Yamsを3.0.1から4.0.0に更新</li>
</ul>
</section>


<section>
<h2>修正</h2>

<ul>
	<li>日本語のようなタイプ後にユーザの選択を必要とする入力をするとぶら下がりインデントの幅が狂うことがあった不具合を修正</li>
	<li><span class="trivial">trivial</span>: 現在使われているシンタックス定義が削除されたときのツールバーのシンタックスメニューの選択状態を修正</li>
	<li><span class="trivial">trivial</span>: 縦書きで背景の明るいテーマを使っているときにiビームカーソルの隅が表示されなかった不具合を修正</li>
</ul>
</section>
</article>



<article>
<header>
	<h1>CotEditor 3.9.7</h1>
	<p>リリース: <time>2020-10-18</time></p>
</header>


<section>
<h2>新機能</h2>

<ul>
	<li>新しいAppleScript/JXAコマンド<code>smarten quotes</code>, <code>straighten quotes</code>, <code>smarten dashes</code>を<code>selection</code>オブジェクトに追加</li>
</ul>
</section>


<section>
<h2>改良</h2>

<ul>
	<li>とても長い行を折り返していないときの不可視文字描画によるパフォーマンス低下を改善</li>
	<li>Shell Script (ansimitaさんに感謝!), Python, Ruby, Swift, SVGのシンタックススタイルを更新</li>
</ul>
</section>


<section>
<h2>修正</h2>

<ul>
	<li>テーマ編集のURLリンクボタンが機能していなかったのを修正</li>
</ul>
</section>
</article>



<article>
<header>
	<h1>CotEditor 3.9.6</h1>
	<p>リリース: <time>2020-09-13</time></p>
</header>


<section>
<h2>修正</h2>

<ul>
	<li>スクリプトメニューの「スクリプトフォルダを開く」コマンドが当該フォルダではなくその手前のApplication Scriptsフォルダを開いていた不具合を修正</li>
	<li>検索パネルの検索結果ビューで文字列欄が複数のUnicode文字から成る文字の途中からでも省略を始めていた不具合を修正</li>
	<li>行高が変更されたときに行番号ビューが再描画されないことがあった不具合を修正</li>
	<li>複数置換定義でハイライトしたときの進捗メッセージを修正</li>
</ul>
</section>
</article>



<article>
<header>
	<h1>CotEditor 3.9.5</h1>
	<p>リリース: <time>2020-08-15</time></p>
</header>


<section>
<h2>修正</h2>

<ul>
	<li>ウインドウ幅をアウトライン項目の幅よりも小さくできなくなったCotEdiotr 3.9.4の不具合を修正</li>
	<li>「大文字にする」などのいくつかのテキスト変換コマンドが選択した文字列と一致するの文字列まで変換した不具合を修正</li>
	<li>ナビゲーションバーにあるエディタを分割/削除ボタンが効かないことがあった不具合を修正</li>
</ul>
</section>
</article>



<article>
<header>
	<h1>CotEditor 3.9.4</h1>
	<p>リリース: <time>2020-08-13</time></p>
</header>


<section>
<h2>改良</h2>

<ul>
	<li>ウインドウの最小サイズをより小さく</li>
	<li><span class="trivial">開発</span>: 開発環境をXcode 11.6に更新</li>
</ul>
</section>


<section>
<h2>修正</h2>

<ul>
	<li>すべて置換などを実行したあとごくまれに閉じられない空のダイアログが表示されることがあった不具合を修正</li>
	<li>マッチする結果がないとき検索/置換の進捗表示が更新されなかった不具合を修正</li>
	<li>ナビゲーションバー内のアウトラインメニューで最後のセパレータが表示されなかった不具合を修正</li>
	<li>ツールバーのカスタマイズダイアログ内でメニュー型の項目が縦方向に潰れていた不具合を修正</li>
</ul>
</section>
</article>



<article>
<header>
	<h1>CotEditor 3.9.3</h1>
	<p>リリース: <time>2020-07-18</time></p>
</header>


<section>
<h2>改良</h2>

<ul>
	<li>比較的大きなテキストをペーストした時などの文字レイアウトのパフォーマンスを大幅に改善</li>
	<li>JSONシンタックススタイルを更新</li>
	<li><span class="trivial">trivial</span>: いくつかのUIスタイルを調整</li>
	<li><span class="trivial">開発</span>: Yamsを3.0.1に更新</li>
</ul>
</section>


<section>
<h2>修正</h2>

<ul>
	<li>選択したテキストのハイライトで選択したテキストが改行を含んでいるとハイライトの矩形が誤って伸びる不具合を修正</li>
	<li><code>true</code>や<code>null</code>などYAMLのオブジェクトとして解釈可能な文字列をキーワードにすると、文字列として正しく保存されなかったシンタックススタイル編集の不具合を修正</li>
</ul>
</section>
</article>



<article>
<header>
	<h1>CotEditor 3.9.2</h1>
	<p>リリース: <time>2020-06-28</time></p>
</header>


<section>
<h2>改良</h2>

<ul>
	<li>拡張子.tsのファイルはシステムでマッピングされているMPEG-2 Transport StreamよりもTypescriptファイルである可能性が高いため、ファイルオープン時の警告ダイアログの表示を抑止</li>
	<li>複数置換ウインドウのルール追加/削除ボタンの見た目および挙動を改良</li>
	<li><span class="trivial">trivial</span>: 複数置換の置換ルールをゴミ箱にドロップしたらルールが削除される機能を追加</li>
</ul>
</section>


<section>
<h2>修正</h2>

<ul>
	<li>複数置換のルール編集で複数のルールを一度に並び替えると、ルールの順番がおかしくなったりアプリケーションがクラッシュすることがあった不具合を修正</li>
	<li>ショートカット<kbd>⌥⇧→</kbd>や<kbd>⌥→</kbd>でカーソルを次の単語に移動させたときに、単語の直後のスペースまで飛ばしていた不具合を修正</li>
	<li>編集している色が最前面エディタの文字色に強制的に変更されることがあったテーマ編集の不具合を修正</li>
	<li>システムのディベロッパーカラーを選択しようとするとアプリケーションがクラッシュしたテーマ編集の不具合を修正</li>
	<li>選択範囲カラーの「システムカラーを使う」オプションを無効にできなかったテーマ編集の不具合を修正</li>
	<li>カスタムされたバンドルされているテーマを元に戻したときに、テーマ編集画面の値が変更されなかったテーマ編集の不具合を修正</li>
	<li>条件で行を並び替えるダイアログでカラムを並び替えキーにしたときにサンプル行のキー選択範囲が壊れることがあった不具合を修正</li>
	<li>テーブルに項目をドラッグ&amp;ドロップした際のフィードバックアニメーションを修正</li>
    <li><span class="trivial">trivial</span>: ツールバーをカスタマイズするとツールバーにあるメニューの幅が広がってしまった不具合を修正</li>
	<li><span class="trivial">trivial</span>: macOS 11 Big Sur (beta)でのレイアウト崩れを修正</li>
</ul>
</section>
</article>



<article>
<header>
	<h1>CotEditor 3.9.1</h1>
	<p>リリース: <time>2020-06-14</time></p>
</header>


<section>
<h2>改良</h2>

<ul>
	<li>スペース記号のサイズを調整し若干大きく</li>
	<li>縦書きのときの不可視文字の描画位置を調整</li>
	<li><span class="trivial">trivial</span>: スニペットキーバインドの設定のリストのデフォルトが無選択ではなく最初の項目を選択している状態に</li>
</ul>
</section>


<section>
<h2>修正</h2>

<ul>
	<li>既存のシンタックススタイルを編集して保存しようとすると保存に失敗する不具合を修正</li>
	<li>ピンチズーム時の文字のチラツキを修正</li>
	<li>テキストを縮小したときにエディタの下側がスクロールやピンチズームに反応しなくなることがあった不具合を修正</li>
	<li>検索パネルの入力欄で改行コードCR (carriage return)が改行記号でなくコントロール記号で表示されていた不具合を修正</li>
	<li>バンドルされているシンタックススタイルを改変していたときに、それをデフォルトに戻しても設定ファイルが削除されなかった不具合を修正</li>
	<li>macOS 10.14でダークモードのときに「CotEditorについて」の文字が黒かった不具合を修正</li>
</ul>
</section>
</article>



<article>
<header>
	<h1>CotEditor 3.9.0</h1>
	<p>リリース: <time>2020-05-27</time></p>
</header>


<section>
<h2>新機能</h2>

<ul>
	<li><a href="howto_display_invisibles.html">不可視文字の描画機能</a>を刷新しより幅広い環境下で代替記号が正確に表示されるように</li>
	<li>インデントガイドを表示するオプションを追加</li>
	<li>文字情報に文字のUnicodeのカテゴリ名も表示</li>
</ul>
</section>


<section>
<h2>改良</h2>

<ul>
	<li>表示される文字が各行に対して縦方向で中央になるように描画位置を調整</li>
	<li>多量の置換回数を伴う「すべて置換」のパフォーマンスを改善</li>
	<li>巨大なテキストをペーストしたときのパフォーマンスを改善</li>
	<li>「ファイルを開くとき」のエンコーディング設定を廃止し、既存のファイルを開くときはつねに自動でエンコーディングを判定するよう変更</li>
	<li>Unicodeのブロック対応表を最新のUnicode 13.0.0に更新</li>
	<li>行の複製をより賢く</li>
	<li>エンコーディングリスト編集ビューを改良</li>
	<li>ツールバー項目の幅を調整</li>
	<li>ツールバーボタン「文章の方向」から選択肢「縦書き」を削除</li>
	<li>ハイコントラストモードのときの行番号ビューと不透明度サンプルチップの境界線の視認性を向上</li>
	<li>文章の方向が右から左のときに行の折り返しを解除したあとの表示エリアを調整</li>
	<li><kbd>⇧↩</kbd>キーで<code>&lt;br /&gt;</code>が入力されるスニペットキーバインドのデフォルト設定を削除</li>
	<li>ヘルプを改訂</li>
	<li><span class="trivial">trivial</span>: ファイルのエンコーディングを自動で検出するオプション「自動認識」の名称を「自動」に変更</li>
	<li><span class="trivial">trivial</span>: 文字インスペクタで対称文字が複数のUnicode文字から成り立つときはサロゲートペアのコードポイントを省略</li>
	<li><span class="trivial">trivial</span>: 文字インスペクタで表示される拡大した文字の描画位置を調整</li>
	<li><span class="trivial">trivial</span>: フォーマットペイン内の表記を調整</li>
	<li><span class="trivial">trivial</span>: ウインドウサイズ設定の入力欄が空欄になったときはデフォルト値をプレースホルダーとして表示</li>
	<li><span class="trivial">trivial</span>: CotEditor 2.xまたはそれ以前のスニペットキーバインド設定の移行処理を削除</li>
	<li><span class="trivial">trivial</span>: 同名の書類の自動バックアップ時の衝突可能性を改善</li>
	<li><span class="trivial">開発</span>: 開発環境をXcode 11.5 (Swift 5.2)に更新</li>
	<li><span class="trivial">開発</span>: YAML.frameworkからYamsに移行</li>
	<li><span class="trivial">開発</span>: 脱Carthage依存</li>
	<li><span class="trivial">開発</span>: codesign関連のビルド設定を.xcconfigに移行（Yoshimasa Niwaさんに感謝！）</li>
</ul>
</section>


<section>
<h2>修正</h2>

<ul>
	<li>ぶら下がりインデントの深さがエディタの幅を超えたときにアプリケーションがクラッシュした不具合を修正</li>
	<li><kbd>⌥⇧→</kbd>キーで選択範囲を広げようとしたときにその対象が国旗絵文字だとアプリケーションがハングした不具合を修正</li>
	<li>既存書類を開くときのダイアログでエンコーディング選択メニューの項目に「自動」（旧：自動認識）が抜けていた不具合を修正</li>
	<li>複数の選択範囲がある状態でフォワードデリートをすると余計な文字まで削除された不具合を修正</li>
	<li>複数のカーソルがある状態でフォワードデリートをすると削除対象文字が実際には複数のUTF-16文字で成り立っていたときに削除対象となる文字全体ではなくUTF-16単位で1文字分しか削除されなかった不具合を修正</li>
	<li>テキスト入力中にアウトラインメニューが1つずれた項目を現在の項目として選択することがあった不具合を修正</li>
	<li>縦書きでプリントしたときに行番号表示位置がずれることがあった不具合を修正</li>
	<li>複数の選択範囲がある状態で重複した行を削除したときに改行コードだけが残ることがあった不具合を修正</li>
    <li>スクロールで対象文字が隠れていると文字インスペクタが表示されなかった不具合を修正</li>
	<li>特定の条件下で現在行の行番号が太字にならなかった行番号ビューの不具合を修正</li>
	<li><code>string in ...</code>コマンドを実行するとアプリケーションがクラッシュしたAppleScript/JXAの不具合を修正</li>
	<li>スクリプト経由で開いた書類の内容がまれに既に開いているウインドウに反映されてしまったAppleScript/JXAの不具合を修正</li>
	<li>改行コードがCRLFの書類で<code>line range</code>コマンドを用いて行を選択すると選択範囲がずれたAppleScript/JXAの不具合を修正</li>
	<li><code>line range</code>コマンドの引数に整数値を渡して1行だけを選択しようとすると無視されたAppleScript/JXAの不具合を修正</li>
	<li>縦書き表示で書類を開くとウインドウ端でない位置で行が折り返された不具合を修正</li>
	<li>分割されたビューに入力したテキストにテーマの色が反映されていなかった不具合を修正</li>
	<li>右から左の文章方向で行を折り返していないとページガイドが表示されなかった不具合を修正</li>
	<li>表示設定を変更したあとに現在行のハイライト位置が正しく更新されないことがあった不具合を修正</li>
	<li>正規表現パターンにUnicodeコードポイントを含めた際にhex表記が大文字だと正しくシンタックスハイライトされなかった検索パネルの入力欄の不具合を修正</li>
	<li>特定の条件下で不可視文字が通常の文字色で描画されることがあった検索パネルの入力欄の不具合を修正</li>
	<li>ダークモードでもプリントフォント設定のフォント名が黒で描画されていた不具合を修正</li>
	<li>エディタの表示設定を変更した際にエディタの空白部分に以前の描画が残ることがあった不具合を修正</li>
	<li>詳細検索オプションにあるヘルプボタンを修正</li>
	<li>ローカライズ漏れを修正</li>
</ul>
</section>
</article>



<article>
<header>
	<h1>CotEditor 3.8.12</h1>
	<p>リリース: <time>2020-03-08</time></p>
</header>


<section>
<h2>改良</h2>

<ul>
	<li>文書末の空行をカウント行に含めるよう変更</li>
	<li>KotlinとJSON, SVGシンタックススタイルを更新</li>
</ul>
</section>


<section>
<h2>修正</h2>

<ul>
	<li>書類が改行を含まないとても長い1行でのみ構成されるとき、行を折り返さない設定で横スクロールバーが表示されなかった不具合を修正</li>
	<li>大きな書類でシンタックスハイライトの解析時にアプリケーションがクラッシュすることがあった不具合を修正</li>
	<li>ウインドウをリサイズするまで超過スクロールが有効にならなかった不具合を修正</li>
	<li>特定の条件下で現在行が部分的にしかハイライトされなかった不具合を修正</li>
	<li>特定の条件下で選択行の行番号が太字にならなかった行番号ビューの不具合を修正</li>
	<li>検索文字列がとても長いと「すべて検索」で検索パネルの検索結果が表示できなかった不具合を修正</li>
</ul>
</section>
</article>



<article>
<header>
	<h1>CotEditor 3.8.11</h1>
	<p>リリース: <time>2020-02-28</time></p>
</header>


<section>
<h2>改良</h2>

<ul>
	<li>「書類中のURLをリンク」オプションが有効なときに大きな書類でURL探索のために出ていたレインボーカーソルおよびそれに伴う操作不能時間を抑止</li>
	<li>「スネークケースにする」と「キャメルケースにする」コマンドでアクセント記号を伴う文字も正しく扱えるように改良</li>
	<li>シンタックスハイライトの進捗メッセージを改良</li>
	<li>描画のパフォーマンスと安定性の向上</li>
	<li><span class="trivial">trivial</span>: 折り返し検索の視覚通知を調整</li>
</ul>
</section>


<section>
<h2>修正</h2>

<ul>
	<li>独立させた文字情報ポップオーバーが表示されている状況で元の書類ウインドウを閉じたとき、閉じたウインドウの残骸が表示された不具合を修正</li>
	<li>シンタックスハイライトの分析中に書類が更新されると、空の進捗ダイアログがごくまれに残ってしまった不具合を修正</li>
	<li>検索パネルなどの正規表現のハイライトで、文字表現パターン<code>\x{hhhh}</code>や<code>\0ooo</code>、<code>\$</code>などに正しくハイライトされない条件があった不具合を修正</li>
	<li>書類プリント時にごくまれにクラッシュした不具合を修正</li>
	<li>macOS 10.14またはそれ以前で書類オープン時にごくまれにクラッシュした不具合を修正</li>
</ul>
</section>
</article>



<article>
<header>
	<h1>CotEditor 3.8.10</h1>
	<p>リリース: <time>2020-02-15</time></p>
</header>


<section>
<h2>改良</h2>

<ul>
	<li>不可視文字描画、ぶら下がりインデント計算、行番号ビューの描画におけるパフォーマンスを最適化</li>
	<li>「ほかの不可視文字」を表示する設定のときはZERO WIDTH SPACE (U+200B)で不可視文字描画のための空間を追加</li>
	<li>選択行を「上へ移動」または「下へ移動」で最後の空行とも交換できるように</li>
	<li>文字入力時の全般的なパフォーマンスを最適化</li>
	<li>CSSシンタックススタイルを更新</li>
	<li><span class="trivial">trivial</span>: 超過スクロールを設定していても、書類ウインドウのサイズを変更したときに表示エリアができるだけ変わらないように調整</li>
	<li><span class="trivial">trivial</span>: テーマ“Note”を調整</li>
</ul>
</section>


<section>
<h2>修正</h2>

<ul>
	<li>正しく1文字を選択しても書類インスペクタのUnicodeコードポイントが常に“未選択”だった不具合を修正</li>
	<li><kbd>^⇧↑</kbd>または<kbd>^⇧↓</kbd>ショートカットでカーソルを複製したときに増えすぎることがあった不具合を修正</li>
	<li>デフォルトテーマの変更が開いている書類に反映されないことがあった不具合を修正</li>
	<li>正規表現置換の置換文字列に含まれるエスケープ文字の解釈に特定の文字パターンで失敗していた不具合を修正</li>
	<li>開いているウインドウ内のエディタの行高とタブ幅を変更しても反映されなかった不具合を修正</li>
	<li>サイズの大きな書類において、文書の後方で対応する括弧を探す際ためにレインボーカーソルが出ることがあった不具合を修正</li>
	<li>特定の条件下で選択行を下に移動するとアプリケーションがクラッシュした不具合を修正</li>
	<li>「条件で並び替え」で列並び替えキーの最後の1文字が落ちていた不具合を修正</li>
	<li>選択範囲をドラッグで素早く変更すると現在行のハイライトが残ることがあった不具合を修正</li>
	<li>エディタ分割時に新しいエディタの入力可能範囲が縮まっていた不具合を修正</li>
	<li>AppleScript/JXAにおいて、書類作成時に<code>tab width</code>, <code>tab expands</code>, <code>wrap lines</code>などいくつかのプロパティへのセットが無視された不具合を修正</li>
	<li>安定性を向上</li>
</ul>
</section>
</article>



<article>
<header>
	<h1>CotEditor 3.8.9</h1>
	<p>リリース: <time>2020-01-30</time></p>
</header>


<section>
<h2>改良</h2>

<ul>
	<li>大きい書類を開いたときのぶら下がりインデント計算によるレインボーカーソル出現時間を大幅に軽減</li>
	<li><span class="trivial">trivial</span>: 現在行ハイライト計算を最適化</li>
</ul>
</section>


<section>
<h2>修正</h2>

<ul>
	<li>まれな条件下で書類ウインドウを開いた直後にアプリケーションがクラッシュするCotEditor 3.8.8の不具合を修正</li>
	<li>アウトラインメニューの進捗インジケータがまれに残ることがある不具合を修正</li>
</ul>
</section>
</article>



<article>
<header>
	<h1>CotEditor 3.8.8</h1>
	<p>リリース: <time>2020-01-28</time></p>
</header>


<section>
<h2>新機能</h2>

<ul>
	<li>新しい“引用符をまっすぐにする”コマンドを 編集 &gt; 自動変換 メニューに追加</li>
</ul>
</section>


<section>
<h2>改良</h2>

<ul>
	<li>“引用符を置き換える”, “ダッシュ記号を置き換える”, “テキストを置き換える” コマンドを編集 &gt; 自動変換 メニューに追加</li>
	<li>デフォルトのウインドウサイズの設定欄をウインドウ設定ペインに復活</li>
	<li>スニペットにカーソルを複数設置可能に</li>
	<li>いくつかのビューの更新タイミングを最適化</li>
	<li>いくつかのバックグラウンドジョブを最適化</li>
	<li>テーブル内のチェックボックスをクリックしたとき、その行が選択されていない場合は選択行は無視して実際にクリックした項目のみを更新するよう変更</li>
	<li>謝辞の各ライセンス表示を折り畳みに</li>
	<li><span class="trivial">trivial</span>: 折り返し検索の視覚通知を調整</li>
	<li><span class="trivial">開発</span>: 差分ライブラリをDifferからDifferenceKitに乗り換え</li>
	<li><span class="trivial">開発</span> <span class="label">非AppStore版のみ</span>: Sparkleのブランチを“ui-separation-and-xpc”から“2.x”に変更</li>
</ul>
</section>


<section>
<h2>修正</h2>

<ul>
	<li>検索が折り返したときにウインドウがチラつくことがあったmacOS 10.15の不具合を修正</li>
	<li>文字サイズを変更したときに行番号ビューが変更に追従しないことがあった不具合を修正</li>
	<li>“タブバーを表示/隠す”に割り当てられた<kbd>⌘⇧T</kbd>ショートカットキーが無視される条件があった不具合を修正</li>
	<li>インスペクタの幅が正しく設定されないことがあった不具合を修正</li>
	<li>複数置換パネルで無効な条件が何もないにもかかわらず注意メッセージが表示されることあった不具合を修正</li>
	<li>特定の文字順を含む文字列のケースを変換するときにクラッシュする可能性を修正</li>
	<li>書類が他のプロセスから編集されたときにクラッシュする可能性を修正</li>
	<li><span class="trivial">trivial</span>: フランス語のタイポを修正（Arnaud Tanchouxさんに感謝）</li>
	<li>安定性を向上</li>
</ul>
</section>
</article>



<article>
<header>
	<h1>CotEditor 3.8.7</h1>
	<p>リリース: <time>2019-12-09</time></p>
</header>


<section>
<h2>改良</h2>

<ul>
	<li>ショートカット<kbd>⌘/</kbd>をコメントアウトトグルに復帰</li>
	<li>Shell Scriptシンタックススタイルに拡張子“.zprofile”と“.zlogin”を追加</li>
</ul>
</section>
</article>



<article>
<header>
	<h1>CotEditor 3.8.6</h1>
	<p>リリース: <time>2019-12-07</time></p>
</header>


<section>
<h2>改良</h2>

<ul>
	<li>フォーマット &gt; フォント &gt; “デフォルトに戻す”コマンドのデフォルトショートカットを<kbd>⌘0</kbd>に変更し、“大きく”コマンドが<kbd>⌘=</kbd>も受け取れるよう変更</li>
	<li>“ステータスバーを表示/隠す”コマンドにショートカット<kbd>⌘/</kbd>を追加</li>
	<li>“タブバーを表示/隠す”コマンドにショートカット<kbd>⌘⇧T</kbd>を追加</li>
	<li>書類に対する初回のシンタックスハイライトをキャンセルしたときのれインボーカーソルを抑止</li>
	<li><span class="trivial">trivial</span>: 進捗ダイアログと正規表現文法リファレンスのレイアウトを調整</li>
	<li><span class="trivial">trivial</span>: 編集ペインの数値入力欄でパーセント記号を付けていなくても自動で補完をするように改良</li>
</ul>
</section>


<section>
<h2>修正</h2>

<ul>
	<li>macOS 10.15で、矩形選択でマルチカーソルを作成できなかった不具合を修正</li>
	<li>macOS 10.14–10.15で、アクティブでないウインドウの選択ハイライトにより本文を読みづらいことがあった不具合を修正</li>
	<li>検索/置換結果がひとつも見つからなかったときに進捗ダイアログのメッセージが更新されなかった不具合を修正</li>
	<li>無効なカラーコードをカラーコードパネルに入力するとクラッシュする可能性があった不具合を修正</li>
	<li>安定性を向上</li>
</ul
</section>
</article>



<article>
<header>
	<h1>CotEditor 3.8.5</h1>
	<p>リリース: <time>2019-11-14</time></p>
</header>


<section>
<h2>改良</h2>

<ul>
	<li>コメント記号がインデントの後にあるコメント行もコメント解除の対象に</li>
	<li>「選択範囲のみ」のオプションが有効なまま何も選択をしないで検索（または置換）を実行したとき、アラートを表示</li>
	<li>コンソールの表示フォントを等幅フォントに変更</li>
	<li>テキスト検索中にコンソール全体が暗くなりマッチした語が目立つよう変更</li>
	<li>拡張子が.ymlのシンタックススタイル定義ファイルも読み込めるよう変更</li>
	<li>外観アピアランスが変更された時にシンタックスハイライトを再パースしないよう変更</li>
	<li>ヘルプにもダークモードを適用</li>
	<li><span class="label">非AppStore版のみ</span>: Sparkleフレームワークを更新</li>
	<li><span class="trivial">trivial</span>: メニューの語彙を調整</li>
	<li><span class="trivial">trivial</span>: ピンチズームの割合を調整</li>
</ul>
</section>


<section>
<h2>修正</h2>

<ul>
	<li>ステータスバーのテキストの色が外観モードを切り替えてすぐに更新されない不具合を修正</li>
	<li>シンタックススタイル定義ファイルの読み込みに失敗することがあった不具合を修正</li>
	<li>複数のカーソルが同一の行にあるとき、コメント解除に失敗した不具合を修正</li>
	<li>多量のテキストを選択した状態でテキストメニューを表示しようとするとレインボーカーソルが出たのを抑止</li>
	<li>PHPとJuliaのシンタックススタイルを更新し、重複していたキーワードを削除</li>
</ul
</section>
</article>



<article>
<header>
	<h1>CotEditor 3.8.4</h1>
	<p>リリース: <time>2019-10-23</time></p>
</header>


<section>
<h2>改良</h2>

<ul>
	<li>Tabキーを入力したときにマルチカーソルすべてにソフトタブが挿入されるように改良</li>
</ul>
</section>


<section>
<h2>修正</h2>

<ul>
	<li>文書末尾で特定の操作をしたときにアプリケーションが不安定になるmacOS 10.13–14での不具合を修正</li>
</ul>
</section>
</article>



<article>
<header>
	<h1>CotEditor 3.8.3</h1>
	<p>リリース: <time>2019-10-20</time></p>
</header>


<section>
<h2>改良</h2>

<ul>
	<li>ウインドウ復元時にすべてのカーソル位置を復帰</li>
	<li>すべてのカーソル位置に対応する括弧をハイライト</li>
	<li>縦書きでプリントしたときの本文描画エリアを微調整</li>
	<li>JSONシンタックススタイルに拡張子“.resolved”を追加</li>
</ul>
</section>


<section>
<h2>修正</h2>

<ul>
	<li>特にmacOS 10.15 Catalinaにおけるプリント時の描画エリアを修正</li>
	<li>書類の末尾のスペースをdeleteキーで削除できないmacOS 10.13-14での不具合を修正</li>
	<li>書類の最後にある開き括弧の直後で改行をしたときにアプリケーションがフリーズするmacOS 10.13-14での不具合を修正</li>
	<li>アプリケーション起動後にシステムの外観モードを変更したとき、新しく開いたウインドウのエディタテーマがウインドウの外観モードと一致しなかった不具合を修正</li>
	<li>閉じ括弧の直前で改行をしたときに誤った位置にハイライトが出現した不具合を修正</li>
	<li><span class="trivial">trivial</span>: フランス語のローカライゼーションを修正</li>
</ul>
</section>
</article>



<article>
<header>
	<h1>CotEditor 3.8.2</h1>
	<p>リリース: <time>2019-10-14</time></p>
</header>


<section>
<h2>修正</h2>

<ul>
	<li>アプリケーションをクラッシュ/フリーズさせることがあるmacOS 10.13-14のバグに対する迂回策を追加</li>
</ul>
</section>
</article>



<article>
<header>
	<h1>CotEditor 3.8.1</h1>
	<p>リリース: <time>2019-10-11</time></p>
</header>


<section>
<h2>修正</h2>

<ul>
	<li>macOS 10.13-14でアプリケーションがクラッシュしうる深刻な不具合に対処</li>
	<li>複数の書類を同時に開いたときに、自動的にタブウインドウにまとめられなかった不具合を修正</li>
</ul>
</section>
</article>



<article>
<header>
	<h1>CotEditor 3.8.0</h1>
	<p>リリース: <time>2019-10-09</time></p>
</header>


<section>
<h2>新機能</h2>

<ul>
	<li>システムの外観モードに関わらず書類ウインドウのモードを設定できる「外観モード」オプションを表示ペインに追加（macOS 10.14以降）</li>
	<li>新しいテーマ“Anura (Dark)”を追加</li>
</ul>
</section>


<section>
<h2>改良</h2>

<ul>
	<li>システム要件を<strong>macOS 10.13 High Sierra以上</strong>に変更</li>
	<li>外観モード切り替え時のテーマ切り替えアルゴリズムを改良</li>
	<li>複数行をペースト後もマルチカーソルを保持</li>
	<li>検索件数がゼロのときも「すべて検索」の検索結果表示を更新</li>
	<li>コントロール不可視文字の描画を調整</li>
	<li>検索パネルの入力欄でフォールバックフォントが使われたときに描画位置を調整</li>
	<li>「文章の方向」ツールバーボタンの「左から右」ボタンをつねに有効に</li>
	<li>安定性のために単語の数え方を変更</li>
	<li>TOMLシンタックススタイルを更新しテーブルの配列に対応 （Takuto ASAKURAさんに感謝!）</li>
	<li><span class="trivial">開発</span>: 開発環境をXcode 11.1 (Swift 5.1, macOS 10.15 SDK)に更新</li>
</ul>
</section>


<section>
<h2>修正</h2>

<ul>
	<li><kbd>⌥⇧←</kbd>または<kbd>⌥⇧→</kbd>のあとの選択範囲移動方向を修正</li>
	<li>AppleScriptコマンド<code>convert</code>と<code>reinterpret</code>が機能していなかった不具合を修正</li>
	<li>テーマ編集時のカラーパネルで色が変更できなくなることがあった不具合を修正</li>
	<li>起動後にシステムの外観モードが変更されたときに謝辞ウインドウの外観が更新されなかった不具合を修正</li>
</ul>
</section>
</article>



<article>
<header>
	<h1>CotEditor 3.7.8</h1>
	<p>リリース: <time>2019-06-30</time></p>
</header>


<section>
<h2>修正</h2>

<ul>
	<li>行を折り返していないとき横スクロールができないことがあった不具合を修正</li>
</ul>
</section>
</article>



<article>
<header>
	<h1>CotEditor 3.7.7</h1>
	<p>リリース: <time>2019-06-25</time></p>
</header>


<section>
<h2>新機能</h2>

<ul>
	<li>リガチャをオフにするオプションを表示ペインに追加</li>
</ul>
</section>


<section>
<h2>改良</h2>

<ul>
	<li>アプリケーション再開時に前回のウインドウ透明度の状態を保持</li>
	<li>Opt+矢印キーショートカット群の挙動を調整</li>
</ul>
</section>


<section>
<h2>修正</h2>

<ul>
	<li>検索パネルの検索結果がリサイズで閉じてしまうことがあった不具合を修正</li>
	<li>ぶら下がりインデントが印刷に反映されていなかった不具合を修正</li>
	<li>大きいサイズのデータでエディタサイズの変更に時間がかかった不具合を迂回</li>
	<li>表示スペインでのクラッシュ可能性を修正</li>
	<li>安定性を向上</li>
</ul>
</section>
</article>



<article>
<header>
	<h1>CotEditor 3.7.6</h1>
	<p>リリース: <time>2019-06-18</time></p>
</header>


<section>
<h2>新機能</h2>

<ul>
	<li>ドロップしたテキストファイルの中身を挿入する新しい変数「FILECONTENT」をファイルドロップ機能に追加</li>
</ul>
</section>


<section>
<h2>改良</h2>

<ul>
	<li>ほかの不可視文字を表示オプションの変更を直ちにエディタに反映させるよう改良</li>
	<li>保存ダイアログに“拡張子を隠す”オプションを追加</li>
	<li>背景が暗いエディタテーマでも変換候補ウインドウなどはシステムの外観モードを継承するように変更</li>
	<li>いくつかの検索結果についてVoiceOverにフィードバックを追加</li>
	<li>Opt+矢印キーショートカット群でのカーソル移動について、<code>.</code>や<code>:</code>でカーソルが止まるよう変更</li>
	<li>フォントパネルのツールバーで使用していない項目を非表示に</li>
	<li>対応する括弧の走査のパフォーマンスを最適化</li>
	<li>行番号描画のパフォーマンスを最適化</li>
	<li>ぶら下がりインデントのパフォーマンスを最適化</li>
</ul>
</section>


<section>
<h2>修正</h2>

<ul>
	<li><code>U+FE0E</code>が付与されている文字の後ろに不要な空間が追加描画されていた不具合を修正</li>
	<li>スクリプト経由の検索・置換において、<code>^</code>や<code>$</code>などのアンカーが行にマッチしなかった不具合を修正</li>
	<li>「文章の方向」ツールバー項目がツールバー表示エリアからあふれたときに項目のメニュー形式によるコマンドが有効になっていなかった不具合を修正</li>
	<li>「Unicode 16進数で入力」コマンドで<code>U+FEFF</code>が挿入できなかった不具合を修正</li>
	<li><code>U+FEFF</code>が連続して存在したときにアプリケーションがクラッシュする可能性を修正</li>
	<li>macOS 10.12でのクラッシュ可能性を修正</li>
</ul>
</section>
</article>



<article>
<header>
	<h1>CotEditor 3.7.5</h1>
	<p>リリース: <time>2019-05-27</time></p>
</header>


<section>
<h2>改良</h2>

<ul>
	<li>フォントパネルを表示したときに現在のエディタのフォントを選択</li>
	<li>Swiftシンタックススタイルを更新</li>
	<li>書類のURLをリンクオプションを有効にしたときはプリントした書類のURLにもアンダーラインを描画</li>
	<li><span class="trivial">開発</span>: Differフレームワークを1.4.3に更新</li>
</ul>
</section>


<section>
<h2>修正</h2>

<ul>
	<li>CotEditor 3.7.41での修正の副作用として現れたパフォーマンスの低下を修正</li>
	<li>スニペットテキストが依然編集できないことがあった不具合を修正</li>
	<li>安定性を向上</li>
</ul>
</section>
</article>



<article>
<header>
	<h1>CotEditor 3.7.4</h1>
	<p>リリース: <time>2019-05-18</time></p>
</header>


<section>
<h2>改良</h2>

<ul>
	<li>フランス語ローカライズを追加（Aurélien Royさんに感謝！）</li>
</ul>
</section>


<section>
<h2>修正</h2>

<ul>
	<li>スニペットテキストが編集できないことがあった不具合を修正</li>
	<li><code>U+FEFF</code> (ZERO WIDTH NO-BREAK SPACE)のUnicode文字名が空だった不具合を修正</li>
	<li>特定の制御文字を選択したときにアプリケーションがクラッシュした不具合を修正</li>
	<li>入力補完が入力中の途中の文字から始まる語句を候補として表示することがあった不具合を修正</li>
	<li>ステータスバーとサイドバーが非表示のときもライブ文字カウントがされていた不具合を修正</li>
	<li>ローカライズされていなかったテキストを修正</li>
	<li>安定性を向上</li>
</ul>
</section>
</article>



<article>
<header>
	<h1>CotEditor 3.7.3</h1>
	<p>リリース: <time>2019-04-26</time></p>
</header>


<section>
<h2>改良</h2>

<ul>
	<li>Unicode 16進数で入力コマンドがマルチカーソル入力に対応</li>
	<li>アウトラインビューのフォントサイズを調整可能に</li>
</ul>
</section>


<section>
<h2>修正</h2>

<ul>
	<li>同名のファイルが既に存在すると、設定ファイルの書き出しが失敗した不具合を修正</li>
	<li>スクロールバーを常に表示していると検索パネルのクリアボタンがスクロールバーエリアと重なった不具合を修正</li>
	<li>シンタックススタイル検証を修正</li>
	<li>安定性を向上</li>
</ul>
</section>
</article>



<article>
<header>
	<h1>CotEditor 3.7.2</h1>
	<p>リリース: <time>2019-04-04</time></p>
</header>


<section>
<h2>改良</h2>

<ul>
	<li>縦書きで背景が暗いときにiビームカーソルがより見つけやすいように変更</li>
	<li>検索パネルの結果欄の行番号に等幅数字を使用</li>
	<li>検索結果ハイライトのパフォーマスを最適化</li>
	<li><span class="trivial">開発</span>: 開発環境をXcode 10.2 (Swift 5)に更新</li>
	<li><span class="trivial">開発</span>: Differフレームワークを1.4.0に更新</li>
</ul>
</section>


<section>
<h2>修正</h2>

<ul>
	<li>macOS 10.12でいくつかの特定のツールバー項目が表示されているとアプリケーションがハングした不具合を修正</li>
	<li>エンコーディングの再解釈ダイアログで「変更内容を破棄」と「キャンセル」ボタンの動作が逆になっていた不具合を修正（Aurélien Royさんに感謝!）</li>
	<li>macOS 10.12でカラーコードエディタが非表示になっていた不具合を修正</li>
	<li>行に移動コマンドで「移動」ボタンをクリックして行を移動したとき、指定した行番号に飛ばなかった不具合を修正</li>
	<li>AppleScriptの<code>change kana</code>コマンドが動いていなかった不具合を修正</li>
</ul>
</section>
</article>



<article>
<header>
	<h1>CotEditor 3.7.1</h1>
	<p>リリース: <time>2019-02-23</time></p>
</header>


<section>
<h2>改良</h2>

<ul>
	<li>マルチカーソルのあるすべての行を現在行としてハイライトするように変更</li>
	<li>.textClippingファイルをドロップしたときはファイルの中身を挿入</li>
</ul>
</section>


<section>
<h2>修正</h2>

<ul>
	<li>初回のオートセーブでカーソル行の行末の空白が削除されることがあった不具合を修正</li>
	<li>安定性を向上</li>
</ul>
</section>
</article>



<article>
<header>
	<h1>CotEditor 3.7.0</h1>
	<p>リリース: <time>2019-02-14</time></p>
</header>


<section>
<h2>新機能</h2>

<ul>
	<li><a href="howto_edit_multiple_points.html">マルチカーソル編集</a></li>
	<li>エディタの不透明度を変更するツールバーアイコンを追加</li>
	<li>選択部分を角括弧で囲むメニュー項目を追加</li>
</ul>
</section>


<section>
<h2>改良</h2>

<ul>
	<li>ウインドウ復帰時により以前の状況を復帰可能に</li>
	<li>行頭以外にある連続したスペースは「タブをスペースに自動的に展開」が有効でも1つずつ削除するよう変更</li>
	<li>行を複製したあとに選択範囲を保持するように変更</li>
	<li>カスタムの“選択部分を囲む”アクションの文字を記憶</li>
	<li><span class="trivial">trivial</span>: ツールバーの色を改善</li>
</ul>
</section>


<section>
<h2>修正</h2>

<ul>
	<li>「すべて置換」で、検索対象が合成可能な文字であったときに実際には置換が行われなかった不具合を修正</li>
	<li>縦書きのときに行が正しく折り返されないことがあった不具合を修正</li>
	<li>保存がされていない書類のシンタックススタイルが最後のセッションから復帰されなかった不具合を修正</li>
	<li>特定の条件下で自動補完が自動的に終了してしまう不具合を修正</li>
	<li>スクロールバーを常時表示にしていると、エディタを分割したときに行の折り返しが実際のエディタの幅よりも短くなることがあった不具合を修正</li>
	<li>プリントヘッダやコンソールのプロンプトに表示される現在年がいくつかの特定の日に1つずれることがあった不具合を修正（Frédéric Blondiauさんに感謝!）</li>
	<li>閉じたウインドウがメモリ上に残っていた不具合を修正</li>
	<li>外部プロセスの編集により書類がアップデートしたときに選択範囲がずれることがあった不具合を改善</li>
	<li>単語カウントが詰まる可能性があった不具合を修正</li>
</ul>
</section>
</article>



<article>
<header>
	<h1>CotEditor 3.6.12</h1>
	<p>リリース: <time>2019-01-15</time></p>
</header>


<section>
<h2>改良</h2>

<ul>
	<li>SVGシンタックススタイルを更新</li>
	<li><code>cot</code> コマンドラインツールを更新:<ul>
		<li>Terminal.app以外のクライアントから<code>--wait</code>オプションを使うとスタックトレースが出ることがあった不具合を修正</li>
		<li><code>--column</code>に負の数を与えたときのカーソルの位置が誤っていることがあった不具合を修正</li>
	</ul></li>
</ul>
</section>


<section>
<h2>修正</h2>

<ul>
	<li>スニペット挿入が効かなくなっていたのを修正</li>
	<li>特定の条件下でテーマの変更が開いている書類に反映されなかった不具合を修正</li>
	<li>macOS 10.12で復帰したウインドウにテーマが反映されなかった不具合を修正</li>
	<li>macOS 10.12で表示ペインに変更したときテーマエディタが空になっていた不具合を修正</li>
	<li>安定性を向上</li>
</ul>
</section>
</article>



<article>
<header>
	<h1>CotEditor 3.6.11</h1>
	<p>リリース: <time>2019-01-05</time></p>
</header>


<section>
<h2>改良</h2>

<ul>
	<li>行番号ビューの選択範囲ハイライトをドラッグ中にライブ更新</li>
</ul>
</section>


<section>
<h2>修正</h2>

<ul>
	<li>大きい書類の末尾文字を削除するとアプリケーションがクラッシュすることがあった不具合を修正</li>
</ul>
</section>
</article>



<article>
<header>
	<h1>CotEditor 3.6.10</h1>
	<p>リリース: <time>2019-01-01</time></p>
</header>


<section>
<h2>新機能</h2>

<ul>
	<li>シンタックス定義Kotlinを追加</li>
</ul>
</section>


<section>
<h2>改良</h2>

<ul>
	<li>カーソル位置と列のカウント方法を1始まりに変更（以前は0始まり）</li>
	<li>シンタックスハイライト適用プロセスを最適化し、大きな書類で虹色のカーソルが表示される時間を大幅に短縮</li>
	<li>複数置換の定義編集を取り消し可能に</li>
	<li>シンタックススタイルエディタ、複数置換、および条件で並び替えダイアログで正規表現パターンをハイライト</li>
	<li>行番号をクリックして行を選択したとき、フォーカスをエディタに移動</li>
	<li>環境設定での行番号、ページガイド、不可視文字の表示設定の変更を開いている書類に即時に適用</li>
	<li>保存されていない空の文書を閉じるときにその文書を保存するかどうかを尋ねるダイアログを抑制し、かつ自動保存された空のバックアップファイルも破棄</li>
	<li>環境設定の一般ペインの「改行コードを文字としてカウント」オプションのラベルを「改行コードを文字としてカウントしない」に変更（値が反転されます）</li>
	<li>ツールバーが「テキストのみ」モードでも「共有」ボタンを有効化</li>
	<li>ファイル関連付けコンフリクトダイアログに、インタプリタのコンフリクトも表示</li>
	<li>macOS 10.12でも「共有」の編集ビューを書類内に描画</li>
	<li>環境設定ウインドウに対する「ツールバーを隠す」コマンドを無効に</li>
	<li>一般的なパフォーマンスを向上</li>
	<li>ドイツ語のローカライズを更新（J-rgさんに感謝!）</li>
	<li><code>cot</code> コマンドラインツールを更新:<ul>
		<li><code>--column</code>オプションでマイナスの値を与えると行末からカウントするように改良</li>
		<li><code>--column</code>オプションのカウント方法を1始まりに変更</li>
		<li>エラーメッセージを改良</li>
		<li>カーソル位置を<code>--line</code>オプションで指定したとき、最後の空行が無視されていた不具合を修正</li>
	</ul></li>
	<li><span class="trivial">trivial</span>: アウトラインインスペクタの最小幅を変更</li>
</ul>
</section>


<section>
<h2>修正</h2>

<ul>
	<li>すべて置換での進捗ダイアログで置換数が実際より小さく表示されることがあった不具合を修正</li>
	<li>AppleScriptや <code>cot</code> コマンドからカーソルを書類の最後に移動できなかった不具合を修正</li>
	<li>文字を削除したときに特定の条件下でシンタックスハイライトが更新されないことがあった不具合を修正</li>
	<li>スクリプトからエディタをスクロールしたとき、行番号ビューが更新されなかった不具合を修正</li>
	<li>macOS 10.13およびそれ以前での環境設定ペイン切り替えアニメーションを修正</li>
	<li><span class="trivial">trivial</span>: 行番号ビューで最後の空行番号が最初の行位置に表示される可能性があった不具合を修正</li>
	<li><span class="trivial">trivial</span>: 矢印キーが押された時にエディタが意図せずにスクロールしてしまうことがあった不具合を修正</li>
</ul>
</section>
</article>



<article>
<header>
	<h1>CotEditor 3.6.9</h1>
	<p>リリース: <time>2018-12-12</time></p>
</header>


<section>
<h2>改良</h2>

<ul>
	<li>シンタックスハイライトの時間短縮</li>
</ul>
</section>


<section>
<h2>修正</h2>

<ul>
	<li>エディタを分割するとアプリケーションがクラッシュした不具合を修正</li>
	<li>日本語入力中に行番号が一部消えることがあった不具合を修正</li>
	<li>macOS 10.13およびそれ以前で、ユーザスクリプトがあるときにコンテキストメニューが開かなかった不具合を修正</li>
	<li><span class="trivial">trivial</span>: シンタックススタイル編集のアウトラインメニューペインのイタリックボタンがイタリック体になっていなかったのを修正</li>
</ul>
</section>
</article>



<article>
<header>
	<h1>CotEditor 3.6.8</h1>
	<p>リリース: <time>2018-12-08</time></p>
</header>


<section>
<h2>新機能</h2>

<ul>
	<li>シンタックス定義TOMLを追加</li>
</ul>
</section>


<section>
<h2>改良</h2>

<ul>
	<li>「すべて置換」の処理時間を大幅に改善</li>
	<li>行番号ビューを抜本的に改変し、macOS Mojaveでの諸問題を回避</li>
	<li>最後のセッションで選択した複数置換ウインドウで設定を記憶</li>
	<li>大きい書類でのみnoncontiguous layoutを有効にするよう変更
	<ul>
		<li>この変更により、通常サイズの書類におけるスクロールおよび描画の振る舞いを改善</li>
	</ul></li>
	<li>全般的な効率と安定性を向上</li>
	<li><span class="trivial">開発</span>: LineNumberViewがNSRulerViewを継承するのを廃止</li>
</ul>
</section>


<section>
<h2>修正</h2>

<ul>
	<li>ショートカット<code>⌘←</code>でのカーソル位置を修正</li>
	<li>シンタックスハイライトを複数回キャンセルしたときにレインボーカーソルが出ることがある不具合を修正</li>
</ul>
</section>
</article>



<article>
<header>
	<h1>CotEditor 3.6.7</h1>
	<p>リリース: <time>2018-11-27</time></p>
</header>


<section>
<h2>改良</h2>

<ul>
	<li>選択した語句と同じ語句が100個以上ある場合は「選択した文字をハイライト」を実行しない</li>
	<li>シンタックススタイルエディタの「シンタックスの検証」ペインを更新:<ul>
		<li>検証は「シンタックスの検証」ペインに移動したときに自動的に実行されるようになりました。</li></ul>
	</li>
	<li><span class="trivial">trivial</span>: シンタックススタイルエディタでスタイルがデフォルトを持たないときは「デフォルトに戻す」ボタンを削除</li>
	<li><span class="label">非AppStore版のみ</span>: Sparkleフレームワークを更新</li>
</ul>
</section>


<section>
<h2>修正</h2>

<ul>
	<li>バックスラッシュを含むパスまたは標準入力を<code>cot</code>コマンドが処理できなかった不具合を修正</li>
	<li>macOS 10.13およびそれ以前で右クリックでのコンテキストメニューが出なくなっていたCotEditor 3.6.5での不具合を修正</li>
	<li>行数の桁が大きい時に行番号ビューの幅が広がらなかった不具合を修正</li>
	<li>シンタックスタイルの検証で片側しか定義されていないブロックコメント定義が無視されていた不具合を修正</li>
	<li>macOS 10.13およびそれ以前での環境設定ペイン切り替えアニメーションを修正</li>
	<li>いくつかの潜在的なクラッシュを修正</li>
	<li>シンタックススタイルエディタの細かな不具合を修正</li>
	<li>いくつかのローカライズ文を修正</li>
</ul>
</section>
</article>



<article>
<header>
	<h1>CotEditor 3.6.6</h1>
	<p>リリース: <time>2018-11-20</time></p>
</header>


<section>
<h2>修正</h2>

<ul>
	<li>シンタックスハイライトがタイプ中に更新されないCotEditor 3.6.5での不具合を修正</li>
	<li>macOS 10.12環境下で環境設定のペインを切り替えられなかった不具合を修正</li>
	<li>ローカライズされていなかったテキストを修正</li>
</ul>
</section>
</article>



<article>
<header>
	<h1>CotEditor 3.6.5</h1>
	<p>リリース: <time>2018-11-19</time></p>
</header>


<section>
<h2>新機能</h2>

<ul>
	<li>カーソルの形状を変更するオプションを追加（表示環境設定ペインから変更）</li>
</ul>
</section>


<section>
<h2>改良</h2>

<ul>
	<li>variant sequenceを不可視文字として描いていたのを抑止</li>
	<li>macOS 10.14ではエディタの下にテキストが描画されるため、行を折り返していないときは行番号ビューの背景をつねに不透明に変更</li>
	<li>CotEditor 3.6.3でのVoiceOverでの行番号カウント方法の変更を取り消し</li>
	<li><span class="trivial">trivial</span>: vertical tabを不可視文字記号を普通のコントロール文字に変更</li>
</ul>
</section>


<section>
<h2>修正</h2>

<ul>
	<li>エディタが行番号ビューの下にまだ潜り込むことがあった不具合を修正</li>
	<li>文書末の空行の行番号が描画されないことがあった不具合を修正</li>
	<li><span class="trivial">trivial</span>: 環境設定の一般ペインに最初に移動したときにウインドウが不自然に変形していた不具合を修正</li>
	<li><span class="trivial">trivial</span>: Mojaveでテキスト選択のハイライトが行の間に残ることがあった不具合を修正</li>
</ul>
</section>
</article>



<article>
<header>
	<h1>CotEditor 3.6.4</h1>
	<p>リリース: <time>2018-11-10</time></p>
</header>


<section>
<h2>新機能</h2>

<ul>
	<li>“単語を選択” (<kbd>⌘D</kbd>) コマンドを編集メニューに追加</li>
</ul>
</section>


<section>
<h2>改良</h2>

<ul>
	<li><span class="trivial">trivial</span>: 検索パネルの入力欄にある削除ボタンをクリックしたときに対象となる入力欄にフォーカスを移動</li>
</ul>
</section>


<section>
<h2>修正</h2>

<ul>
	<li>エディタが行番号ビューの下に潜り込むことがあった不具合を修正</li>
	<li>ショートカット<kbd>⌘⇧←</kbd>直後の<kbd>⇧→</kbd>で選択範囲が誤った方向に拡張した不具合を修正</li>
	<li>フォントが変更されたときにページガイド描画が更新されなかった不具合を修正</li>
</ul>
</section>
</article>



<article>
<header>
	<h1>CotEditor 3.6.3</h1>
	<p>リリース: <time>2018-10-29</time></p>
</header>


<section>
<h2>改良</h2>

<ul>
	<li>ショートカット<code>⌘⇧[</code>の割り当てを、従来の「波括弧で選択行を囲む」から暗黙的なシステム標準である「次のタブを表示」に変更</li>
	<li>VoiceOver利用時に、視覚的な折り返し行ではなく改行コードで区切られた理論行を1行として扱うように変更<ul>
		<li>これにより、VoiceOverユーザはショートカットVO+F3で現在行を確認可能に</li>
	</ul></li>
	<li>VoiceOver利用時のインターフェイス要素のアクセシビリティを改善</li>
	<li>無効な値のときはカスタム並び替えが実行できないように</li>
	<li>環境設定パネル内の入力欄が空欄になったときはデフォルト値をプレースホルダーとして表示</li>
	<li><span class="trivial">trivial</span>: 検索パネルの入力欄にある削除ボタンをクリックしたときに対象となる入力欄にフォーカスを移動</li>
</ul>
</section>


<section>
<h2>修正</h2>

<ul>
	<li>インスペクタの選択が保存されていなかった不具合を修正</li>
	<li>行番号を表示し行を折り返していたとき、書類の初期表示範囲が行番号側にめり込んでいた不具合を修正</li>
	<li>スクリプト名がコンソールに表示されていなかった不具合を修正</li>
	<li>プリント時に文章の方向（右から左）が反映されていなかった不具合を修正</li>
	<li>ローカライズ環境下でのレイアウトを修正</li>
</ul>
</section>
</article>



<article>
<header>
	<h1>CotEditor 3.6.2</h1>
	<p>リリース: <time>2018-10-14</time></p>
</header>


<section>
<h2>新機能</h2>

<ul>
	<li>検索パネルの入力欄でピンチズーム可能に</li>
</ul>
</section>


<section>
<h2>改良</h2>

<ul>
	<li>ソフトタブの削除をやり直したときに削除したスペースが選択されたことを抑止</li>
	<li>「CotEditorについて」パネルをDark Mode時に最適化</li>
	<li>“C++”シンタックススタイルに拡張子“.cxx”を追加</li>
	<li>行番号ビューの幅を調整</li>
	<li><span class="label">非AppStore版のみ</span>: Sparkleフレームワークを更新</li>
</ul>
</section>


<section>
<h2>修正</h2>

<ul>
	<li>「括弧と引用符を自動的に閉じる」オプションが有効のとき、括弧入力の取り消しとやり直しを繰り返すとカーソル位置がずれた不具合を修正</li>
	<li>「書類中のURLをリンク」オプションが有効のとき、書類の後半にペーストをした後不要なスクロールが発生することがあった不具合を修正</li>
	<li>「書類中のURLをリンク」オプションが有効のとき、URLの直後にURLの一部となり得ない文字列をペーストしたときもペースト範囲がリンクになった不具合を修正</li>
	<li>特定の条件下でアプリケーションが稀にクラッシュした不具合を修正</li>
</ul>
</section>
</article>



<article>
<header>
	<h1>CotEditor 3.6.1</h1>
	<p>リリース: <time>2018-10-04</time></p>
</header>


<section>
<h2>新機能</h2>

<ul>
	<li>詳細検索オプションに新しいオプション“単語に完全一致”を追加（デフォルトは無効）</li>
	<li>シンタックス定義Properties（主にJava向け）を追加</li>
</ul>
</section>


<section>
<h2>改良</h2>

<ul>
	<li><span class="label">AppStore版のみ</span>: AppStore版についても、macOS 10.14 Mojaveでのenhanced runtime protectionを有効化</li>
	<li>背景が暗いときにiビームカーソルがより見つけやすいように変更</li>
	<li>サイドバーの幅を同じウインドウに属するタブ同士で共有するように改良</li>
</ul>
</section>


<section>
<h2>修正</h2>

<ul>
	<li>ウインドウサイズの設定が忘れられやすかった不具合を修正</li>
	<li>AppleScript対応がされていないターミナルからcotコマンドを呼び出すとエラーが出た不具合を修正</li>
	<li>特定の状況下で書類リオープン時にアプリケーションがクラッシュした不具合を修正</li>
	<li>macOS 10.14でウインドウタブを切り替えたときに描画が乱れた不具合を修正</li>
</ul>
</section>
</article>



<article>
<header>
	<h1>CotEditor 3.6.0</h1>
	<p>リリース: <time>2018-09-25</time></p>
</header>


<section>
<h2>新機能</h2>

<ul>
	<li>macOS 10.14 Mojaveのダークモードに対応</li>
	<li>新テーマ“Dendrobates (Dark)”を追加</li>
	<li>選択範囲をスネークケース・キャメルケース・パスカルケースに変換するコマンドを追加</li>
	<li>新ツールバー項目「絵文字と記号」を追加</li>
	<li>デフォルトの文章の方向を設定できるオプションを追加（ウインドウ環境設定ペインから変更）</li>
	<li><span class="label">非AppStore版のみ</span>: 非AppStore版も、Appleにより事前のバイナリ安全証明(notarized)を受けるように</li>
</ul>
</section>


<section>
<h2>改良</h2>

<ul>
	<li>システム要件を<strong>macOS 10.12.2 Sierra以上</strong>に変更</li>
	<li><code>cot</code>コマンドラインツールを更新し、<code>--wait</code>オプションのあとにフォーカスが呼び出し元のウインドウに戻るように</li>
	<li>ODBエディタサポートを廃止</li>
	<li><span class="trivial">trivial</span>: 高コントラストモードの対応を強化</li>
	<li><span class="trivial">trivial</span>: 行番号の描画パフォーマンスを最適化</li>
	<li><span class="trivial">開発</span>: 開発環境をXcode 10 (Swift 4.2, macOS 10.14 SDK)に更新</li>
	<li><span class="label">非AppStore版のみ</span>: Enhanced Runtime protectionを導入</li>
	<li><span class="label">非AppStore版のみ</span>: Sparkleフレームワークを更新</li>
</ul>
</section>


<section>
<h2>修正</h2>

<ul>
	<li>プリント用のテーマが「書類と同じ」設定のとき、書類のテーマがプリントに反映されなかった不具合を修正</li>
	<li>「リッチテキストとしてコピー」コマンドで、Pagesなどの特定のアプリケーションにペーストしたときスタイル情報が失われた不具合を修正</li>
	<li>ピンチズーム時に現在行のハイライトがチラチラすることがあった不具合を修正</li>
</ul>
</section>
</article>



<article>
<header>
	<h1>CotEditor 3.5.4</h1>
	<p>リリース: <time>2018-09-18</time></p>
</header>


<section>
<h2>修正</h2>

<ul>
	<li>macOS 10.12またはそれ以前で、ツールバー項目が自身の状態を反映していなかった不具合を修正</li>
	<li>macOS 10.12またはそれ以前での「タブ」ツールバー項目の周りのマージンを修正</li>
</ul>
</section>
</article>



<article>
<header>
	<h1>CotEditor 3.5.3</h1>
	<p>リリース: <time>2018-09-08</time></p>
</header>


<section>
<h2>修正</h2>

<ul>
	<li>CotEditor 3.5.2で「すべて置換」コマンドが機能していなかった不具合を修正</li>
</ul>
</section>
</article>



<article>
<header>
	<h1>CotEditor 3.5.2</h1>
	<p>リリース: <time>2018-09-07</time></p>
</header>


<section>
<h2>改良</h2>

<ul>
	<li>書類に対してダイアログが表示されているときは置換を実行できないように変更</li>
	<li>より高精度のハイライトのためYAMLシンタックススタイルを更新</li>
	<li>アウトライン抽出条件の修正のためSwiftシンタックススタイルを更新</li>
	<li><span class="trivial">trivial</span> 書類ウインドウの初期サイズを調整</li>
</ul>
</section>


<section>
<h2>修正</h2>

<ul>
	<li>複数置換の書き出し時に設定ファイルに拡張子が付加されなかった不具合を修正</li>
	<li>書き出しダイアログの「拡張子を隠す」チェックボックスが機能していなかった不具合を修正</li>
	<li>進捗ダイアログを出すときに他のダイアログがすでに表示されていたとき、先出のダイアログを閉じたあとに空のダイアログが表示された不具合を修正</li>
	<li>シンタックスハイライト時にアプリケーションがまれにクラッシュすることがあった不具合を改善</li>
</ul>
</section>
</article>



<article>
<header>
	<h1>CotEditor 3.5.1</h1>
	<p>リリース: <time>2018-08-28</time></p>
</header>


<section>
<h2>改良</h2>

<ul>
	<li>「選択範囲のみ」のオプションが有効なときは単独の検索/置換でも選択範囲内から一致を探すように振る舞いを変更</li>
</ul>
</section>


<section>
<h2>修正</h2>

<ul>
	<li>初期ウインドウサイズが忘れられてしまうことがあった不具合を修正</li>
	<li>ツールバーのフォントボタンが機能していなかった不具合を修正</li>
	<li>確定していない変換中の文字が不要にハイライトされることがあった不具合を修正</li>
	<li>文字情報ホップオーバーに表示されないUnicodeブロック名があった不具合を修正</li>
	<li>シンタックスハイライト時にアプリケーションがまれにクラッシュすることがあった不具合を改善</li>
</ul>
</section>
</article>



<article>
<header>
	<h1>CotEditor 3.5.0</h1>
	<p>リリース: <time>2018-08-15</time></p>
</header>


<section>
<h2>新機能</h2>

<ul>
	<li>新しいツールバーアイコン</li>
	<li>選択範囲と同じ語を自動でハイライト（一般環境設定から設定）</li>
	<li>文書の末尾を超えてスクロールが可能に（ウインドウ環境設定から設定）</li>
	<li>開いている書類のタブ幅を自由な数に変更可能に</li>
	<li>文字サイズ変更の各種コマンドで検索パネルの入力欄の文字サイズも変更可能に</li>
</ul>
</section>


<section>
<h2>改良</h2>

<ul>
	<li>「すべての検索マッチを選択」するコマンドを検索メニューに追加</li>
	<li>エディタのスクロール時、主となるスクロール方向に沿ってまっすぐスクロールするように挙動を改善</li>
	<li>サイドバーインスペクタの表示/非表示を切り替えるメニュー項目を追加</li>
	<li>ウインドウ環境設定のウインドウサイズや書類情報とステータスバーの表示/非表示設定などいくつかの設定項目を削除<ul>
		<li>今後はほかの一般的なCocoaアプリケーションと同様に、ウインドウに対する最後の変更が以降開くウインドウにも継承されます。</li>
	</ul></li>
	<li>ステータスバーの「文字長」表示を廃止</li>
	<li>最前面のウインドウのエディタ不透明度を一時的に変更できる機能の廃止<ul>
		<li>これに伴い、AppleScriptの<code>view opacity</code>プロパティも廃止</li>
	</ul></li>
	<li>別のプロセスによって書類内容が更新されたあと、カーソル位置をできるだけ保つように改良</li>
	<li>ウインドウ環境設定のタブの振る舞い設定メニューに現在のユーザシステム設定を併記するように改良</li>
	<li>文字数カウントのパフォーマンスを最適化</li>
	<li>プリント時のパフォーマンスを最適化</li>
	<li>大きな書類でのURLリンク検出のパフォーマンスを最適化</li>
	<li>Pythonシンタックス定義をPython 3.7に合わせて更新</li>
	<li>Swiftシンタックス定義をSwift 4.2といくつかの改良のために更新</li>
	<li><span class="trivial">trivial</span> いくつかの日本語ローカライズを更新</li>
	<li><span class="trivial">trivial</span> 不透明度スライダのサンプルボックスの描画を更新</li>
	<li><span class="trivial">trivial</span> <span class="label">非AppStore版のみ</span>: Sparkleフレームワークを更新</li>
</ul>
</section>


<section>
<h2>修正</h2>

<ul>
	<li>ローカライズされていなかったテキストを修正</li>
</ul>
</section>
</article>



<article>
<header>
	<h1>CotEditor 3.4.4</h1>
	<p>リリース: <time>2018-07-08</time></p>
</header>


<section>
<h2>修正</h2>

<ul>
	<li>シンタックスハイライト時にアプリケーションがまれにクラッシュすることがあった不具合を改善</li>
	<li>イタリア語ローカライズを1カ所修正</li>
</ul>
</section>
</article>



<article>
<header>
	<h1>CotEditor 3.4.3</h1>
	<p>リリース: <time>2018-06-26</time></p>
</header>


<section>
<h2>修正</h2>

<ul>
	<li>複数置換ウインドウのヘルプボタンが正しく機能していなかった不具合を修正</li>
	<li>分割エディタでエディタ背景が半透明でも現在行ハイライトが半透明にならなかった不具合を修正</li>
	<li>コンソールにデバッグ用ログが出力されていた不具合を修正</li>
	<li>“ファイル関連付けのコンフリクトを表示”メニュー項目がコンフリクトがないときにも実行可能だった不具合を修正</li>
	<li>全般的な安定性を向上</li>
	<li>ローカライズされていなかったメニュー項目を修正</li>
</ul>
</section>
</article>



<article>
<header>
	<h1>CotEditor 3.4.2</h1>
	<p>リリース: <time>2018-06-05</time></p>
</header>


<section>
<h2>改良</h2>

<ul>
	<li><span class="trivial">trivial</span>: 環境設定内の入力欄がダークモードに対応（現行システムでは隠し設定）</li>
	<li><span class="label">非AppStore版のみ</span>: Sparkleフレームワークを更新</li>
</ul>
</section>


<section>
<h2>修正</h2>

<ul>
	<li>自動補完機能がオンのときアプリケーションがクラッシュしたOS X 10.11での不具合を修正</li>
	<li>一部シンタックスハイライトが適用されなかった不具合を修正</li>
	<li>全般的な安定性を向上</li>
	<li><span class="trivial">trivial</span>: 挿入文字列フォーマット設定欄の変数カプセルの描画を修正</li>
</ul>
</section>
</article>



<article>
<header>
	<h1>CotEditor 3.4.1</h1>
	<p>リリース: <time>2018-05-27</time></p>
</header>


<section>
<h2>改良</h2>

<ul>
	<li>書類を複製するときにファイル実行権の状態も複製に反映</li>
	<li><span class="trivial">trivial</span> 挿入文字列フォーマット設定欄の変数カプセルの描画を調整</li>
	<li><span class="trivial">trivial</span>: 環境設定ウインドウのレイアウト微調整</li>
</ul>
</section>


<section>
<h2>修正</h2>

<ul>
	<li>OS X 10.11で、アウトラインインスペクタの項目を選択したときにアプリケーションがクラッシュする不具合を修正</li>
	<li>二重のアンダースコアから始まる語句 (例: <code>__init__</code>) を補完するとき片方のアンダースコアが無視された不具合を修正</li>
	<li>テキスト編集中に稀にアプリケーションがクラッシュすることがあった不具合を修正</li>
	<li><span class="label">AppStore版のみ</span>: 非AppStore版で用いてるソフトウェアアップデータ用の設定項目がAppStore版でも一般ペインに表示されてた不具合を修正</li>
</ul>
</section>
</article>



<article>
<header>
	<h1>CotEditor 3.4.0</h1>
	<p>リリース: <time>2018-05-15</time></p>
</header>


<section>
<h2>新機能</h2>

<ul>
	<li>あらかじめ定義した置換条件を一括で適用できる複数置換機能（検索 &gt; 複数置換）</li>
	<li>サイドインスペクタにアウトラインメニューを追加</li>
	<li>タブウインドウをショートカット<code>⌘+数字</code>で選択</li>
	<li>検索オプションで正規表現がオンのとき、検索文字欄を正規表現パターンとして解釈:<ul>
		<li>正規表現のシンタックスハイライト</li>
		<li>括弧文字の直後にカーソルが移動したとき、対応する括弧を一時的にハイライト</li>
		<li>括弧文字をダブルクリックしたとき、括弧全体のまとまりを選択</li>
	</ul></li>
	<li>新しいテーマResinifictrixを追加</li>
</ul>
</section>


<section>
<h2>改良</h2>

<ul>
	<li>ピンチズーム中、倍率が100％になったときに触覚フィードバックを返すよう改良</li>
	<li>背景が暗いテーマでも文字が読めるように、ウインドウがアクティブでないときの選択範囲の背景色を調整</li>
	<li>エディタの不透明度が100%でないときは、現在行のハイライトも半透明で描画</li>
	<li>括弧のペアをハイライトするときに、<code>\</code>でエスケープされた括弧を無視</li>
	<li>ウインドウを復帰させたときに選択していたインスペクタペインも復帰</li>
	<li>メニュー項目“情報を表示”と“非互換文字を表示”を新しく加わった 表示 &gt; インスペクタ サブメニューに移動</li>
	<li>サイドインスペクタの切り替えアイコンの描画スタイルを変更</li>
	<li>複数のシンタックスタイル/テーマを一度に読み込めるように改良</li>
	<li>「インストール済みシンタックススタイル」欄に設定ファイルをドロップしてもスタイルを読み込めるように改良</li>
	<li>ナビゲーションメニューで連続する複数のセパレータが1つに統合される仕様を抑止</li>
	<li>書類を保存するときに、書類中にあるIANA文字コードが書類の文字コードを異なっていたときにアラートを出す機能を削除</li>
	<li>コンソールを表示するショートカット<code>⌘1</code>を初期設定から削除</li>
	<li>シンタックスハイライトの進捗バーを表示するためだけだけにアクティブでないタブウインドウを最前面に切り替える動作を抑制</li>
	<li>初期のmacOS High Sierraで発生したエディタが最下部までスクロールできなくなるシステムの不具合のためにCotEditor 3.2.4で施した迂回策を撤去</li>
	<li>シンタックスハイライトのパフォーマンスを改善</li>
	<li>“Java”シンタックススタイルを更新しキーワード<code>var</code>を追加（Marc Prud'hommeauxさんに感謝!）</li>
	<li><span class="trivial">trivial</span> ふさわしい箇所では等幅の数字を使用</li>
	<li><span class="trivial">trivial</span> <span class="label">非AppStore版のみ</span>: Sparkleフレームワークを更新</li>
</ul>
</section>


<section>
<h2>修正</h2>

<ul>
	<li>検索/置換を連続で繰り返したときにクラッシュしえた潜在的な不具合を修正</li>
	<li>macOS 10.12でフォント設定が変更できなかった不具合を修正</li>
	<li>書類の最後で「上に移動」を実行したときにカーソル位置が追従しなかった不具合を修正</li>
	<li>検索パネルにおいて、検索文字が履歴メニューから入力されたときに過去の検索結果がクリアされなかった不具合を修正</li>
	<li>サイドバーインスペクタのペインを切り替えたとき、その後のサイドバーの閉じる方向が常に内側だった不具合を修正</li>
	<li>スニペットキーバインドの設定をデフォルトに戻せないことがあった不具合を修正</li>
	<li>書類を開いたときにアウトラインメニューの進捗スピナーが不要に表示されることがあった不具合を修正</li>
	<li><span class="trivial">trivial</span> いくつかのUI上の表記を修正</li>
</ul>
</section>
</article>



<article>
<header>
	<h1>CotEditor 3.3.5</h1>
	<p>リリース: <time>2018-03-10</time></p>
</header>


<section>
<h2>改良</h2>

<ul>
	<li>SwiftシンタックススタイルをSwift 4.1向けに更新</li>
</ul>
</section>


<section>
<h2>修正</h2>

<ul>
	<li>少数の環境下で保存時にアプリケーションがクラッシュすることがあった不具合を修正</li>
	<li>SafariからfaviconをドロップしたときなどにURLのドメイン部分が挿入されなかった不具合を修正</li>
	<li>YAMLシンタックススタイルのアウトライン抽出を修正</li>
</ul>
</section>
</article>



<article>
<header>
	<h1>CotEditor 3.3.4</h1>
	<p>リリース: <time>2018-03-03</time></p>
</header>


<section>
<h2>改良</h2>

<ul>
	<li>“タブキーで選択範囲をインデント”がオンのときは、何も選択していなくてもShift+Tabでカーソル行のインデントレベルを下げるように変更</li>
</ul>
</section>


<section>
<h2>修正</h2>

<ul>
	<li>非互換文字を含む書類の保存に失敗する不具合を修正</li>
	<li>カーソルが書類末尾にあるとき、<code>⌘←</code>でカーソルが行頭に移動しなかった不具合を修正</li>
	<li>「保存」ダイアログのファイルブラウザの表示を切り替えたときにダイアログのレイアウトが崩れる不具合を修正</li>
	<li>非互換な¥文字が含まれていても、非互換文字を含んでいることに関するアラートが出なかった不具合を修正</li>
	<li>ファイルオープン時に書類のシンタックスが2回パースされる不具合を修正</li>
	<li>プリント時にクラッシュする可能性がある潜在的な不具合を修正</li>
</ul>
</section>
</article>



<article>
<header>
	<h1>CotEditor 3.3.3</h1>
	<p>リリース: <time>2018-02-25</time></p>
</header>


<section>
<h2>新機能</h2>

<ul>
	<li>“タブキーで選択範囲をインデント”する設定オプションを編集ペインに追加</li>
</ul>
</section>


<section>
<h2>改良</h2>

<ul>
	<li><code>⌘←</code>キーを押したときのカーソルの挙動を以下のような順で移動するように変更：折り返し行の行頭→その前の折り返し行の行頭→インデントの手前→行頭</li>
	<li>“非表示ファイルを開く”コマンドを廃止（代わりに「開く」ダイアログの“不可視ファイルを表示”オプションを使用してください）</li>
	<li>iCloudストレージを無効にしているときも、設定にしたがって必要であれば起動時に「開く」ダイアログを表示するように変更</li>
	<li>エンコーディング変更の安定性を向上</li>
	<li>エンコーディング変更のときのダイアログメッセージを改良</li>
	<li>ウインドウ右側にスペースがないためにサイドバーが内側に開いたときは、閉じるのも内側になるように改良</li>
	<li>ハイパワーGPUの使用を抑止</li>
	<li><span class="trivial">trivial</span>: キーバインド設定のショートカット欄をカーソルを描画しないように変更</li>
	<li><span class="trivial">trivial</span>: CotEditorの発音を設定</li>
	<li><span class="trivial">trivial</span>: 書類の非同期保存を有効にする隠し設定<code>enablesAsynchronousSaving</code>を追加</li>
	<li><span class="label">非 AppStore 版のみ</span>: Sparkle フレームワークを更新</li>
</ul>
</section>


<section>
<h2>修正</h2>

<ul>
	<li>エンコーディング後に文字数が変化するときには非互換文字が検出できなかった長年の不具合を修正</li>
	<li>キーバインド設定での入力がしばしば無視された不具合を修正</li>
	<li>書類情報でファイルの作成日時とアクセス権が誤って表示されていることがあった不具合を修正</li>
	<li>一度縦書きで保存された書類がその後も縦書き設定を忘れられなかった不具合を修正</li>
	<li>「開く」ダイアログから開いた書類がすでにCotEditorで開かれていたとき、次に開く書類にそのとき「開く」ダイアログで選択したエンコーディングが適用されてしまう不具合を修正</li>
	<li>メニュー項目の フォーマット &gt; 文章の方向 &gt; 横書き が「縦書き」と日本語表記されていた不具合を修正</li>
</ul>
</section>
</article>



<article>
<header>
	<h1>CotEditor 3.3.2</h1>
	<p>リリース: <time>2018-02-12</time></p>
</header>


<section>
<h2>修正</h2>

<ul>
	<li>書類を閉じたときにアプリケーションがクラッシュすることがあったCotEditor 3.3.1の不具合を修正</li>
	<li>「すべて検索」を正規表現オンかつグルーピングなしの状態で実行したときにアプリケーションがクラッシュした不具合を修正（@akimachさんに感謝!）</li>
</ul>
</section>
</article>



<article>
<header>
	<h1>CotEditor 3.3.1</h1>
	<p>リリース: <time>2018-02-12</time></p>
</header>


<section>
<h2>修正</h2>

<ul>
	<li>特定の環境下でアプリケーションが起動後すぐにクラッシュすることがあった不具合を修正</li>
	<li>iCloudストレージが見えなかった不具合を修正</li>
	<li>縦書きモード時のナビゲーションバー内の矢印の描画を修正</li>
</ul>
</section>
</article>



<article>
<header>
	<h1>CotEditor 3.3.0</h1>
	<p>リリース: <time>2018-02-09</time></p>
</header>


<section>
<h2>新機能</h2>

<ul>
	<li>iCloudドキュメントに対応</li>
	<li>起動時やリオープンイベントで自動的に開かれた空のウインドウがあれば、ユーザが明示的に開いた書類をそのウインドウの中に開くように</li>
	<li>指定列や正規表現などの特殊な条件で選択した範囲の行をソートできる“条件で並び替え”機能をテキスト &gt; 行メニューに追加</li>
	<li>新しい設定オプション“前回のウインドウを復帰”を一般ペインに追加</li>
	<li>新しい設定オプション“空白のみの行を含める”を一般ペインの“保存時に行末の空白を削除”オプションに追加</li>
	<li>右から左の記法に対応し、フォーマット &gt; 文章の方向メニューを追加</li>
	<li>さらに統合された共有機能:<ul>
		<li>共有の“人を追加”に対応し、iCloudドライブから書類を他の人と共有できるように</li>
		<li>未保存の書類も共有できるできるように</li>
		<li>ファイル &gt; 共有メニューから書類のテキストを共有する機能を削除（選択範囲のテキストはコンテキストメニューから共有できます）</li>
		<li>ほか細々とした改良</li>
	</ul></li>
	<li>テキスト &gt; 変換に“半角に”と“全角に”コマンドを追加</li>
	<li>ポルトガル語（ブラジル）ローカライズを追加（BR Lingoに感謝!）</li>
	<li>以下のファイルエンコーディングをエンコーディングリストに追加（新しいエンコーディングを有効にするには、環境設定 &gt; フォーマット &gt; リスト編集 から一旦設定をデフォルトに戻してください）<ul>
		<li>タイ語（Windows, DOS）</li>
		<li>タイ語（ISO 8859-11）</li>
	</ul></li>
</ul>
</section>


<section>
<h2>改良</h2>

<ul>
	<li>システム要件を<strong>OS X 10.11 El Capitan以上</strong>に変更</li>
	<li>検索パネルの入力フィールドに削除ボタンを追加</li>
	<li>“新規書類を開く”の設定オプション2つを1つにまとめ、“起動したとき何も開かれていなければ”設定オプションを新設</li>
	<li>“右にシフト”と“左にシフト”コマンドを複数選択範囲に対応</li>
	<li>コンソールに出力が追加されたとき、新しいメッセージが見えるように自動でスクロール</li>
	<li>共有ウインドウを対象となる書類ウインドウの中に表示</li>
	<li>AppleのHuman Interface Guidelinesに合わせ、表示メニューとフォーマットメニューの位置を交換</li>
	<li>縦書き/横書きを切り替えるメニュー項目をフォーマット &gt; 文章の方向メニューに移動</li>
	<li>ステータスバーに表示するエンコーディング名をIANA charset名ではなくフル名称に</li>
	<li>テキストメニューのUnicode正規化メニュー項目に解説のツールチップを追加</li>
	<li>“ツールバーを表示/隠す”メニュー項目にショートカット<kbd>Option</kbd>+<kbd>Cmd</kbd>+<kbd>T</kbd>を付与</li>
	<li>“カラーコードパネル”コマンドをウインドウメニューから削除（代わりにテキストメニューの“カラーコードを編集...”コマンドを使用してください）</li>
	<li>設定オプション“検索文字列をほかのアプリケーションと共有”を削除</li>
	<li>環境設定を開いたとき最後に表示したペインを表示するように</li>
	<li>エディタの不透明度設定に数値入力フィールドを追加</li>
	<li>行の折り返し設定を変更したあとのスクロール位置をより自然に調整</li>
	<li>検索パネルの入力欄に検索/置換結果が表示されているときもすべての入力値が見えるように入力欄右側に動的にスクロールマージンを追加</li>
	<li>Pythonシンタックス定義を更新<ul>
		<li>文字列およびバイトリテラルのハイライトを修正</li>
	</ul></li>
	<li>謝辞ウインドウのデザインを改良</li>
	<li>ヘルプのスタイルを更新</li>
	<li>ユーザインターフェイスに関する微細な改良</li>
	<li>日本語ローカライズを近年のモダンなmacOSの表現に合わせるために更新</li>
	<li>内部コードをSwift 4に更新</li>
	<li><span class="label">非AppStore版のみ</span>: CotEditorがSandbox化される前のように、アプリケーションアップデート機能(Sparkle) が再び自動でCotEditorを更新できるように<ul>
		<li>この機能は実際にはCotEditor 3.3.0から3.3.1へのアップデートから使用できるようになります。</li>
	</ul></li>
</ul>
</section>


<section>
<h2>修正</h2>

<ul>
	<li>タッチバーの入力補助で記号から始まるキーワードの入力がうまくいかず、そのためCotEditor 3.2.3で迂回策がとられていた不具合を解決</li>
	<li>特定の文字で文字情報インスペクタのサイズが縦方向に広がりすぎることがあった不具合を修正</li>
	<li>検索パネルの入力フィールドで制御文字の不可視文字が描画されていなかった不具合を修正</li>
	<li>CotEditorからヘルプビューアに飛んだときのスクロール位置を修正</li>
	<li>ローカライズされていなかったテキストを修正</li>
</ul>
</section>
</article>



<article>
<header>
	<h1>CotEditor 3.2.8</h1>
	<p>リリース: <time>2018-01-22</time></p>
</header>


<section>
<h2>修正</h2>

<ul>
	<li>スクリプトメニューからUNIXスクリプトを実行したときに、標準入力が空になることがあった不具合を修正</li>
	<li>「選択部分を囲む」のカスタムコマンドでOKボタンを押して実行をすると最終の入力が反映されないことがあった不具合を修正</li>
	<li>環境設定フォーマットペイン内のシンタックススタイルのカスタマイズ状況を示すドットが、スタイル編集後に更新されなかった不具合を修正</li>
</ul>
</section>
</article>



<article>
<header>
	<h1>CotEditor 3.2.7</h1>
	<p>リリース: <time>2017-12-29</time></p>
</header>


<section>
<h2>改良</h2>

<ul>
	<li>印刷時に背景色が幅いっぱいに印刷されるように変更</li>
</ul>
</section>


<section>
<h2>修正</h2>

<ul>
	<li>長い検索文字列で「すべて検索」をした時に不要に検索パネルが広がった具合を修正</li>
	<li>ステータスバーのファイルサイズ表示が保存時に更新されなかった不具合を修正</li>
	<li>検索パネルでシフト+タブキーを押しても前のフォーカスに戻らなかった不具合を修正</li>
	<li>ファイル名のコンフリクトがある状態でファイル関連付けコンフリクト情報を開いたときにアプリケーションがフリーズした不具合を修正</li>
</ul>
</section>
</article>



<article>
<header>
	<h1>CotEditor 3.2.6</h1>
	<p>リリース: <time>2017-12-11</time></p>
</header>


<section>
<h2>修正</h2>

<ul>
	<li>置換文字列内のバックスラッシュが正しく解釈できていなかった不具合を修正</li>
	<li>スクリプトメニューの項目が数字順にソートされなくなっていた不具合を修正</li>
	<li>不正なシェバンを持つファイルを扱うとクラッシュする可能性がある潜在的な不具合を修正</li>
	<li>日本語ローカライズを修正</li>
</ul>
</section>
</article>



<article>
<header>
	<h1>CotEditor 3.2.5</h1>
	<p>リリース: <time>2017-11-28</time></p>
</header>


<section>
<h2>改良</h2>

<ul>
	<li>軽微な UI の改良</li>
</ul>
</section>


<section>
<h2>修正</h2>

<ul>
	<li>縦書き書類の印刷でレイアウトが崩れた不具合を修正</li>
	<li>シンタックスハイライトの進捗表示が2回出てくることがあった不具合を修正</li>
	<li>ウインドウタブの設定が「手動」のとき、ウインドウ設定ペインの該当のメニューでセパレータが選択された不具合を修正</li>
	<li>書類ウインドウを前セッションから復帰させたとき、縦書きの状態が印刷に反映されなかった不具合を修正</li>
	<li>行が途中で改行できない長い単語を含むときのぶら下がりインデントの挙動を修正</li>
	<li>ローカライズ漏れを修正</li>
	<li>全般的な安定性を向上</li>
</ul>
</section>
</article>



<article>
<header>
	<h1>CotEditor 3.2.4</h1>
	<p>リリース: <time>2017-11-05</time></p>
</header>


<section>
<h2>改良</h2>

<ul>
	<li>CotEditor がアクティブではない時も、コンソールを表示するように変更</li>
	<li>フォントメニュー内の“大きく”と“小さく”アクションのキーバインドをカスタマイズ可能に</li>
	<li>書類が空の時も行番号ビューの1行目を表示するように変更</li>
	<li>ほか、軽微な UI の改良と修正</li>
</ul>
</section>


<section>
<h2>修正</h2>

<ul>
	<li><span class="label">High Sierra</span>: エディタが書類の末尾までスクロールできないことがあった High Sierra でのシステムの不具合を回避
	<ul>
		<li><strong>上級ユーザ向け</strong>: この回避策はnon-contiguous layoutを無効にするため、大きなサイズの書類のレンダリングパフォーマンスに影響を及ぼす可能性があります（macOS 10.12 以下のOSでは引き続きnon-contiguous layoutが有効です）。根源となるシステムのバグが解消され次第、この回避策は削除されます。必要がある場合はデバッグ用の隠し設定キー<code>enableNonContiguousLayoutOnHighSierra</code>を<code>YES</code>にすることで、強制的にnon-contiguous layoutを有効にすることもできます。</li>
	</ul></li>
	<li>フォントメニューの“デフォルトに戻す”アクションが効かないことがあった不具合を修正</li>
	<li>テキスト検索時にも対応するカッコがハイライトされた不具合を修正</li>
	<li>ステータスバーの改行コードとエンコーディングが表示されないことがあった不具合を修正</li>
	<li>スクリプトでサイズの大きな書類の内容を取得した時にアプリケーションがフリーズした不具合を修正</li>
	<li>コンソールの表示時間の秒が60進法ではなく10進法になっていた不具合を修正</li>
	<li>全般的な安定性を向上</li>
</ul>
</section>
</article>



<article>
<header>
	<h1>CotEditor 3.2.3</h1>
	<p>リリース: <time>2017-10-22</time></p>
</header>


<section>
<h2>改良</h2>

<ul>
	<li>High Sierra でタブの概要を表示中はサイドバーの表示を切り替えを抑制</li>
	<li>“CSS”シンタックススタイルを更新：
	<ul>
		<li>キーワードが正しくハイライトされなかった不具合を修正</li>
	</ul></li>
	<li>ほか、軽微な改良と修正</li>
</ul>
</section>


<section>
<h2>修正</h2>

<ul>
	<li>UNIX スクリプトが書類本文を取得し損ねることがあった不具合を修正</li>
	<li>環境設定でフォントパネルからのフォントの変更が無視させることがあった不具合を修正</li>
	<li>シンタックスハイライトのキーワード定義に事故的に空白が入った時にハイライトが正しくできなくなる潜在的不具合を修正</li>
	<li>タッチバーの入力補助で記号から始まるキーワードの入力がうまくいかない不具合を回避</li>
	<li>書類のオートセーブ時にアプリケーションがまれにクラッシュする不具合を回避</li>
</ul>
</section>
</article>



<article>
<header>
	<h1>CotEditor 3.2.2</h1>
	<p>リリース: <time>2017-10-01</time></p>
</header>


<section>
<h2>新機能</h2>

<ul>
	<li>UNIX スクリプトの出力先設定 <code>CotEditorXOutput</code> に、新しい書類を出力先に設定できる <code>NewDocument</code> を追加</li>
</ul>
</section>


<section>
<h2>改良</h2>

<ul>
	<li>「すべて置換」機能の改良：
	<ul>
		<li>置換する文字列がなかったときはシンタックスカラーリングのやり直しを抑止</li>
		<li>進捗通知を改良</li>
	</ul></li>
	<li>対応するカッコのハイライトルールを現行の Xcode と同じように変更
	<ul>
		<li>対応していないカッコの入力でビープ音を鳴らす機能を廃止</li>
	</ul></li>
	<li>“JavaScript”シンタックススタイルを更新：
	<ul>
		<li>拡張子に“pac”を追加</li>
	</ul></li>
	<li>ビルド環境を Xcode 9 (SDK macOS 10.13) に変更</li>
</ul>
</section>


<section>
<h2>修正</h2>

<ul>
	<li>macOS 10.13 High Sierra で、キーバインド設定ペインの設定一覧表示が空になっていた不具合を修正</li>
	<li>行高設定が 1.0 のとき、現在行のハイライトが広くなりすぎることがあった不具合を修正</li>
	<li>テキスト選択のハイライトが行間に残ることがあった不具合を修正</li>
	<li>テーマのカスタマイズがアプリケーションを再起動するまで反映されなかった不具合を修正</li>
	<li>テキスト編集時にぶら下がりインデントが更新されないことがあった不具合を修正</li>
</ul>
</section>
</article>



<article>
<header>
	<h1>CotEditor 3.2.1</h1>
	<p>リリース: <time>2017-08-26</time></p>
</header>


<section>
<h2>改良</h2>

<ul>
	<li>垂直タブの文字情報ポップオーバー表示位置を調整</li>
	<li><code>cot</code> コマンドラインツールを更新：
	<ul>
		<li><code>cot</code> コマンドが書類を開くときは、アプリケーション側の新規書類作成を抑制</li>
		<li><code>--background</code> オプション付きでアプリケーションを起動したとき、CotEditor が非表示になった不具合を修正</li>
	</ul></li>
	<li>行高計算を調整</li>
	<li><span class="label">非 AppStore 版のみ</span>: Sparkle フレームワークを 1.18.1 に更新</li>
</ul>
</section>


<section>
<h2>修正</h2>

<ul>
	<li>ファイルドロップの設定が保存されなかった不具合を修正</li>
	<li>正規表現で メタ文字 <code>\v</code> を正しく扱えなかった不具合を修正</li>
	<li>エンコーディングの再解釈に失敗したとき、ツールバーのエンコーディングメニューの選択が元に戻らなかた不具合を修正</li>
	<li>置換や書類を保存するときにアプリケーションがクラッシュすることがある不具合を改善</li>
	<li><span class="label">AppStore 版のみ</span>: 謝辞のウインドウが空だった不具合を修正</li>
</ul>
</section>
</article>



<article>
<header>
	<h1>CotEditor 3.2.0</h1>
	<p>リリース: <time>2017-07-15</time></p>
</header>



<section>
<h2>新機能</h2>

<ul>
	<li>ファイルドロップ機能を改良
	<ul>
		<li>特定のシンタックスに対してのみの設定が可能に</li>
		<li>設定に説明欄を追加</li>
		<li>設定の挿入文字列欄の変数をカプセル型に装飾</li>
		<li>デフォルト設定を更新</li>
	</ul></li>
	<li>スニペットキーバインドで文字列挿入後のカーソル位置が設定できるように</li>
	<li>「テキスト」メニューに「選択部分を囲む」アクションを追加</li>
	<li>任意のメッセージをコンソールに表示できる新しい AppleScript/JXA コマンド <code>write to console</code> を追加</li>
	<li>Fortran シンタックス定義を追加</li>
</ul>
</section>


<section>
<h2>改良</h2>

<ul>
	<li>ファイルオープン時にシンタックスが特定できなかったときは、デフォルトシンタックスではなく「なし」になるように変更</li>
	<li>サイズの大きい書類で「すべて置換」をしたときの処理時間を大幅に改善</li>
	<li>CotEditor が最前のアプリケーションでないときにもコンソールパネルを隠さないように変更</li>
	<li>サイズの大きい書類でのシンタックスハイライト解析時間を改善</li>
	<li>サイズの大きい書類のウインドウクローズ処理を改善</li>
	<li>半透明ビューでのサイズの大きい書類の描画時間を改善（不透明ビューと同等ではないが以前よりも改善）</li>
	<li>「すべてのテーマ／スタイルを再読み込み」という隠しメニュー項目を環境設定のそれぞれのアクションメニューに追加（<code>Option</code> キーで表示されます）</li>
	<li>タッチバーからボタンをタッチしたまま1ストロークで文字サイズを変更できるように改良</li>
	<li>半透明ビューでの不可視文字の描画を改善</li>
	<li>選択範囲が複数あるときの自動カッコ挿入処理を改善</li>
	<li>カスタム設定の名称が既存の設定名と重複した際の命名ルールを改善</li>
	<li>閉じ引用符を自動で挿入する条件を改良</li>
	<li>Ruby シンタックススタイルを更新</li>
	<li>MATLAB シンタックススタイルを更新</li>
	<li>重要度の低かった「一般」環境設定の「コンテキストメニューのスクリプトメニューを展開」を削除</li>
	<li>ドイツ語ローカライズを更新（J-rg さんに感謝!）</li>
	<li>ほか、微細な改良と修正</li>
</ul>
</section>


<section>
<h2>修正</h2>

<ul>
	<li>多数の書類をタブで一度に開こうとしたときにアプリケーションがハングする不具合を修正</li>
	<li>「すべて置換」後に選択範囲がずれた不具合を修正</li>
	<li>シンタックスが手動で変更されその後他のプロセスによりファイルが更新されたとき、シンタックスが元に戻ってしまった不具合を修正</li>
	<li>ステータスバーの更新が止まってしまうことがあった不具合を修正</li>
	<li>「一般」環境設定でオートセーブ設定を変更した時に現れるダイアログの「キャンセル」ボタンが、実際には変更をキャンセルしていなかった不具合を修正</li>
	<li>「表示」環境設定でテーマの作者が表示されていなかった不具合を修正</li>
	<li>ウインドウサイズ設定ウインドウの幅と高さが逆になっていた不具合を修正</li>
	<li>現在の行のハイライトが不要にチカチカすることがあった不具合を修正</li>
	<li>対応するカッコのハイライト時にアプリケーションがクラッシュする可能性があった潜在的な不具合を修正</li>
	<li>いくつかのメモリリークを修正</li>
</ul>
</section>
</article>



<article>
<header>
	<h1>CotEditor 3.1.8</h1>
	<p>リリース: <time>2017-03-15</time></p>
</header>


<section>
<h2>改良</h2>

<ul>
	<li>“.swift”拡張子を CotEditor スクリプトとして扱うファイルタイプに追加</li>
	<li><span class="label">非 AppStore 版のみ</span>: Sparkle フレームワークを 1.17.0 に更新</li>
</ul>
</section>


<section>
<h2>修正</h2>

<ul>
	<li><code>cot</code> コマンドラインツールを更新：
	<ul>
		<li>Python 3 がデフォルトの Python のとき、ファイルを開けなかった不具合を修正</li>
		<li>特定の環境下でハングした不具合を修正</li>
	</ul></li>
</ul>
</section>
</article>



<article>
<header>
	<h1>CotEditor 3.1.7</h1>
	<p>リリース: <time>2017-03-03</time></p>
</header>


<section>
<h2>修正</h2>

<ul>
	<li>Touch Bar の付いた MacBook Pro で起動直後にアプリケーションがクラッシュする不具合を修正</li>
</ul>
</section>
</article>



<article>
<header>
	<h1>CotEditor 3.1.6</h1>
	<p>リリース: <time>2017-03-02</time></p>
</header>


<section>
<h2>改良</h2>

<ul>
	<li>Python シンタックス定義を Python 3.6 に合わせて更新</li>
	<li>行番号の描画を改善</li>
</ul>
</section>


<section>
<h2>修正</h2>

<ul>
	<li>OS X 10.11 において、非互換文字を含む書類を保存しようとするとアプリケーションがクラッシュした不具合を修正</li>
	<li>OS X 10.11 において、非互換文字があるときも非互換文字パネルの「非互換文字は見つかりませんでした。」というメッセージが消えなかった不具合を修正</li>
	<li>文字を縮小しているとき行番号をドラッグしてエディタをスクロールできなかった不具合を修正</li>
	<li>書類サイズが大きいとき、エディタの下の方まで一気にスクロールできなかった不具合を修正</li>
	<li>シンタックススタイル編集時に新しい行を足しても追加行が自動的に編集モードにならなくなっていた不具合を修正</li>
</ul>
</section>
</article>



<article>
<header>
	<h1>CotEditor 3.1.5</h1>
	<p>リリース: <time>2017-02-22</time></p>
</header>


<section>
<h2>修正</h2>

<ul>
	<li>OS X 10.10 で単語補完をするとアプリケーションがクラッシュすることがある不具合を修正</li>
</ul>
</section>
</article>



<article>
<header>
	<h1>CotEditor 3.1.4</h1>
	<p>リリース: <time>2017-02-20</time></p>
</header>


<section>
<h2>新機能</h2>

<ul>
	<li><code>cot</code> コマンドラインツールを更新：
	<ul>
		<li>ファイルパスにワイルドカードが使えるように改良</li>
	</ul></li>
</ul>
</section>


<section>
<h2>修正</h2>

<ul>
	<li>正規表現を無効にして正規表現として無効な文字列をハイライトしようとしたときアプリケーションがクラッシュした不具合を修正</li>
	<li>El Capitan でサイドパネルを開こうとするとアプリケーションがクラッシュすることがあった不具合を修正</li>
	<li>単純検索で選択範囲を含む文字列を検出できなかった不具合を修正</li>
	<li>カスタムテーマのメタデータを編集できなかった不具合を修正</li>
	<li>フルスクリーンに切り替えたとき行番号エリアの背景が正しく描画されなかった不具合を修正</li>
	<li>複数の選択範囲があるとき正規表現の「すべて置換」のキャンセルが利きづらかった不具合を修正</li>
</ul>
</section>
</article>



<article>
<header>
	<h1>CotEditor 3.1.3</h1>
	<p>リリース: <time>2017-01-31</time></p>
</header>


<section>
<h2>改良</h2>

<ul>
	<li>スクリプトメニューの更新パフォーマンスを改善</li>
	<li>エンコーディングの変更をアンドゥしたときに、非互換文字リストを出現させないように変更</li>
	<li>新規書類保存時に、シンタックススタイルを推定するためにシェバン (shebang) も評価するように変更</li>
	<li>文字情報ポップオーバー内の文字表示をより拡大</li>
	<li>不可視文字の描画位置改善のためにフォントを変更</li>
	<li>JavaScript スタイルを更新</li>
	<li>ヘルプコンテンツのスクリプトについての解説を追加</li>
	<li>UI の更新頻度に関する隠し設定項目を廃止</li>
	<li>ビルド環境を Xcode 8.2.1 (SDK macOS 10.12.2) に変更</li>
	<li><span class="label">非 AppStore 版のみ</span>: Sparkle フレームワークを 1.16.0 に更新</li>
</ul>
</section>


<section>
<h2>修正</h2>

<ul>
	<li>非互換文字を含むエンコーディング変更でアプリケーションがクラッシュすることがあった不具合を修正</li>
	<li>検索文字列が他のアプリケーションと共有できないことがあった不具合を修正</li>
	<li>単純な「次を検索」「前を検索」において、特定の条件下で正規表現のアンカー <code>^</code> や <code>$</code> が誤ってマッチすることがあった不具合を修正</li>
	<li>AppleScript で単発置換をしたとき、正規表現の後方参照がされなかった不具合を修正</li>
	<li>改行コードが CR/LF のとき、非互換文字のハイライトがずれることがあった不具合を修正</li>
	<li>タッチバーアイコンの描画がうまくないことがあった不具合を修正</li>
	<li>「ヘルプ」メニューの「スクリプトについて」が機能していなかった不具合を修正</li>
	<li>文字情報のポップオーバーを独立させたときに拡大された文字がひっくり返って描画された不具合を修正</li>
	<li>AppleScript の <code>convert</code> コマンドのオプション <code>lossy</code> が実際には無視されていた不具合を修正</li>
	<li>改行コードが LF 以外のとき、AppleScript の <code>range</code> プロパティがずれることがあった不具合を修正（Kaito Udagawa さんに感謝!）</li>
	<li>エディタの不透明度が AppleScript で変更できなかった不具合を修正</li>
	<li>微細なタイポを修正</li>
</ul>
</section>
</article>



<article>
<header>
	<h1>CotEditor 3.1.2</h1>
	<p>リリース: <time>2016-12-10</time></p>
</header>


<section>
<h2>新機能</h2>

<ul>
	<li>書類オープン時保存時に対するスクリプトフックを追加（Kaito Udagawa さんに感謝!）
	<ul>
		<li>詳細は、ヘルプ &gt; CotEditor スクリプトマニュアル &gt; <a href="script_overview.html">スクリプトについて</a> から <a href="script_hook.html">スクリプトフックの追加</a> を参照して下さい。</li>
		</ul></li>
	<li>スクリプティングで AppleScript のスクリプトバンドル (.scptd) をサポート（Kaito Udagawa さんに感謝!）</li>
	<li>AppleScript の document オブジェクトに <code>expands tab</code> プロパティを追加（Kaito Udagawa さんに感謝!）</li>
</ul>
</section>


<section>
<h2>改良</h2>

<ul>
	<li>縦書き表示のときのナビゲーションバーの矢印の向きを変更</li>
	<li>ツールバーの改行コードメニューの項目にツールチップを追加</li>
	<li>行番号表示の縦方向の位置を調整</li>
	<li>サイドパネルの非互換文字の一覧、および検索パネルの検索結果一覧の項目をクリックする度に対応する箇所をハイライトするように変更</li>
	<li>不可視文字のデフォルト設定を変更
	<ul>
		<li>これにより、今まで不可視文字を表示する設定をしていたのがリセットされ非表示なる可能性があります。その場合は環境設定の「表示」から再度設定をして下さい。</li>
		</ul></li>
	<li><span class="label">非 AppStore 版のみ</span>: Sparkle フレームワークを 1.15.0 に更新</li>
</ul>
</section>


<section>
<h2>修正</h2>

<ul>
	<li>エンコーディングを変更した時にアプリケーションがクラッシュする可能性がある潜在的な不具合を修正</li>
	<li>シンタックス定義のパネルを必要以上に小さくするとアプリケーションがクラッシュする不具合を修正</li>
	<li>ツールバーのプリントアイコンが機能していなかった不具合を修正</li>
	<li>環境設定でフォントや不可視文字の設定を変更したときにその変更が反映されなかった不具合を修正</li>
	<li>エンコーディングの再解釈が失敗したときにエラーダアログが出なかった不具合を修正</li>
	<li>最終行の前の行にカーソルがあるときに最終行も現在行としてハイライトされていた不具合を修正</li>
	<li>不可視文字の表示を切り替えるメニュー項目のタイトルが最前の書類の状態を反映していなかった不具合を修正</li>
	<li>タッチバーの文字サイズが表示されているときにタッチバー以外から文字サイズを変更しても、タッチバーの文字サイズスライダが追従しなかった不具合を修正</li>
	<li>文字情報ポップオーバーに表示される拡大文字の描画範囲を修正</li>
	<li>英語メニューのタイポを修正</li>
</ul>
</section>


<section>
<h2>その他</h2>

<ul>
	<li><a href="https://github.com/coteditor/CotEditor/wiki/CotEditor-Scripts" rel="external">GitHub Wiki</a> で CotEditor スクリプトを見つけることができます。</li>
</ul>
</section>
</article>



<article>
<header>
	<h1>CotEditor 3.1.1</h1>
	<p>リリース: <time>2016-11-18</time></p>
</header>


<section>
<h2>修正</h2>

<ul>
	<li>特定の環境下で、CotEditor 3.1.0 で書類が開けないクリティカルな不具合を修正</li>
</ul>
</section>
</article>



<article>
<header>
	<h1>CotEditor 3.1.0</h1>
	<p>リリース: <time>2016-11-17</time></p>
</header>


<section>
<h2>新機能</h2>

<ul>
	<li>macOS Sierra のタブウインドウを改良：<ul>
		<li>タブウインドウの振る舞いを設定できるオプションを追加（「ウインドウ」ペイン）</li>
		<li>タブウインドウの設定が「自動」（または「フルスクリーンのみ」）であれば、複数のファイルを 一度に開くとそれらをタブとして1つのウインドウにまとめて表示するように変更</li>
	</ul></li>
	<li>新しい MacBook Pro の Touch Bar をサポート</li>
</ul>
</section>


<section>
<h2>改良</h2>

<ul>
	<li>検索パネルの置換文字列欄に「すべて置換」の置換数結果を表示</li>
	<li>IANA charset 名の衝突アラートを書類モーダルなシートとして表示するよう改良</li>
</ul>
</section>


<section>
<h2>修正</h2>

<ul>
	<li>たくさんのテキストを一度に編集するとまれにアプリケーションがクラッシュすることがあった不具合を修正</li>
	<li>「無損失ASCII」エンコーディングで保存しようとするとアプリケーションがクラッシュした不具合を修正</li>
	<li>検索パネルの文字列フィールドが長い行の末尾を表示しない不具合を修正</li>
	<li>IANA charset と保存エンコーディングに齟齬があったときにアラートが出なかった不具合を修正</li>
	<li>サービス経由でひらけないファイルがあった不具合を修正</li>
	<li>引用符記号が複数文字で構成されている引用符文字列のシンタックスハイライトを修正</li>
	<li>全般的な安定性を向上</li>
</ul>
</section>
</article>



<article>
<header>
	<h1>CotEditor 3.0.5</h1>
	<p>リリース: <time>2016-11-15</time></p>
</header>


<section>
<h2>修正</h2>

<ul>
	<li>スクリプト結果が書類／コンソールに反映されなかった不具合を修正</li>
	<li>macOS 10.12 でエディタがウインドウツールバーの下に入り込むことがあった不具合を修正</li>
	<li>ウインドウを閉じたあと AppStore 版 MarsEdit に編集結果が反映されなかった不具合を修正</li>
	<li>全般的な安定性を向上</li>
</ul>
</section>
</article>



<article>
<header>
	<h1>CotEditor 3.0.4</h1>
	<p>リリース: <time>2016-10-31</time></p>
</header>


<section>
<h2>改良</h2>

<ul>
	<li>ビルド環境を Xcode 8.1 (SDK macOS 10.12.1) に変更</li>
</ul>
</section>


<section>
<h2>修正</h2>

<ul>
	<li>スクリプト結果が書類／コンソールに反映されなかった不具合を修正</li>
	<li>特定の状況下でまれにすべて検索の結果が表示されなくなることがあった不具合を修正</li>
	<li>ウインドウを閉じたあと MarsEdit 編集結果が反映されなかった不具合を修正</li>
	<li>全般的な安定性を向上</li>
</ul>
</section>
</article>



<article>
<header>
	<h1>CotEditor 3.0.3</h1>
	<p>リリース: <time>2016-10-25</time></p>
</header>


<section>
<h2>新機能</h2>

<ul>
	<li>以下のエンコーディングをエンコーディングリストに追加（新しいエンコーディングを有効にするには、環境設定 &gt; フォーマット &gt; リスト編集 から一旦設定をデフォルトに戻してください）
	<ul>
		<li>アラビア語（Windows）</li>
		<li>ギリシャ語（Windows）</li>
		<li>ヘブライ語（Windows）</li>
	</ul></li>
</ul>
</section>


<section>
<h2>改良</h2>

<ul>
	<li>グリフサイズ計算を調整（以前より横が若干詰まって表示されます）</li>
	<li>「すべて検索」と「すべて置換」のパフォーマンスを改善</li>
	<li>ウインドウタブに関するアクションのキーバイントをカスタマイズ不可に変更（正常に制御ができないため）</li>
	<li>Swift シンタックスタイルをアップデートし抜けていたいくつかのキーワードを追加</li>
	<li>スクリプトエラーのエラーメッセージを改善</li>
</ul>
</section>


<section>
<h2>修正</h2>

<ul>
	<li>初回保存までデフォルトのシンタックスハイライトが有効になっていなかった不具合を修正</li>
	<li>テキストアクション後の選択範囲が誤っていた不具合を修正</li>
	<li>非 Retina 環境で書類アイコンがぼやけていた不具合を修正</li>
	<li>ステータス行が溢れた時にレイアウトが崩れていた不具合を修正</li>
	<li>最初に「表示」ペインを表示した時に開いている書類が不必要に再解釈されていた不具合を修正</li>
	<li>スクリプトが失敗した時にアプリケーションがクラッシュした不具合を修正</li>
	<li>大きい書類で <kbd>⌘</kbd>+<kbd>↓</kbd> ショートカットで最終行に移動したとき、最後までスクロールしなかった不具合を修正</li>
	<li>全般的な安定性を向上</li>
</ul>
</section>
</article>



<article>
<header>
	<h1>CotEditor 3.0.2</h1>
	<p>リリース: <time>2016-10-17</time></p>
</header>


<section>
<h2>修正</h2>

<ul>
	<li>サイズの大きい書類で全文置換をした時、稀にウインドウがフリーズする不具合を修正</li>
	<li>新しいシンタックススタイルが作成できなかった不具合を修正</li>
	<li>環境設定で最後に入力したフィールドの値が破棄されることがあった不具合を修正</li>
	<li>置換文字列が履歴に登録されていなかった不具合を修正</li>
	<li>検索パネルの横スクロールバーが出なかった不具合を修正</li>
	<li>アプリケーション終了時にアプリケーションがクラッシュする可能性があった不具合を修正</li>
	<li>書類オープン時にアプリケーションがクラッシュする可能性があった不具合を修正</li>
	<li>シンタックススタイル検証のエラーメッセージを修正</li>
	<li>全般的な安定性を向上</li>
</ul>
</section>
</article>



<article>
<header>
	<h1>CotEditor 3.0.1</h1>
	<p>リリース: <time>2016-10-11</time></p>
</header>


<section>
<h2>改良</h2>

<ul>
	<li>「編集」メニューに「単語入力補完」アクションを追加
	<ul>
		<li>macOS Sierra では、デオフォルトのショートカットキーが <kbd>⌥⎋</kbd> に変更されています</li>
	</ul></li>
	<li>「編集」メニューにあった「変換」アクション項目を「テキスト」メニューの「変換」にまとめた</li>
	<li>変換および Unicode 正規化で選択が空だった場合はカーソル位置の単語を変換対象にするように変更</li>
</ul>
</section>


<section>
<h2>修正</h2>

<ul>
	<li>Yosemite でテキスト編集中にアプリケーションがクラッシュする不具合を修正</li>
	<li>特定の条件下で、エディタを分割したときにアプリケーションがクラッシュすることがあった不具合を修正</li>
	<li>AppleScript/JXA でアプリケーションがクラッシュすることがあった不具合を修正</li>
	<li>単語補完リストが出現しないことがあった不具合を修正</li>
	<li>シンタックスハイライトや置換等の進捗バーがすでに満タンになっていた不具合を修正</li>
	<li>Yosemite でサイドバーがうまくひらけない不具合を修正</li>
	<li>最近開いた項目のキーバインドが編集可能だった不具合を修正</li>
	<li>アプリケーションアイコンにフォルダをドロップするとアプリケーションがクラッシュした不具合を修正</li>
	<li>検索パネルの位置が保存されていなかった不具合を修正</li>
	<li>検索／置換が0件の時ビープ音が鳴らなかった不具合を修正</li>
	<li>サイズの大きい書類で全文置換をした時、ウインドウがフリーズする不具合を修正</li>
	<li>空の書類の縦書き／横書きを切り替えたとき、描画範囲がウインドウ幅いっぱいに広がらないことがあった不具合を修正</li>
	<li>エディタを分割しているとき、編集中フォーカスの当たっていないエディタの括弧もハイライトされていた不具合を修正</li>
	<li>全般的な安定性を向上</li>
</ul>
</section>
</article>



<article>
<header>
	<h1>CotEditor 3.0.0</h1>
	<p>リリース: <time>2016-10-04</time></p>
</header>


<section>
<h2>新機能</h2>

<ul>
	<li>macOS Sierra のタブウインドウに対応
	<ul>
		<li>「新規タブ」アクションを「ファイル」メニューに追加</li>
		<li>同一ウインドウ内のタブ間でサイドバーの表示状況を同期</li>
	</ul></li>
	<li>ツールバーのシンタックスメニューで「最近使った項目」を上方にまとめて表示</li>
	<li>独立した「ブロックコメント」「インラインコメント」「コメント解除」アクションをテキストメニューに追加</li>
	<li>イタリア語ローカライズを追加（Agostino Maiello さんに感謝!）</li>
</ul>
</section>


<section>
<h2>改良</h2>

<ul>
	<li><strong>macOS 10.12 Sierra</strong> を対象 OS に追加する一方、 <strong>OS X 10.8 Mountain Lion</strong> および <strong>10.9 Mavericks</strong> をサポート対象外とする</li>
	<li>すべての内部コードを Objective-C から Swift に移行</li>
	<li>アプリケーションアイコンをアップデート</li>
	<li>検索パネルの検索アルゴリズムを変更
	<ul>
		<li>正規表現ライブラリを鬼雲 (OniGmo) から ICU に変更
		<ul>
			<li>これにより、マッチの参照シンボルが <code>\1</code> スタイルから <code>$1</code> スタイルに変更</li>
		</ul></li>
		<li>詳細検索オプションのラインナップを変更</li>
	</ul></li>
	<li>オートセーブとバージョンをデフォルトで有効に</li>
	<li>サロゲートペアの片割れ単体の挿入を無効に</li>
	<li>ツールバーをアップデート</li>
	<li>環境設定アイコンをアップデート</li>
	<li>書類保存パネルの初期選択範囲からファイル拡張子部分を除外</li>
	<li>キーバインディング設定ファイルのフォーマットを変更：
	<ul>
		<li>以前の設定とは互換性がないため、環境設定で再設定してください</li>
	</ul></li>
	<li>スクリプトとフォルダとスクリプトメニューを自動で同期
	<ul>
		<li>CotEditor 起動中にスクリプトフォルダを変更した時に手動でスクリプトメニューを更新する必要がなくなりました</li>
	</ul></li>
	<li>新しい謝辞ウインドウ</li>
	<li>“Swift”シンタックススタイルを Swift 3 に更新</li>
	<li>“Coffee Script”シンタックススタイルでブロック正規表現に対応</li>
	<li>記号周りのシンタックスカラーリングアルゴリズムを改良</li>
	<li>新しい「行移動」パネル</li>
	<li>「すべて検索」でマッチがなかった時も検索文字フィールドに「見つかりません」と表示するように変更</li>
	<li>以下の低利用頻度のテキストアクションを削除：
	<ul>
		<li>“charset=”形式でエンコーディング名を挿入</li>
		<li>“encoding=”形式でエンコーディング名を挿入</li>
	</ul></li>
	<li>以下の低利用頻度のツールバー項目を削除：
	<ul>
		<li>ナビゲーションバーを表示</li>
		<li>行番号を表示</li>
		<li>ステータスバーを表示</li>
	</ul></li>
	<li>「フォーマット」メニューから行高が変更できる機能を削除：
	<ul>
		<li>これに伴い、AppleScript の <code>line spacing</code> プロパティも同様に削除</li>
	</ul></li>
	<li>ファイルオープン時の「書き込み不可」アラートを廃止</li>
	<li>エディタ透明度パネルの「デフォルトにセット」ボタンを削除</li>
	<li>全角空白はインデントして扱わないよう仕様を変更</li>
	<li>シンタックススタイル編集パネルにヘルプボタンを追加</li>
	<li>フォント・テーマ・タブ幅も最後のセッションから復帰可能に</li>
	<li>「左へシフト」アクションをより自然に</li>
	<li>書類情報インスペクタからバイト長を削除</li>
	<li>書類情報インスペクタで正確なファイルサイズも併記</li>
	<li>ファイルエンコーディング変更時のアラートをシートとして表示</li>
	<li>スクリプトマニュアルをヘルプに移動</li>
	<li>ウインドウサイズ設定ウインドウを半透明に</li>
	<li>ステータスバーをサイドバー側まで伸ばさないように変更</li>
	<li>行高計算を改良</li>
	<li>折り返し設定を変更後表示範囲を保つように</li>
	<li>行番号ビューのドラックによるスクロールを改良</li>
	<li>テキスト編集中のシンタックスカラーリングを改良</li>
	<li>「不可視文字を表示」アクションを有効にする条件を改良</li>
	<li>ビルド環境を macOS Sierra + Xcode 8 (SDK macOS 10.12) に変更</li>
</ul>
</section>


<section>
<h2>修正</h2>

<ul>
	<li>アプリケーション終了時に検索文字列が他のアプリケーションに渡されていなかった不具合を修正</li>
	<li>スクリプトのいくつかの API で文字列を常に改行コード LF で返していた不具合を修正</li>
	<li>ページガイドの表示の有無を変更した時に以前の描画が残る不具合を修正</li>
	<li>文字情報ポップオーバーに表示される拡大文字の描画範囲を修正</li>
</ul>
</section>
</article>



<article>
<header>
	<h1>CotEditor 2.5.7</h1>
	<p>リリース: <time>2016-08-22</time></p>
</header>


<section>
<h2>修正</h2>

<ul>
	<li>ドイツ語ローカライズを全面的に改善 (J-rg さんに感謝!)</li>
	<li>「Markdown」および「Verilog」シンタックススタイルを微調整</li>
	<li>編集中のシンタックスハイライト範囲を修正</li>
	<li>キーバインド設定のエラーメッセージを修正</li>
	<li>シンタックススタイル検証の結果ビューが編集可能だった不具合を修正</li>
	<li>縦書き時にフォントサイズを変更した際に描画範囲がずれることがある不具合を改善</li>
</ul>
</section>
</article>



<article>
<header>
	<h1>CotEditor 2.5.6</h1>
	<p>リリース: <time>2016-06-16</time></p>
</header>


<section>
<h2>新機能</h2>

<ul>
	<li>新規に書き直したシンタックススタイル“C”と“C++”を追加
	<ul>
		<li>これに伴い、以前のシンタックススタイル“C, C++, Objective-C”は削除されました。</li>
	</ul></li>
	<li>“MATLAB”と“Verilog”シンタックススタイルを追加</li>
</ul>
</section>


<section>
<h2>改良</h2>

<ul>
	<li>“Markdown”シンタックススタイルを更新：
	<ul>
		<li>GitHub favored Markdown で定義されている <code>~~</code> による打ち消し線に対応</li>
		<li>三連続の <code>*</code> および <code>_</code> による強調に対応</li>
	</ul></li>
	<li>「すべて検索」「すべて置換」「ハイライト」のあと、入力フォーカスを検索パネルに戻すように変更</li>
	<li>印刷時に本文の文字色を行番号にも用いるように変更</li>
	<li>矢印キーでのスクロールの挙動を改良</li>
	<li>macOS Sierra Betaとの互換性を向上</li>
	<li>ほか、細かな改良と調整</li>
</ul>
</section>


<section>
<h2>修正</h2>

<ul>
	<li>書類のカウント法を以下のように統一
	<ul>
		<li>「文字数」は、複合文字や CR/LF による改行も1文字と数え、「改行コードを文字としてカウント」オプションが無効の時は改行コードを数えない。</li>
		<li>「文字長」は、UTF-16 でのバイト数をカウントし、「改行コードを文字としてカウント」オプションが無効の時も常に改行コードをカウントに含める。</li>
		<li>「位置」「現在の列」は「文字数」と同様のカウント方式をとる。</li>
	</ul></li>
	<li>「フォーマット」メニューの行高およびタブ幅の選択チェックマークが表示されていなかった不具合を修正</li>
	<li>縦書きのときに選択されていない最終行の行番号が強調表示されることがあった不具合を修正</li>
	<li>縦書きのときに不可視文字の横位置が若干ずれていた不具合を修正</li>
	<li>改行コードがデフォルト設定と異なるとき、複製した直後に「編集済み」扱いになっていた不具合を修正</li>
	<li>インデントスタイルの自動設定が、書類を開いたときだけでなく保存内容を復帰するたびに作動していた不具合を修正</li>
	<li>Mountain Lion において、検索パネルの「すべて検索」の結果ビューが開かなかった不具合を修正</li>
	<li>エンコーディング変更のアンドゥ／リドゥを繰り返すと、非互換文字のハイライトが崩れた不具合を修正</li>
	<li>サブメニューのにも親にもキーバインドが設定できた不具合を修正</li>
	<li>タブ幅を 0 に設定できた不具合を修正</li>
	<li>AppleScript でタブ幅を変更した際に、分割エディタのフォーカスが当たっていないエディタに変更が反映されていなかった不具合を修正</li>
	<li>エンコーディング後にバイト長表示が更新されていなかった不具合を修正</li>
</ul>
</section>
</article>



<article>
<header>
	<h1>CotEditor 2.5.5</h1>
	<p>リリース: <time>2016-05-23</time></p>
</header>


<section>
<h2>新機能</h2>

<ul>
	<li>“Git”シンタックススタイルを追加</li>
</ul>
</section>


<section>
<h2>改良</h2>

<ul>
	<li>“Julia”と“Swift”シンタックススタイルを更新</li>
	<li>行高とタブ幅の変更をすべての分割されたエディタに適用させるように変更</li>
	<li>テキストレンダリングのパフォーマンスを若干向上</li>
</ul>
</section>


<section>
<h2>修正</h2>

<ul>
	<li>書類を開いたときにエディタにフォーカスが当たらないことがあった不具合を修正</li>
	<li>特定のフォントで、タブ幅が誤って計算されていた不具合を修正</li>
	<li>選択範囲のハイライトが行間に残ることがあった不具合を修正</li>
	<li>特定の条件下で現在行ハイライトが更新されないことがあった不具合を修正</li>
	<li>Google 日本語入力を使用してるとき、無用な点が描画されることがあった不具合を修正</li>
	<li>書類情報の「フルパス」欄が、書類ファイルを移動したときに更新されなくなっていた不具合を修正</li>
	<li>未保存の書類を復帰したときに誤った書類情報が表示されていた不具合を修正</li>
	<li>ぶら下がりインデントを無効にしていても、書類のフォント等が変更されたときにぶら下がりインデントが適用されてしまった不具合を修正</li>
	<li>カスタムシンタックス定義／テーマの実体ファイルがすでに削除されているとき、それらをリストから消去できなかった不具合を修正</li>
	<li>文字を選択していないときでも「リッチテキストとしてコピー」が有効だった不具合を修正</li>
	<li>エディタを分割すると URL のリンクが消える不具合を修正</li>
	<li>フォントパネルからフォントを変更したとき、フォーカスのない分割エディタのレイアウトが崩れる不具合を修正</li>
	<li>サービス経由で他アプリケーションでの選択範囲を書類として開いたときに、選択範囲の挿入がアンドゥ履歴に登録されていた不具合を修正</li>
	<li>シンタックススタイルのラインナップが更新されると“再カラーリング”のキーバインディングがデフォルトの <code>⌘⌥R</code> に強制的に戻ってしまう不具合を修正</li>
</ul>
</section>
</article>



<article>
<header>
	<h1>CotEditor 2.5.4</h1>
	<p>リリース: <time>2016-05-13</time></p>
</header>


<section>
<h2>修正</h2>

<ul>
	<li>Mavericks 以前でアプリケーションが機能しない不具合を修正</li>
	<li>ウインドウ復帰時に稀にシンタックスが2度解析されることがあった不具合を修正</li>
</ul>
</section>
</article>



<article>
<header>
	<h1>CotEditor 2.5.3</h1>
	<p>リリース: <time>2016-05-12</time></p>
</header>


<section>
<h2>新機能</h2>

<ul>
	<li>新しい Unicode 正規化形式「修正 NFC」（NFS+ で使用されている非公式の正規化方式）をテキストメニューの 「Unicode 正規化」に追加 (doraTeX さんに感謝!)</li>
</ul>
</section>


<section>
<h2>改良</h2>

<ul>
	<li>複合フォント（和文の混ざった欧文フォント）での行高計算を改良：
	<ul>
		<li>“複合フォントで行高を固定”オプションを廃止し、行の高さは常に固定され一定になるように変更</li>
		<li>“複合フォントで行高を固定”したとき、行高を設定値よりも少し大きくとっていた仕様を撤廃
		<ul>
			<li>これにより、これまで複合フォントで行高を固定していた場合、今までまでよりも行が詰まって表示されます。環境設定で行高の値を見直し好みの行高に再設定してください。</li>
		</ul></li>
		<li>ほか、行高計算処理の改良</li>
	</ul></li>
	<li>シンタックスカラーを書類に適用する処理の速度を大幅に改善</li>
	<li>ステータスバーおよび表示・タブ・不可視文字に関する設定の変更が、開いている書類にすぐに反映されるように改良</li>
	<li>INI シンタックス定義を更新</li>
	<li>自動スペルチェックを有効にするオプションを廃止</li>
	<li>“カラーリングを遅延”オプションを廃止</li>
	<li>シンタックススタイル編集シートでテキストフィールド間をタブキーで移動できるよう改良</li>
	<li>環境設定のフォント欄を選択したフォントで描画</li>
	<li>“スタイルをコピー”で行高設定も反映</li>
	<li>アクセシビリティの“コントラストを上げる”設定をユーザインターフェイスにより反映</li>
	<li>環境設定のレイアウトを調整</li>
</ul>
</section>


<section>
<h2>修正</h2>

<ul>
	<li>折り返しが単語途中でも行われていた不具合を修正</li>
	<li>フォントの変更でぶら下がりインデントが解除された不具合を修正</li>
	<li>コメント、文字列および文字のハイライト定義が効かないことがあった不具合を修正</li>
	<li>シンタックスハイライトを無効にしててもハイライトが行われることがあった不具合を修正</li>
	<li>16 進数で Unicode 文字を入力するパネルで空の値を入力しようとするとアプリケーションがクラッシュした不具合を修正</li>
	<li>シンタックススタイル定義を編集した時に、稀にシンタックスハイライトが更新されないことがあった修正</li>
	<li>ズームしたときの行番号位置を修正</li>
</ul>
</section>
</article>



<article>
<header>
	<h1>CotEditor 2.5.2</h1>
	<p>リリース: <time>2016-05-04</time></p>
</header>


<section>
<h2>修正</h2>

<ul>
	<li>不可視文字を非表示にできない不具合を修正</li>
	<li>「すべて置換」を連打するとアプリケーションがクラッシュすることがある不具合を修正</li>
	<li>ウインドウサイズ設定ウインドウを閉じた時にアプリケーションがクラッシュする不具合を修正</li>
	<li>行が途中で改行できない長い単語を含むときのぶら下がりインデントの挙動を修正</li>
</ul>
</section>
</article>



<article>
<header>
	<h1>CotEditor 2.5.1</h1>
	<p>リリース: <time>2016-04-25</time></p>
</header>


<section>
<h2>改良</h2>

<ul>
	<li>アウトライン項目の下線スタイルを調整</li>
	<li>JavaScript シンタックス定義を更新
	<ul>
		<li>アウトライン抽出で ECMAScript 6 で導入された class シンタックスシュガーに対応</li>
		<li>“get”および“set”のカラーリング精度の向上</li>
	</ul></li>
</ul>
</section>


<section>
<h2>修正</h2>

<ul>
	<li>空のファイルを開くとアプリケーションがクラッシュする不具合を修正</li>
	<li>cot コマンドで新規ファイル作成に失敗することがある不具合を修正</li>
	<li>選択行の行番号がボールド表示になっていなかった不具合を修正</li>
</ul>
</section>
</article>



<article>
<header>
	<h1>CotEditor 2.5.0</h1>
	<p>リリース: <time>2016-04-23</time></p>
</header>



<section>
<h2>新機能</h2>

<ul>
	<li>独立した“Unicode（UTF-8）BOM 付き”というエンコーディングを追加
	<ul>
		<li>ユーザが明示的に変更しない限り、開いたファイルに UTF-8 BOM が付いていたかどうかを上書き時に尊重するように変更</li>
		<li>ツールバーのポップアップボタンもしくは「フォーマット」メニューから書類のエンコーディングを“Unicode（UTF-8）BOM 付き”と“Unicode（UTF-8）”（BOM なし）で変更できるように改良
		<ul>
			<li>“Unicode（UTF-8）BOM 付き”は“Unicode（UTF-8）”の次に自動的に追加されます</li>
		</ul></li>
	</ul></li>
	<li>保存パネルからファイルに実行権を付与できる機能を追加</li>
	<li>自動スペルチェックを有効にするオプションを追加（「編集」ペイン）</li>
	<li>“Lakritz”テーマを追加</li>
</ul>
</section>


<section>
<h2>改良</h2>

<ul>
	<li><code>cot</code> コマンドラインツールを更新：
	<ul>
		<li>存在しないパスが渡されたとき、<code>--new</code> オプションが指定されていたらファイルを作成して開く</li>
	</ul></li>
	<li>「ハイライト」および「ハイライトを解除」アクションを「検索」メニューに復帰</li>
	<li>フォントサイズ変更の振る舞いを改良：
	<ul>
		<li>よりスムーズなピンチズーム</li>
		<li>フォントサイズの変更はフォーカスのあるエディタだけに適用されるように変更</li>
		<li>ピンチズームでフォントサイズをデフォルトサイズよりも小さくできるように</li>
		<li>フォントサイズ変更は、実際のフォントのサイズ値を変化させるのではなく、文字の大きさを視覚的に変化させるようになりました</li>
		<li>フォントサイズの変更がぶら下がりインデントを解除してしまっていた不具合を修正</li>
		<li>分割されたエディタのいずれかでフォントサイズの変更をすると他の分割エディタのレイアウトが崩れた不具合を修正</li>
	</ul></li>
	<li>スマート引用符／ダッシュを同時に有効にするオプションをスマート引用符とスマートダッシュ記号それぞれについて行えるように変更（「編集」ペイン）</li>
	<li>以下のテキストアクションにおいて、テキストが選択されていないときには書類全体にアクションを適用するように変更
	<ul>
		<li>インデント &gt; インデントをタブ／スペースに変換</li>
		<li>行 &gt; ソート</li>
		<li>行 &gt; 反転</li>
		<li>行 &gt; 重複を削除</li>
	</ul></li>
	<li>サイズの大きいファイルでのファイルオープン処理を最適化</li>
	<li>「リッチテキストとしてコピー」アクションをコンテキストメニューに追加</li>
	<li>未保存書類のウインドウ復帰を改善</li>
	<li>縦書きモードでの行番号ビューにおける選択範囲の強調表示を改良</li>
	<li>不可視文字の描画の改良：
	<ul>
		<li>描画パフォーマンスを向上（約 2 倍）</li>
		<li>アンチエイリアスがオフの時の描画を向上</li>
	</ul></li>
	<li>以下のダイアログを書類モーダルシートとして表示するよう変更：
	<ul>
		<li>保存時にエンコーディングの互換性を尋ねるダイアログ</li>
		<li>プリント進捗パネル</li>
	</ul></li>
	<li>テキストの変更がなかった時にはインデント変換をアンドゥ履歴に登録しない</li>
	<li>ファイルオープン時のエラーメッセージを改良</li>
	<li>「保存時に行末の空白を削除」オプションが有効な時に、オートセーブで編集箇所の空白まで削除されるのを抑制</li>
	<li>環境設定のいくつかの文言を調整</li>
</ul>
</section>


<section>
<h2>修正</h2>

<ul>
	<li>プリント範囲が見切れることがあった不具合を修正</li>
	<li>特定の条件下でナビゲーションバー／ステータスバーの背景が描画されなかった不具合を修正</li>
	<li>縦書きかつ行を折り返す設定のときに、行番号が誤った箇所に表示されていた不具合を修正</li>
	<li>古い OS において、ファイルが制御文字を含む時に書類の表示が途中で途切れることがあった不具合を修正</li>
	<li>Mavericks およびそれ以前で、縦書き印刷に行番号を表示しようとするとアプリケーションがハングした不具合を修正</li>
	<li>プリント時に行番号が若干ずれて表示されたり一部印刷されないことがあった不具合を修正</li>
	<li>XML 書類アイコンを修正</li>
	<li>ローカライズされていなかったテキストを修正</li>
</ul>
</section>
</article>



<article>
<header>
	<h1>CotEditor 2.4.4</h1>
	<p>リリース: <time>2016-03-16</time></p>
</header>


<section>
<h2>新機能</h2>

<ul>
	<li>「行末の空白を削除」アクションを「テキスト」メニューに追加</li>
	<li>保存時に自動的に行末の空白を削除するオプションを追加（「一般」ペイン）</li>
</ul>
</section>


<section>
<h2>改良</h2>

<ul>
	<li>検索時に捕獲したグループを異なった色でハイライトする機能を再実装</li>
	<li>BibTeX シンタックス定義を更新
	<ul>
		<li>拡張子に“bibtex”を追加</li>
		<li>いくつかのフィールド名を追加</li>
	</ul></li>
	<li>Python シンタックス定義を更新
	<ul>
		<li>重複していた語句を削除</li>
	</ul></li>
	<li>ページガイドの描画位置設定の変更が開いている書類ウインドウにリアルタイムで反映されるよう改良</li>
	<li>環境設定の文言を調整</li>
	<li>ヘルプを更新</li>
	<li><span class="label">非 AppStore 版のみ</span>: Sparkle フレームワークを 1.14.0 に更新</li>
</ul>
</section>


<section>
<h2>修正</h2>

<ul>
	<li>テキスト検索の「空白で区切る」オプションが機能していなかった不具合を修正</li>
	<li>書類を保存するとその後いくつかの書類情報が誤って表示された不具合を修正</li>
	<li>折り返しが有効な時、行番号ビューの行が1行ずれて表示されることがあった不具合を修正</li>
	<li>プリント時にカラー設定を「白黒」に変更できなかった不具合を修正</li>
	<li>用紙サイズが変更された時にプリントパネルのプレビューレイアウトが崩れた不具合を修正</li>
	<li>シンタックス定義の大文字小文字を無視するオプション（IC）が実際には大文字小文字を無視していなかった不具合を修正</li>
	<li>「別名で保存...」時に保存パネルで提示される新しいファイル名から拡張子が抜け落ちていた不具合を修正</li>
	<li>ドイツ語ローカライズのタイポを修正（Chris Eidhof さんに感謝!）</li>
</ul>
</section>
</article>



<article>
<header>
	<h1>CotEditor 2.4.3</h1>
	<p>リリース: <time>2016-03-02</time></p>
</header>


<section>
<h2>改良</h2>

<ul>
	<li>選択部分を検索に使用したとき、自動的に正規表現オプションをオフに</li>
	<li><code>cot</code> コマンドラインツールを更新：
	<ul>
		<li>新しく開いたウインドウが閉じるまでコマンド終了を待つ <code>--wait</code> (<code>-w</code>) オプションを追加</li>
		<li>パフォーマンスを最適化</li>
		<li>日本語などの非 ASCII 文字をパスに含むファイルをうまく開けない不具合を修正</li>
		<li>特定の環境下で <code>--line</code> オプションがエラーになる不具合を修正</li>
		<li>ファイル末尾に空行があるとき <code>--line</code> および <code>--column</code> オプションが指定した位置にカーソルを移動できないことがある不具合を修正</li>
	</ul></li>
	<li>「書類内の URL をリンク」オプションの変更が開いているウインドウにすぐに反映されるように</li>
</ul>
</section>


<section>
<h2>修正</h2>

<ul>
	<li>「書類内の URL をリンク」オプションがオンのとき、ファイルを開いた直後に、書類が「編集済み」扱いになる不具合を修正</li>
	<li>ペーストされたテキストに含まれる URL がリンク化されない不具合を修正</li>
	<li>検索パネルを検索結果ビューよりも先に閉じた時に、「すべてを検索」のハイライトが解除されない不具合を修正</li>
	<li>不可視文字の表示切り替えが正常に動いていなかった不具合を修正</li>
	<li>ファイル開いたとき、カーソルがファイル末尾にあった不具合を修正</li>
	<li>特定の環境下で、書類情報に桁区切り文字が追加されない不具合を修正</li>
	<li>特定の環境下で、まれにペーストに失敗する不具合を改善</li>
</ul>
</section>
</article>



<article>
<header>
	<h1>CotEditor 2.4.2</h1>
	<p>リリース: <time>2016-02-13</time></p>
</header>


<section>
<h2>修正</h2>

<ul>
	<li>CotEditor 2.4.1 において、Mavericks 以前で書類ウインドウを開けない不具合を修正。</li>
</ul>
</section>
</article>



<article>
<header>
	<h1>CotEditor 2.4.1</h1>
	<p>リリース: <time>2016-02-12</time></p>
</header>


<section>
<h2>改良</h2>

<ul>
	<li>初回の計算が終わるまでステータスバーに <code>NULL</code> と表示されていたのを抑止</li>
	<li>JSON シンタックス定義を更新
	<ul>
		<li>浮動小数点数のハイライトを修正</li>
	</ul></li>
</ul>
</section>


<section>
<h2>修正</h2>

<ul>
	<li>CotEditor 2.4.0 において、テキスト検索で「大文字／小文字を無視」オプションが無視されていた不具合を修正</li>
	<li>空の最終行にカーソルがあるときの「現在の行」が誤っていた不具合を修正</li>
</ul>
</section>
</article>



<article>
<header>
	<h1>CotEditor 2.4.0</h1>
	<p>リリース: <time>2016-02-09</time></p>
</header>


<section>
<h2>新機能</h2>

<ul>
	<li>対応する括弧と引用符を自動挿入するオプションを追加（「編集」ペイン）</li>
	<li>書類中の URL をクリックできるリンクにするオプションを追加（「一般」ペイン）</li>
	<li>El Capitan において、書類オープンパネルで不可視ファイルの表示／非表示を動的に変更できるチェックボックスを追加</li>
	<li>以下のエンコーディングを追加：
	<ul>
		<li>アラビア語 (ISO 8859-6)</li>
		<li>ヘブライ語 (ISO 8859-8)</li>
		<li>北欧 (ISO Latin 6)</li>
		<li>バルト諸語 (ISO Latin 7)</li>
		<li>ケルト語 (ISO Latin 8)</li>
		<li>欧米 (ISO Latin 9)</li>
		<li>ルーマニア語 (ISO Latin 10)</li>
	</ul></li>
</ul>
</section>


<section>
<h2>改良</h2>

<ul>
	<li>テキスト検索を改良：
	<ul>
		<li>「すべて検索」アクションでエディタ内のマッチ部分のハイライトも同時に行うように改良し、単独の「ハイライト」アクションを撤去</li>
		<li>検索詳細設定をポップアップメニューからポップオーバー表示に変更</li>
		<li>Yosemite 以降で、検索が折り返した時に視覚的なフィードバックを表示</li>
		<li>「すべて置換」後に選択範囲を解除せず保持するように改良</li>
		<li>単純検索で総ヒット数を検索フィールドに表示</li>
		<li>「すべて検索」と「すべて置換」が複数の選択範囲を処理できるよう改良</li>
		<li>Python シンタックスを正規表現のシンタックスオプションに追加</li>
		<li>「選択部分を置換に使用」アクションが空の選択範囲を使用できるよう以前の仕様を復帰</li>
		<li>レイアウトとスタイルを調整</li>
	</ul></li>
	<li><code>cot</code> コマンドがシンボリックリンクのリンク先を開けるように改良</li>
	<li>El Capitan において、書類オープンパネルのオプションをデフォルトで表示するように変更</li>
	<li>引用符に囲まれた文字列とコメントのシンタックスハイライトのパースを改良</li>
	<li>開こうとしているファイルがメディア（バイナリ）ファイルだった時アラートを表示</li>
	<li>ファイルエンコーディング判定を改良</li>
	<li>エンコーディング判定のデフォルトの優先順位を変更</li>
	<li>非互換文字チェックを改良</li>
	<li>ファイルオープン時のエラーメッセージを改良</li>
	<li>ファイルサイズ表示の有効桁数を増加</li>
	<li>Shell Script シンタックス定義を更新
	<ul>
		<li><code>_</code> を含む変数のハイライトを修正</li>
	</ul></li>
	<li>キーバインド設定ファイルが壊れているときの安全対策を追加</li>
	<li>アウトラインメニューの項目ラベルが表示スペースから溢れるとき、三点リーダで省略</li>
	<li>一部の設定項目を「編集」ペインと「一般」ペイン間で移動</li>
	<li>メインのテキスト入力部分の呼称を「ビュー」から「エディタ」に変更</li>
</ul>
</section>


<section>
<h2>修正</h2>

<ul>
	<li>選択範囲が空の状態で行を移動させたあとのカーソル位置を修正</li>
	<li>行が途中で改行できない長い単語を含むときのぶら下がりインデントの挙動を修正</li>
	<li>不正な正規表現オプションの組み合わせで検索をするとアプリケーションがクラッシュした不具合を修正</li>
	<li>音声入力開始直後にアプリケーションがクラッシュした不具合を修正</li>
	<li>キーバインドの設定ができないことがあった不具合を修正</li>
	<li>背景が暗いテーマでスクロールバーの色が明るくならなかった不具合を修正</li>
	<li>文字情報ポップオーバーが Mavericks 以前のシステムで出なかった不具合を修正</li>
	<li>エディタ分割の方向の設定が反映されていなかった不具合を修正</li>
	<li>ほかのテキストボックスにフォーカスがある時に「選択部分へジャンプ」アクションでエディタ内の選択部分にジャンプしなかった不具合を修正</li>
	<li>いくつかの表で選択したセルの文字色が反転しなかった不具合を修正</li>
	<li>微細なメモリリークを修正</li>
</ul>
</section>
</article>



<article>
<header>
	<h1>CotEditor 2.3.4</h1>
	<p>リリース: <time>2016-01-13</time></p>
</header>


<section>
<h2>改良</h2>

<ul>
	<li>選択範囲が複数にわたるときの行番号ビューの挙動を改良</li>
	<li>「行を選択」アクションが複数選択範囲に対応</li>
	<li>カーソルを移動させたときに文字情報ポップオーバーを閉じるよう変更</li>
	<li>行アクションをアンドゥしたときに過去の選択範囲を復元するように改良</li>
	<li>シンタックスカラーリングの速度を向上</li>
</ul>
</section>


<section>
<h2>修正</h2>

<ul>
	<li>CotEditor 2.3.3 でコメントアウトができなかった具合を修正</li>
	<li>El Capitan で書類ウインドウのタイトルバーがエディタ背景色に染まる仕様を修正</li>
	<li>複数選択範囲にわたる行を移動させた時に移動後の選択範囲がバラバラになる不具合を修正</li>
	<li>AppleScript からの検索で、書類の改行コードが LF 以外の時に正規表現の <code>^</code> および <code>$</code> アンカーが行頭・行末を正しく捕まえられなかった不具合を修正</li>
	<li>シンタックスカラーリングの進捗シートが特定の状況下でまれに閉じられなくなる不具合を修正</li>
</ul>
</section>
</article>



<article>
<header>
	<h1>CotEditor 2.3.3</h1>
	<p>リリース: <time>2016-01-09</time></p>
</header>


<section>
<h2>新機能</h2>

<ul>
	<li>共有メニューを「ファイル」メニューに追加</li>
</ul>
</section>


<section>
<h2>改良</h2>

<ul>
	<li>シフトキーを押しながらアプリケーションを起動するとウインドウの復帰をしない機能を追加</li>
	<li>「文字を Unicode 16 進数で入力」パネルを改良：
	<ul>
		<li>入力候補文字の情報を表示</li>
		<li>1〜3 桁のコードでも入力可能に</li>
		<li>文字を挿入したあと自動的にパネルを閉じないように挙動を変更</li>
	</ul></li>
	<li>文字情報ポップオーバーを改良：
	<ul>
		<li>制御文字の名前をよりその実態を表した名称に （例：<code>&lt;control-0000&gt;</code> を <code>NULL</code> に）</li>
		<li>C0 制御文字では拡大文字エリアに代替のシンボルを表示</li>
	</ul></li>
	<li>環境設定内のインストール済みスタイル一覧の改良：
	<ul>
		<li>そのスタイルがカスタマイズされているかを示すドットマークをスタイル名の前に追加</li>
		<li>シンタックススタイル編集シートを表示しなくても一覧から直接スタイルを元に戻せる機能を追加</li>
	</ul></li>
	<li>現在の行番号を太字で表示するようにし、また縦書き時は常に現在の行番号は描画できるように改良</li>
	<li>シンタックスカラーリングされ引用符で囲まれた文字列の引用符をダブルクリックしたときには、その引用符を含む囲われたすべての文字列を選択</li>
	<li>カラーコードパネルから色を挿入したあと、挿入した文字列を選択</li>
	<li>シンタックススタイルのアウトライン定義にも「説明」項目を追加
	<ul>
		<li>これにともない、バンドルされているほぼすべてのシンタックススタイルを更新</li>
	</ul></li>
	<li>シンタックススタイル編集シートのシンタックス情報「配布 URL」欄にその URL にジャンプできるボタンを追加</li>
	<li>「その他の不可視文字」の描画を改良</li>
	<li>「置換」および「すべて置換」アクション時の振る舞いを改善</li>
	<li>ファイルのエンコーディングを自動認識にしていたときに、バイナリファイルを ISO-2022-JP であると誤認する傾向を是正</li>
	<li>Mavericks およびそれ以前では、ツールバー内のポップアップメニューのスタイルを 2.3.1 以前のものに戻した</li>
	<li>行番号のフォントを変更</li>
	<li>デフォルトフォントを変更</li>
	<li>環境設定のレイアウトを調整</li>
	<li>簡易中国語ローカライズを調整</li>
	<li>全般的な安定性を向上</li>
</ul>
</section>


<section>
<h2>修正</h2>

<ul>
	<li>バイナリファイルを開こうとしたときにアプリケーションがクラッシュする傾向がある不具合を修正</li>
	<li>ファイルドロップ時にファイルパス間の改行が抜けていた不具合を修正</li>
	<li>単体のサロゲート文字の情報を表示しようとしたときにアプリケーションがクラッシュする不具合を修正</li>
	<li>Mavericks およびそれ以前でスニペットキーバインドが編集できない不具合を修正</li>
	<li>ファイルのエンコーディングを再解釈したあとにシンタックスカラーリングが更新されない不具合を修正</li>
	<li>パネル類が対象の書類を見失うことがあった不具合を修正</li>
	<li>Mavericks およびそれ以前での文字情報ポップアップのレイアウトを修正</li>
	<li>スタイルが「なし」でも再カラーリングアクションが有効だった不具合を修正</li>
</ul>
</section>
</article>



<article>
<header>
	<h1>CotEditor 2.3.2</h1>
	<p>リリース: <time>2015-12-19</time></p>
</header>


<section>
<h2>新機能</h2>

<ul>
	<li>“インデントをスペース／タブに変換”するアクションを「テキスト」メニューに追加</li>
	<li>“METAFONT”（M.Daimonさんに感謝）と“AWK”、“Git Config”、“Git Ignore”シンタックス定義を追加</li>
</ul>
</section>


<section>
<h2>改良</h2>

<ul>
	<li>文字情報ポップオーバーを改良
	<ul>
		<li>選択した文字が 1 字だった場合は、Unicode ブロック名も表示</li>
		<li>選択した文字が 1 字以上で構成されていた場合、構成する各文字の Unicode 名も表示</li>
		<li>文字の拡大表示部分の表示領域を修正</li>
		<li>その他微細な不具合を修正</li>
	</ul></li>
	<li>ファイルが書き込み不可のときに表示されるアラートを抑止できるオプションを追加</li>
	<li>行番号ビューをクリックしてテキストを選択した際の挙動を改良</li>
	<li>UTF-32 に対するエンコーディング判定の精度を向上</li>
	<li>ツールバー内のポップアップメニューのスタイルを変更</li>
	<li>シンタックス定義の各語句にコメントを付けられるよう「説明」という項目を追加</li>
	<li>シンタックス定義エディタの表が El Capitan のスワイプして削除に対応</li>
	<li>Python シンタックス定義を更新
	<ul>
		<li><code>__foo__</code>形式のいくつかのコマンドと変数を追加</li>
		<li>拡張子に“pyi”を追加</li>
	</ul></li>
	<li>Perl シンタックス定義を更新
	<ul>
		<li>いくつかの語句を追加</li>
	</ul></li>
	<li>PHP シンタックス定義を更新
	<ul>
		<li>PHP 5.6 で追加された語句を追加</li>
		<li>大文字の <code>TRUE</code>、<code>FALSE</code>、<code>AND</code> および <code>OR</code> をハイライトするように修正</li>
	</ul></li>
	<li>Haskell シンタックス定義を更新
	<ul>
		<li>いくつかのキーワードを追加</li>
	</ul></li>
	<li>DTD、Markdown、reStructuredText および Textile シンタックス定義を更新し、定義内のコメントを「説明」フィールドに移動</li>
</ul>
</section>


<section>
<h2>修正</h2>

<ul>
	<li>ウインドウリサイズ中テキストビューが歪むことがあった不具合を修正</li>
	<li>書類が改行コードから始まっていた時に、改行コードの判別が正しくできていなかった不具合を修正</li>
	<li>実際の改行コードが LF 以外の時でも、文字情報ポップオーバーが改行コードは常に <code>U+000A</code> (LF) と誤って解釈していた不具合を修正</li>
	<li>単体の Regional Indicator Symbol Letter の字数カウント方法が誤っていた不具合を修正</li>
	<li>エンコーディング変更をスクリプトから行った時のアンドゥ名が誤っていた不具合を修正</li>
</ul>
</section>
</article>



<article>
<header>
	<h1>CotEditor 2.3.1</h1>
	<p>リリース: <time>2015-11-14</time></p>
</header>


<section>
<h2>新機能</h2>

<ul>
	<li>“行を複製”アクションを「テキスト」&gt;「行」メニューに追加</li>
</ul>
</section>


<section>
<h2>改良</h2>

<ul>
	<li>Python シンタックス定義を更新
	<ul>
		<li>Python 3.5 で追加された語句を追加</li>
	</ul></li>
	<li>R シンタックス定義を更新
	<ul>
		<li>真偽値が正しくハイライトされていなかった不具合を修正</li>
	</ul></li>
	<li>Shell Script シンタックス定義を更新
	<ul>
		<li>拡張子に“command”を追加</li>
	</ul></li>
</ul>
</section>


<section>
<h2>修正</h2>

<ul>
	<li>ファイルの形式によっては「不明な開発者」というアラートが出てたとえ CotEditor で作成したファイルであっても開けないことがあった不具合を修正</li>
	<li>自動補完機能において記号を入力したときに不意に補完リストが出現することがあった不具合を修正</li>
	<li>行番号ビューの幅がスクロール時に変更されアプリケーションがクラッシュすることがあった不具合を修正</li>
</ul>
</section>
</article>



<article>
<header>
	<h1>CotEditor 2.3.0</h1>
	<p>リリース: <time>2015-11-07</time></p>
</header>


<section>
<h2>新機能</h2>

<ul>
	<li>オートセーブとバージョンによる自動保存をオプションとして導入（一般ペインで設定可能）</li>
	<li>選択した行に対する様々な編集アクションを新しい「テキスト」メニューに追加
		<ul>
		<li>AppleScript 辞書にも同アクションが追加されています。</li>
	</ul></li>
	<li>「リッチテキストとしてコピー」アクションを「編集」メニューに追加</li>
	<li>書類オープン時にインデントスタイルを自動判定しタブ展開を自動設定する機能を追加</li>
	<li>「スペルチェック」ボタンをツールバーのアイコン選択肢に追加
		<ul>
		<li>このボタンを追加するにはツールバーをカスタマイズしてください。</li>
	</ul></li>
	<li>“D”（D言語）と“iCalendar”、“Rich Text Format”シンタックス定義を追加</li>
</ul>
</section>


<section>
<h2>改良</h2>

<ul>
	<li>メインメニューの整理・再構成</li>
	<li>環境設定のキーバインド設定ビューをペインに埋め込み</li>
	<li>“Shell Script”シンタックス定義を更新
	<ul>
		<li>リライト</li>
	</ul></li>
	<li>“INI”シンタックス定義を更新
	<ul>
		<li>拡張子に“url”を追加</li>
	</ul></li>
	<li>“JavaScript”シンタックス定義を更新
	<ul>
		<li>属性に“z”を追加</li>
	</ul></li>
	<li>“R”シンタックス定義を更新
	<ul>
		<li>インタープリタに“Rscript”を追加</li>
	</ul></li>
	<li>検索パネルの“自動更新”チェックボックスを一旦非表示に変更（OgreKitフレームワークによるこの機能が実質的に機能していなかったため）</li>
	<li>cot コマンドを <code>CotEditor.app/Contents/SharedSupport/bin/</code> に再同梱</li>
	<li>Onigmo 正規表現エンジンを 5.15.0 に更新</li>
</ul>
</section>


<section>
<h2>修正</h2>

<ul>
	<li>ファイルドロップ設定に登録のないファイルタイプのファイルをドロップしたときに絶対パスが挿入されなかった不具合を修正</li>
	<li>サポート外のシステムバージョンでアプリケーションが起動できた不具合を修正</li>
	<li>行が空行のとき、改行不可視文字の表示位置が縦にずれる不具合を修正</li>
	<li>複数行のシンタックスハイライトにおける不具合を修正</li>
	<li>ウインドウリサイズ中テキストビューが歪むことがあった不具合を修正</li>
	<li>ウインドウ復帰時にアプリケーションがクラッシュする可能性があった不具合を修正</li>
	<li>シンタックススタイル“Julia”と“SQL”のタイポを修正</li>
	<li>「その他の不可視文字」がシンタックスハイライトに含まれるとき、文字が不可視文字カラーで描画されない不具合を改善</li>
</ul>
</section>
</article>



<article>
<header>
	<h1>CotEditor 2.2.2</h1>
	<p>リリース: <time>2015-10-19</time></p>
</header>


<section>
<h2>新機能</h2>

<ul>
	<li>新しい Unicode 正規化形式「修正 NFD」（NFS+ で使用されている非公式の正規化方式）をユーティリティメニューの 「Unicode 正規化」に追加 (doraTeX さんに感謝!)<ul>
		<li>AppleScript 辞書にもこの Modified NFD は追加されています。</li>
	</ul></li>
</ul>
</section>


<section>
<h2>改良</h2>

<ul>
	<li>“JSON”シンタックス定義を更新
	<ul>
		<li>拡張子に“geojson”を追加</li>
	</ul></li>
</ul>
</section>


<section>
<h2>修正</h2>

<ul>
	<li>設定フォントによっては、不可視文字のベースラインが誤って描画されることがあった不具合を修正</li>
	<li>El Capitan でテーマ名を編集した時にアプリケーションがクラッシュすることがあった不具合を修正</li>
	<li>メニューキーバインド設定のサブメニューの展開矢印が表示されないことがあった不具合を修正</li>
	<li>システム共有の検索文字列を取り込むタイミングを修正</li>
	<li>まれに移行ウインドウが毎回されることがあった不具合を修正</li>
</ul>
</section>
</article>



<article>
<header>
	<h1>CotEditor 2.2.1</h1>
	<p>リリース: <time>2015-10-04</time></p>
</header>


<section>
<h2>修正</h2>

<ul>
	<li>El Capitan で、日本語入力中にアプリケーションがクラッシュすることがある不具合を修正</li>
</ul>
</section>
</article>



<article>
<header>
	<h1>CotEditor 2.2.0</h1>
	<p>リリース: <time>2015-10-03</time></p>
</header>

<p class="important">このバージョンは、ユーザによる移行処理が必要な仕様変更を含んでいます。詳細は<a href="specification_changes_on_2.2.html">CotEditor 2.2 での重要な変更</a>を参照してください。</p>


<section>
<h2>新機能</h2>

<ul>
	<li><strong>サンドボックス化</strong></li>
	<li>折り返し行のインデント
	<ul>
		<li>環境設定の編集ペインで振る舞いを設定できます</li>
	</ul></li>
	<li>外部プロセスによる書類更新時の挙動を変更できる設定項目を追加（環境設定の一般ペイン）</li>
	<li>ツールバーに共有ボタンを追加（使用するためにはツールバーをカスタマイズしてください）</li>
	<li>新しいテーマ“Anura”と“Note”を追加</li>
	<li>縦書き時の行番号表示</li>
	<li>縦書き印刷</li>
	<li>縦書きの状態をファイル自身に保存し、ファイルオープン時にそれを復帰
	<ul>
		<li><strong>上級ユーザ向け</strong>: この機能は、エディタが縦書きのときに<strong>のみ</strong>ファイルの <i>extended atribute</i> に <code>com.coteditor.VerticalText</code> というキー名のメタデータを埋め込みます。ターミナルから <code>defaults write com.coteditor.CotEditor savesTextOrientation -bool NO</code> を実行することで、CotEditor のこの機能自体を無効にすることもできます。</li>
	</ul></li>
	<li>インタープリタ名リストをシンタックス定義に追加し、ファイル名からシンタックス名が推定できないときにファイル内のシェバンからもシンタックスを決定できるように
	<ul>
		<li>これにともない、いくつかのバンドルされているシンタックス定義を更新</li>
	</ul></li>
	<li>新しい Unicode 正規化形式「NFKC Casefold」をユーティリティメニューの 「Unicode 正規化」に追加 (doraTeX さんに感謝!)
	<ul>
		<li>AppleScript 辞書にもこの NFKC Casefold は追加されています。</li>
	</ul></li>
	<li>文字エンコーディングの自動認識で参照するエンコーディング宣言に <code>encoding:</code> と <code>coding:</code> を追加 (解釈は <code>charset=</code> &gt; <code>encoding=</code> &gt; <code>@charset</code> &gt; <code>encoding:</code> &gt; <code>coding:</code> の順で行われます)</li>
	<li>ドイツ語ローカライズを追加</li>
</ul>
</section>


<section>
<h2>改良</h2>

<ul>
	<li>OS X 10.11 El Capitan に対応</li>
	<li>サンドボックス化にともない、ユーザにパーミッションがないファイルでもオープン／上書きができる機能 (authopen) を廃止</li>
	<li>Mac App Store ガイドラインに沿うため、<code>cot</code> コマンドラインツールの同梱の廃止
	<ul>
		<li>CotEditor 2.2.0 およびそれ以降で <code>cot</code> コマンドを使うためには、新しいコマンドラインツールを <a href="https://coteditor.com/cot">http://coteditor.com/cot</a> からダウンロードして、手動でインストールを行ってください。過去のコマンドラインツールは CotEditor 2.2.0 に対応していません。</li>
	</ul></li>
	<li>サイドインスペクタのユーザインターフェイスを改良</li>
	<li>シンタックスハイライトの改善：
	<ul>
		<li>シンタックスハイライトの処理時間を短縮（約1.8倍）</li>
		<li>ファイルオープン時のシンタックスハイライト処理時間を最適化</li>
		<li>編集中のシンタックス解析精度を向上</li>
		<li>編集中にフォーカスのない分割ビューのカラーリングも更新</li>
	</ul></li>
	<li>サンドボックス化にともない、スクリプトフォルダの場所を <code>~/Library/Application Support/CotEditor/ScriptMenu/</code> から <code>~/Library/Application Scripts/com.coteditor.CotEditor/</code> に変更
	<ul>
	<li>ユーザはすでにあるスクリプトを手動で移動する必要があります。</li>
	</ul></li>
	<li>印刷機能の改良：
	<ul>
		<li>ヘッダ／フッタのレイアウトをシステム標準のものに揃えた</li>
		<li>ページ設定項目を印刷パネルに追加</li>
		<li>印刷設定のプリセットに CotEditor 独自の設定も保存されるように</li>
	</ul></li>
	<li>カラーコードエディタの改良：
	<ul>
		<li>スタイルシートのキーワードをカラーコードタイプに追加</li>
		<li>スタイルシートのキーワードのカラーリストをエディタパネルに追加</li>
		<li>パネルをリサイズ可能に</li>
	</ul></li>
	<li>ファイルオープン時、適切なシンタックススタイルが見つからなかったけどファイル内容が XML 宣言から始まっていた場合、自動的に“XML”がシンタックススタイルに設定されるように改良</li>
	<li>“Swift”シンタックススタイルの更新
	<ul>
		<li>Swift 2.0 で追加された語句の追加</li>
	</ul></li>
	<li>書類復帰時の文字エンコーディングの扱いを改善</li>
	<li>入力補完候補リストの設定インターフェイスの刷新（以前の設定はリセットされます）</li>
	<li>CotEditor のスクリプト定義に アクセスグループ (access-group) <code>com.coteditor.CotEditor.edit</code> を追加</li>
	<li>ウインドウ復帰に関する改善：
	<ul>
		<li>スクロール位置とカーソル位置も復帰の対象に</li>
		<li>未保存書類のシンタックススタイルも復帰可能に</li>
	</ul></li>
	<li>El Capitan のスワイプして削除を環境設定上のいくつかの表／リストで対応</li>
	<li>環境設定内のテーマとシンタックススタイルリストのコンテキストメニューを改良</li>
	<li><code>&lt;</code><code>&gt;</code> のハイライトが有効な時にも 対応していない <code>&gt;</code> が入力された時にビープ音が鳴るのを抑止</li>
	<li>保存プロセスの最適化</li>
	<li>保存エラーダイアログがより詳細なエラー理由を表示するよう改良</li>
	<li>検索時のハイライト色の調整</li>
	<li>表記の調整</li>
	<li>サンプルスクリプトを削除<ul>
		<li>今後はオンラインの <a href="https://coteditor.com/archives.ja">アーカイブ</a> ページで入手することができます。</li>
	</ul></li>
	<li>ドキュメントの更新</li>
	<li>ビルド環境を OS X El Capitan + Xcode 7 (SDK 10.11) に変更</li>
	<li>ソースコードのライセンスを GNU General Public License version 2 から Apache Lisence version 2.0 に変更</li>
	<li><span class="label">非 AppStore 版のみ</span>: 自動更新機能の廃止
	<ul>
		<li>CotEditor の自動更新に使われている <a href="https://sparkle-project.org" rel="external">Sparkle</a> というフレームワークがまだサンドボックスに対応していないため、CotEditor 内での自動更新機能は一旦廃止されました。今後は、新しいバージョンがリリースされたときは（以前と同様に）通知ウインドウが表示されるので、その後サイトから新しいバージョンをダウンロードして手動でアップデートを行ってください。もしくは、<a href="https://itunes.apple.com/app/coteditor/id1024640650?ls=1">Mac App Store 版</a>に切り替えてください。</li>
	</ul></li>
	<li><span class="label">非 AppStore 版のみ</span>: プレリリース版を更新対象に含めるオプションを追加
	<ul>
		<li>なお、プレリリース版使用中は、設定に関わらず新しいプレリリース版が対象に含まれようになります。</li>
	</ul></li>
	<li><span class="label">非 AppStore 版のみ</span>: Sparkle フレームワークを 1.11.0 に更新</li>
</ul>
</section>


<section>
<h2>修正</h2>

<ul>
	<li>プリントプレビューでテーマカラーが反映されなかったことがあった不具合を修正</li>
	<li>サロゲートペアの部分を入力した時にアプリケーションがクラッシュした不具合を修正</li>
	<li>サロゲートペアの不可視文字が描画されないことがあった不具合を修正</li>
	<li>書類ファイルが移動されたときに書類情報のフルパス表示が更新されなかった不具合を修正</li>
	<li>検索文字列に CR および CR/LF の改行コードが含まれるとき検索ができなかった不具合を修正</li>
	<li>連携ペインの警告が、問題解決後も消えなかった不具合を修正</li>
	<li>シンタックス編集シートで、空の表のヘッダをクリックするとアプリケーションがクラッシュした不具合を修正</li>
	<li>OS X 10.8 で、スクロールバーを常に表示する設定にしているときに行番号表示が乱れることがあった不具合を修正</li>
	<li>連携ペインでのコマンドラインツールのインストールが稀にできないことがあった不具合を修正</li>
	<li>複数の分割エディタを閉じた後にアプリケーションがクラッシュすることがあった不具合を修正</li>
	<li>ウインドウ復帰時にツールバーの縦書きボタンが実際の状態を反映していなかった不具合を修正</li>
	<li>行高を固定しているとき、リガチャ文字が誤った場所に描画されることがあった不具合を修正</li>
	<li>不可視文字の表示で「タブ」がオフで「その他の不可視文字」がオンのとき、不要な不可視文字マークが表示されていた不具合を修正</li>
	<li>日本語のローカライズが一部抜けていた不具合を修正</li>
	<li>全般的な安定性を向上</li>
</ul>
</section>


<section>
<h2>その他</h2>

<ul>
	<li>Mac App Store でリリースされるようになりました。</li>
	<li><a href="https://kapeli.com/dash" rel="external" title="Dash for OS X - API Documentation Browser, Snippet Manager - Kapeli">Dash</a> API ドキュメントブラウザとの連携のための CotEditor スクリプトがリリースされました: <a href="https://github.com/coteditor/Dash-CotEditor-Plugin" rel="external" title="Dash CotEditor Plugin - GitHub">Dash CotEditor Plugin/GitHub</a></li>
</ul>
</section>
</article>



<article>
<header>
	<h1>CotEditor 2.1.6</h1>
	<p>リリース: <time>2015-07-17</time></p>
</header>


<section>
<h2>修正</h2>

<ul>
	<li>ファイル保存時の安定性を強化（zom さんに感謝！）</li>
</ul>
</section>
</article>



<article>
<header>
	<h1>CotEditor 2.1.5</h1>
	<p>リリース: <time>2015-07-14</time></p>
</header>


<section>
<h2>修正</h2>

<ul>
	<li><code>{</code> と <code>}</code> の間で実行される自動インデントが誤った位置にスペースを挿入していた不具合を修正</li>
</ul>
</section>
</article>



<article>
<header>
	<h1>CotEditor 2.1.4</h1>
	<p>リリース: <time>2015-07-12</time></p>
</header>


<section>
<h2>新機能</h2>

<ul>
	<li>環境設定のテーマリストにファイルをドラッグ&amp;ドロップしてテーマを読み込み</li>
</ul>
</section>


<section>
<h2>改良</h2>

<ul>
	<li>文字情報の表示で Unicode 8.0 のスキントーンに対応</li>
	<li>自動終了に対応（開いているウインドウが1つないとき、状況に応じアプリケーションが自動的に終了されます）</li>
	<li>「その他の不可視文字を表示」する設定のとき、垂直タブ (<code>U+000B</code>) を <code>␋</code> シンボルで描画</li>
	<li>エンコーディングリスト編集シートに各種アニメーションを追加</li>
	<li>IANA文字セットコンフリクトの表示を抑止するボタンをアラートに追加</li>
	<li>書類中に出現する単語の補完を改善</li>
	<li>環境設定の「一般」ペインを再配置</li>
	<li>検索パネルのコントロールにツールチップヒントを追加</li>
	<li>リソース画像を最適化</li>
	<li>Sparkle フレームワークを 1.10.0 に更新</li>
</ul>
</section>


<section>
<h2>修正</h2>

<ul>
	<li>書類保存時にアプリケーションがハングすることがある不具合を改善</li>
	<li>自動保存がスケジュール通り行われないことがあった不具合を修正</li>
	<li>検索パネルのフィールドのレイアウトが稀に崩れることがあった不具合を修正</li>
	<li>自動更新通知が特定のβバージョンナンバーから安定版のアップデートを認識できなかった不具合を修正</li>
	<li>サードパーティ製の OS X 用テキストエディタが CotEditor で作成したファイルを解釈できないことがある不具合を修正</li>
	<li>書類更新後の初回の保存で不要なアラートが出現していた不具合を修正</li>
	<li>シンタックススタイル編集シートで、拡張子の優先順位を変更した後の選択項目が誤っていた不具合を修正</li>
	<li>2回目の起動時にメニューバーの「ヘルプ」メニュー項目が2重に表示された不具合を修正</li>
	<li>簡体中国語のローカライズが一部抜けていた不具合を修正 (Wei Wangさんに感謝!)</li>
</ul>
</section>
</article>



<article>
<header>
	<h1>CotEditor 2.1.3</h1>
	<p>リリース: <time>2015-03-26</time></p>
</header>


<section>
<h2>改良</h2>

<ul>
	<li>検索パネルを呼び出した時に検索文字列を全選択する仕様を復帰</li>
</ul>
</section>


<section>
<h2>修正</h2>

<ul>
	<li>行番号の桁数が大きいときの行番号描画を修正</li>
	<li>外部プロセスによる編集の通知が機能していなかった不具合を修正</li>
	<li>安定性の向上</li>
</ul>
</section>
</article>



<article>
<header>
	<h1>CotEditor 2.1.2</h1>
	<p>リリース: <time>2015-03-10</time></p>
</header>


<section>
<h2>改良</h2>

<ul>
	<li>バックアップファイルの作成場所を変更 (バックアップファイルは常に <code>~/Library/Autosave Information/</code> に作成されるようになりました)</li>
	<li>検索パネルの改良:<ul>
		<li>テキストフィールドにスクロールバーを追加</li>
		<li>テキストフィールドで不可視文字を表示</li>
		<li>環境設定の「“¥”と“\”のキーを入れ替える」オプションが検索パネルのテキストフィールドにも適用されるように改良</li>
		<li>正規表現検索の「エスケープ文字」オプションを削除</li>
	</ul></li>
	<li>取り扱えるエンコーディングに「キリル文字 (Windows)」を追加</li>
	<li><code>cot</code> コマンドの呼び出しパフォーマンスを改善</li>
</ul>
</section>


<section>
<h2>修正</h2>

<ul>
	<li>「選択範囲を検索に使用」もしくは「選択範囲を置換に使用」アクションで検索パネルが表示された不具合を修正</li>
	<li>バックアップファイル作成時にアプリケーションがハングすることがあった不具合を修正</li>
</ul>
</section>
</article>



<article>
<header>
	<h1>CotEditor 2.1.1</h1>
	<p>リリース: <time>2015-03-01</time></p>
</header>


<section>
<h2>修正</h2>

<ul>
	<li>書類情報のファイルパーミッション8進数表現が間違っていた不具合を修正</li>
	<li>テキスト編集時にアプリケーションがハングすることがあった不具合を修正</li>
	<li>安定性の向上</li>
</ul>
</section>
</article>



<article>
<header>
	<h1>CotEditor 2.1.0</h1>
	<p>リリース: <time>2015-02-19</time></p>
</header>


<section>
<h2>新機能</h2>

<ul>
	<li>コマンドラインツール <code>cot</code> を導入</li>
	<li>編集中の書類を自動でバックアップし、たとえアプリケーションが強制終了しても次回セッションでそれを再開する機能を追加
	<ul>
		<li>この機能は実際のファイルを自動で変更するものではありません。変更をファイルに反映させるには引き続き手動で「保存」を実行する必要があります。</li>
	</ul></li>
	<li>AppleScript の document オブジェクトに <code>tab width</code> プロパティを追加</li>
	<li>CotEditor スクリプトが最前面書類の絶対パスを引数として受け取るように</li>
	<li>OS X のサービス機能“選択範囲を含む新規書類を CotEditor で開く”と“ファイルを CotEditor で開く”を追加</li>
	<li>“Erlang”と“Julia”シンタックス定義を追加</li>
</ul>
</section>


<section>
<h2>改良</h2>

<ul>
	<li>対応する OS を <strong>OS X 10.8 以上</strong> に変更</li>
	<li>書類情報ドロワーをサイドパネルスタイルに移行
	<ul>
		<li>環境設定に書類情報の表示に関するオプションを追加</li>
		<li>表示する書類情報の見直しと改善</li>
	</ul></li>
	<li>まったく新しい検索パネルの導入
	<ul>
		<li>正規表現エンジンには引き続き鬼雲を使用しています。</li>
		<li>検索パネルに関する設定は一度リセットされます。再設定は検索パネルのギアボタンから行ってください。</li>
	</ul></li>
	<li>シンタックススタイル設定画面の表内のチェックボックスを複数同時に切り替えることができるように改善</li>
	<li>スクリプト実行中にメニューバーにギアアイコンを表示し、またそこからキャンセルができるように改善</li>
	<li>自動インデントが有効なとき、<code>}</code> 入力時にインデントを揃えるように変更</li>
	<li>隠しメニュー項目「Finder で表示」を環境設定のシンタックススタイルアクションメニューに追加 (<kbd>Option</kbd> キーで表示)</li>
	<li>スクリプト実行時に最前面だった書類にスクリプトの実行結果も常に反映させるように変更</li>
	<li><kbd>esc</kbd> キーで環境設定ウインドウが閉じるように変更</li>
	<li>文字情報ポップオーバーをドラッグで一時的に固定できるように変更 (Yosemite 以降)</li>
	<li>コンソールパネルに関する変更:
	<ul>
		<li>「スクリプトエラーパネル」を「コンソールパネル」に改名</li>
		<li>ツールバーのスタイルを変更</li>
		<li>メッセージ出力のスタイルを改良</li>
	</ul></li>
	<li>シンタックスタイルのファイルマッピングがコンフリクトを起こしているとき、ユーザカスタムシンタックスタイルを優先して選択するように変更</li>
	<li>「ウインドウ」メニューのパネル項目のキーバインドをカスタマイズ可能に</li>
	<li>エンコーディングに関するファイル拡張属性 <code>com.apple.TextEncoding</code> の保存を、ファイルがすでに <code>com.apple.TextEncoding</code> 属性を持っているとき、もしくは新規書類作成時のみに限定</li>
	<li>テーマおよびシンタックススタイルを削除したとき、設定ファイルを即座に削除するのではなく、ゴミ箱に移動するように変更</li>
	<li>選択範囲が複数あるときでも、「ユーティリティ」メニューのコマンドが正しく機能するように改良</li>
	<li>再開時に書き込み不可のアラートが再度表示されるのを抑止</li>
	<li>テキストキーバインドのユーザ設定を保存するタイミングを遅延</li>
	<li>書類タイプをローカライズ</li>
	<li>ビューが半透明時のテキストレンダリングを改善</li>
	<li>“Markdown”シンタックス定義を更新
		<ul>
		<li>水平線をアウトラインメニューに追加</li>
	</ul></li>
	<li>テキスト描画のパフォーマンスを改善</li>
	<li>Sparkle フレームワークを 1.9.0 に更新</li>
</ul>
</section>


<section>
<h2>修正</h2>

<ul>
	<li>ファイルオープンパネルを表示したあとに、エンコーディング判定の内部設定が変更されてしまうことがあった不具合を修正</li>
	<li>改行コードがCR/LFのとき、非互換文字のハイライトがずれていた不具合を修正</li>
	<li>キーバインド編集時の重複チェックがうまく機能していなかった不具合を修正</li>
	<li>キーバインド編集シートの「デフォルトに戻す」ボタンが無効になる条件を修正</li>
	<li>テキスト入力時に、アプリケーションがクラッシュする可能性があった不具合を修正</li>
	<li>分割エディタを閉じた後に、アプリケーションがクラッシュする可能性があった不具合を修正</li>
	<li>フォントサイズを変更したとき、タブ幅が更新されなかった不具合を修正</li>
	<li>印刷時にタブ幅がユーザ設定を反映していなかった不具合を修正</li>
	<li>環境設定でテーマを変更したときに、アプリケーションがクラッシュする可能性があった不具合を修正</li>
	<li>「編集」ペインと「フォーマット」ペインのヘルプボタンが正しく機能していなかった不具合を修正</li>
	<li>すべて2バイト文字で構成され4,096文字以上あるユニコードでないファイルが開けなかった不具合を修正</li>
	<li>文字をペーストしたときまたは他のソフトウェアから入力したときに、フォントが変更されてしまうことがあった不具合を修正</li>
	<li>選択したテキストの末尾が空行のとき、選択行数が誤って表示されていた不具合を修正</li>
	<li>Unicode 16進数での文字の入力が失敗することがあった不具合を修正</li>
	<li>ハイライトを取り消したときにシンタックスカラーリングも除去されてしまう不具合を修正</li>
	<li>ファイルオープン時にシートを出すタイミングを修正</li>
	<li>改行コードおよびエンコーディングの変更の取り消しとやり直しにおいて、ツールバーメニューの選択が変更されていなかった不具合を修正</li>
	<li>「移動」ダイアログが重複して表示でき、その後ほどんどの操作が不可能になる不具合を修正</li>
	<li>メインメニューの「行高」でチェックマークが表示されていなかった不具合を修正</li>
	<li>特定の環境下で、書類アイコンが適用されないことがあった不具合を修正</li>
	<li>簡体中国語のローカライズが一部抜けていた不具合を修正 (Wei Wangさんに感謝!)</li>
	<li>とあるアラートメッセージがローカライズされていなかった不具合を修正</li>
	<li>ほか、UI に関する些細な修正と改善</li>
</ul>
</section>
</article>



<article>
<header>
	<h1>CotEditor 2.0.3</h1>
	<p>リリース: <time>2014-12-14</time></p>
</header>


<section>
<h2>新機能</h2>

<ul>
	<li>簡体中国語ローカライズを追加。 (Wei Wangさんに感謝!)</li>
	<li>ピンチジェスチャで文字を拡大する機能を追加。</li>
</ul>
</section>


<section>
<h2>改良</h2>

<ul>
	<li>取り扱えるエンコーディングに「繁体字中国語 (Big 5 HKSCS)」および「繁体字中国語 (Big 5-em)」、「繁体字中国語 (Big 5)」を追加</li>
	<li>すべての不可視文字の表示／非表示を一括して切り替える「不可視文字を表示」オプションを追加。
	<ul>
		<li>これにより、デフォルトですべての不可視文字を非表示にする設定にしていても、ウインドウ単位で不可視文字の表示／非表示の変更が可能に。</li>
	</ul></li>
	<li>ツールバーの表示設定が「テキストのみ」のときに、表示設定を変更することなく改行コードなどのポップアップメニューを呼べるように改良。</li>
	<li>最後のセッションで開いていたウインドウの表示設定をアプリケーション再開時に復旧するように改良。</li>
	<li>デフォルトのシンタックス定義を「なし」から「Plain Text」に変更。</li>
	<li>シンタックスカラーリングのパフォーマンスを改善。</li>
	<li>AppleScriptもしくはJavaScriptがスクリプトとして最初に実行された時のディレイを解消。</li>
	<li>“CSS”シンタックス定義を更新
	<ul>
		<li>いくつかのキーワードを追加 (Nathan Rutzkyさんに感謝!)</li>
	</ul></li>
	<li>“JSON”シンタックス定義を更新
	<ul>
		<li>カラーリングのパフォーマンスを改善。</li>
	</ul></li>
	<li>検索パネルのSpacesでの振る舞いを改良。</li>
	<li>検索パネルがリッチテキストを受け入れないように改良。</li>
</ul>
</section>


<section>
<h2>修正</h2>

<ul>
	<li>タブ幅とページガイドの位置を修正。</li>
	<li>「移動」シートの「移動」ボタンがクリックに反応しなかった不具合を修正。</li>
	<li>新規ドキュメントのツールバー内の改行コードが、実際に関わらず常に「LF」を表示していた不具合を修正。</li>
	<li>シンタックスカラーリングのキャンセルがすぐに効かないことがある不具合を修正。</li>
	<li>ダブルクリックによる括弧内の選択が機能していなかった不具合を修正。</li>
	<li>スクリプト実行でアウトプットのサイズが大きいときにアプリケーションがハング状態になる不具合を修正。</li>
	<li>テキスト編集中のカラーリング適応処理でアプリケーションがクラッシュする可能性があった不具合を修正。</li>
	<li>設定したフォントが見つからなかった時にアプリケーションがハングする不具合を修正。</li>
	<li>日本語環境で、「すべて置換」を実行後に再カラーリング処理が行われていなかった不具合を修正。</li>
	<li>日本語環境で、「自動入力補完」オプションを環境設定から有効にできなかった不具合を修正。</li>
</ul>
</section>
</article>



<article>
<header>
	<h1>CotEditor 2.0.2</h1>
	<p>リリース: <time>2014-11-26</time></p>
</header>


<section>
<h2>修正</h2>


<ul>
	<li>ステータスバーに文字コード／改行コードを表示している時にウインドウが開かずアプリケーションがハングする不具合を修正。</li>
</ul>
</section>
</article>



<article>
<header>
	<h1>CotEditor 2.0.1</h1>
	<p>リリース: <time>2014-11-25</time></p>
</header>


<section>
<h2>新機能</h2>

<ul>
	<li>新しい AppleScript コマンド <code>comment out</code> と <code>uncomment</code> を selection オブジェクトに追加</li>
	<li>拡張子“js“ を CotEditor スクリプトとして実行できるファイルタイプに追加
		<ul>
		<li><strong>ヒント</strong>: Yosemite の JavaScript for Automation として実行させるには <code>#!/usr/bin/osascript -l JavaScript</code> をシェバン (shebang) として使用します。</li>
	</ul></li>
	<li>ヘルプメニューに不具合報告のテンプレートを作成する“不具合レポートを作成…”を追加</li>
	<li>“BibTeX”シンタックス定義を追加</li>
</ul>
</section>


<section>
<h2>改良</h2>

<ul>
	<li>開こうとしているファイルが 100MB 以上の時に警告を出す機能を追加</li>
	<li>“常に行頭からコメントアウト”設定のデフォルト値をオンに変更</li>
	<li>改行コードのラベルを変更</li>
	<li>“Python”シンタックス定義を更新
	<ul>
		<li><code>print</code> コマンドのカラーリングを修正</li>
	</ul></li>
	<li>“Ruby”シンタックス定義を更新
	<ul>
		<li><code>%</code> リテラルの抽出条件を向上</li>
	</ul></li>
	<li>“R”シンタックス定義を更新
	<ul>
		<li>ファイル名 <code>.Rprofile</code> をファイル関連付けに追加</li>
	</ul></li>
	<li>“JavaScript”シンタックス定義を更新
	<ul>
		<li>シェバンをコメントとしてカラーリング</li>
	</ul></li>
	<li>ドキュメント「AppleScript でのスクリプト作成」を更新</li>
	<li>サンプルスクリプトを更新</li>
	<li>“eRuby”シンタックス定義を削除</li>
</ul>
</section>


<section>
<h2>修正</h2>

<ul>
	<li>シンタックス定義から自動的に追加された拡張子で新規書類が保存できないことがある不具合を修正</li>
	<li>分割ビューを閉じた後にアプリケーションがクラッシュする可能性があった不具合を修正</li>
	<li>Yosemite の JavaScript for Automation で操作できないオブジェクトがある不具合を修正</li>
	<li>シンタックス定義編集の「シンタックスを検証」で新たに追加された重複するキーワードが検出されない不具合を修正</li>
	<li>ファイル関連付けのコンフリクトの表示が常に空白だった不具合を修正</li>
	<li>文書末にある引用符付きの文字列またはブロックコメントがカラーリングされなかった不具合を修正</li>
	<li>アンチエイリアシングをオフにした時に文字間が詰まりすぎて表示されることがあった不具合を修正(tsawada2さんに感謝)</li>
	<li>行番号ビューをドラッグしたとき、テキストビューが逆にスクロールされる不具合を修正</li>
	<li>AppleScript で document オブジェクトの <code>contents</code> プロパティに文字列をセットできなかった不具合を修正。</li>
	<li>単語選択モードでの選択範囲の拡張がうまくできないことがある不具合を修正</li>
	<li>文字サイズを変更した時に現在行のハイライトが再描画されない不具合を修正</li>
	<li>ナビゲーション／ステータスバーを非表示にしていても、ウインドウを表示した時に一瞬だけ表示される不具合を修正</li>
	<li>ファイルドロップ設定を追加した時に追加した行がすぐに消えてしまうことがある不具合を修正</li>
	<li>いくつかの日本語ローカライズの修正</li>
</ul>
</section>
</article>



<article>
<header>
	<h1>CotEditor 2.0.0</h1>
	<p>リリース: <time>2014-11-13</time></p>
</header>

<p class="important">このバージョンは、ユーザによる移行処理が必要な仕様変更を含んでいます。詳細は<a href="specification_changes.html">CotEditor 2.0 での重要な変更</a>を参照してください。</p>

<section>
<h2>新機能</h2>

<ul>
	<li>テーマ機能</li>
	<li>コメントアウト/コメント解除機能</li>
	<li>シンタックス定義に新しい色“タイプ”, “属性”, “変数”を追加</li>
	<li>シンタックス定義にファイル名の設定を追加
	<ul>
		<li>これにともない、シンタックス編集シートでの表記を「拡張子」から「ファイル関連付け」に変更</li>
	</ul></li>
	<li>シンタックス定義にスタイル情報欄を追加</li>
	<li>ファイル保存時にシンタックスに応じた拡張子を追加
	<ul>
		<li>シンタックス定義内の拡張子リストの最上位にある拡張子が使用されます。</li>
		<li>これにともない、以前まであった「ファイル保存時に拡張子“txt”をつける」オプションは廃止になりました。
		<ul>
			<li>引き続き拡張子“txt”を自動的に追加したい場合は、環境設定 &gt; フォーマットのデフォルトシンタックススタイルを“Plain Text”にすることで同様の効果を得られます。</li>
		</ul></li>
	</ul></li>
	<li>横書き／縦書き切り替えボタンをツールバーに追加</li>
	<li>エディタを縦に分割するオプション</li>
	<li>行番号をクリック／ドラッグして行を選択</li>
	<li>「編集」に「行を選択」コマンドを追加</li>
	<li>“AppleScript”, “C#”, “Go”, “Lisp”, “Lua”, “R”, “Scheme”, “SQL”, “SVG”, “Rust”, “Swift”, “Tcl”シンタックス定義を追加</li>
	<li>自動補完機能を追加（実験的実装, デフォルトはオフ）</li>
</ul>
</section>

<section>
<h2>改良</h2>

<ul>
	<li>OS X Yosemite に対応</li>
	<li>Yosemite スタイルの新しいアプリケーションアイコン</li>
	<li>アプリケーション識別子 (bundle identifier) を <code>com.aynimac.CotEditor</code> から <code>com.coteditor.CotEditor</code> へ変更</li>
	<li>新しいデフォルトシンタックスカラーリング配色</li>
	<li>パフォーマンスの大幅な改善
		<ul>
		<li>アウトラインの抽出をバックグラウンドスレッドで行うように変更
			<ul>
			<li>これにより、巨大なファイルをオープンした際のカラーリングインジケータダイアログが出るまでのアプリケーション無反応時間を大幅に削減</li>
			<li>初回の抽出が終わるまではナビゲーションバーにスピンインジケータと抽出中である旨のメッセージを表示するようにした (2回目以降の更新時は表示をしない)</li>
		</ul></li>
		<li>シンタックスカラーリングの抽出をバックグラウンドスレッドで行うように変更</li>
		<li>シンタックスカラーリング抽出結果をキャッシュし、文書内容に変更がない場合は再カラーリング時にキャッシュを用いるよう変更</li>
		<li>現在行をハイライトしているときのファイルオープンおよびカーソル移動のパフォーマンスを大幅に改善</li>
		<li>不可視文字描画のパフォーマンスを大幅に改善 (約4倍)</li>
		<li>行番号表示のパフォーマンスを大幅に改善 (約6倍)</li>
		<li>Mountain Lion 以降でのスクロールのもたつきを改善</li>
		<li>ファイルオープンの高速化のため、エンコーディング宣言の走査を文書前方2,000文字のみに制限</li>
	</ul></li>
	<li>シンタックス定義ファイルのフォーマットを plist (XML) から YAML に変更
		<ul>
		<li>ユーザのカスタム定義の移行は、初回 CotEditor 2.0 起動時に自動で行なわれます。</li>
		<li>新しい形式の定義ファイルは <code>~/Library/Application Support/CotEditor/Syntaxes/</code> に保存されます。以前の plist 形式の定義ファイルは <code>SyntaxColorings/</code> ファイルに残されたままになりますが CotEditor 2.0 はこれを使用しないので、必要なければ削除しても構いません。</li>
	</ul></li>
	<li>シンタックス定義で RE (正規表現) を無効にしていても IC (大文字小文字を無視) を有効にできるように変更</li>
	<li>アウトライン抽出に用いる正規表現ライブラリを OniGmo (OgreKit) から ICU (NSRegularExpression) に変更
		<ul>
		<li><strong>注意!</strong>: シンタックス定義をカスタムしている場合はアウトライン抽出定義の修正が必要な場合があります。詳細は <a href="specification_changes.html">CotEditor 2.0 での重要な変更</a>をご覧ください。</li>
		<li>マッチした文字列全体を表す <code>$&amp;</code> 定義の削除（代わりに <code>$0</code> を使ってください）</li>
	</ul></li>
	<li>アウトラインメニューでのタブ幅をスペース4個分に変更</li>
	<li>カラーリングインジケータダイアログの改良：
	<ul>
		<li>キャンセルボタンが正しく反応するように改善</li>
		<li>Mavericks 以降ではダイアログ表示中でも他ファイルの操作ができるように改善</li>
		<li>ダイアログに現在行なっている作業を表示するように改善</li>
		<li>途中でキャンセルした際に書類のシンタックス設定が「なし」にならないように変更</li>
		<li>途中でキャンセルした際に現在のカラーリングを破棄しないように変更</li>
		<li>esc キーでもカラーリングをキャンセルできるように変更</li>
	</ul></li>
	<li>行番号ビューの色がテーマカラーを反映したものになるように改良</li>
	<li>Mountain Lion 以降で背景半透明時に文字のドロップシャドウが落ちないように変更</li>
	<li>文書定義と書類アイコンを追加し、CotEditorと関連づけられた書類のアイコンと種類がよりファイルを反映したものになるようにした</li>
	<li>エディタ内で矢印キーでカーソル移動をしたときのスクロール幅を1行ずつに変更</li>
	<li>自動インデントが有効なときは、 <code>{</code> または <code>}</code> 直後の改行でインデントの対応を取るように改善 (Naotaka さんに感謝！)</li>
	<li>「編集」メニューの項目「スペル」を「スペルと文法」に変更し、さらに「自動変換」と「変換」機能を追加
	<ul>
		<li>これにともない、「ユーティリティ」メニュー内の「大文字に」、「小文字に」、「先頭の文字を大文字に」を削除</li>
	</ul></li>
	<li>シンタックス定義フォーマットの変更に対応するための、すべてのバンドル版シンタックス定義の更新</li>
	<li>“CSS”シンタックス定義の更新
		<ul>
		<li>CSS3 に対応</li>
	</ul></li>
	<li>“Perl”シンタックス定義の更新
		<ul>
		<li>いくつかのキーワードを追加</li>
		<li><code>=pod</code>, <code>=cut</code> をコメントカラーリングに追加</li>
		<li>拡張子に“pm”を追加</li>
	</ul></li>
	<li>“JSON”シンタックス定義の更新
		<ul>
		<li>拡張子に“cottheme”を追加</li>
	</ul></li>
	<li>“LaTeX”シンタックス定義の更新
		<ul>
		<li>拡張子に“cls”, “sty”を追加</li>
		<li>アウトラインメニューの階層表示スタイルを変更</li>
	</ul></li>
	<li>“YAML”シンタックス定義の更新
		<ul>
		<li>YAML 1.2 に対応</li>
		<li>アウトラインの抽出ルールを変更</li>
		<li>ほか、いくつかの修正</li>
	</ul></li>
	<li>“Ruby”シンタックス定義の更新
		<ul>
		<li>%記法に対応</li>
		<li>特殊変数を追加</li>
		<li>数値の抽出条件を改良</li>
		<li>ヒアドキュメントに対応</li>
		<li>ほか、いくつかの修正</li>
	</ul></li>
	<li>“Java”シンタックス定義の更新
		<ul>
		<li>数値の抽出条件を改良</li>
		<li>アノテーションに対応</li>
		<li>ほか、いくつかの修正</li>
	</ul></li>
	<li>“JavaScript”シンタックス定義の更新
		<ul>
		<li>リライト</li>
	</ul></li>
	<li>“Haskell”シンタックス定義の更新
		<ul>
		<li>数値の抽出条件を改良</li>
		<li>エスケープ文字を追加</li>
	</ul></li>
	<li>“Apache”シンタックス定義の更新
		<ul>
		<li>アウトラインをインデントで階層化</li>
	</ul></li>
	<li>“DTD”（文書型定義）シンタックス定義を“XML”シンタックス定義から分離
		<ul>
		<li>これにより、“XML”シンタックス定義のカラーリングパフォーマンスを改善</li>
	</ul></li>
	<li>AppleScript 対応に関する変更：
		<ul>
		<li>AppleScript コマンドの定義ファイルを sdef 形式に移行</li>
		<li>コマンド <code>unicode normalization</code> を <code>normalize unicode</code> に変更</li>
		<li><code>selection</code> オブジェクトの <code>range</code> プロパティのための内部コードを変更
			<ul>
			<li>これにともない、selection の操作が含まれかつ <strong>コンパイルされている</strong> AppleScript (.scpt) は、修正が必要となります。詳しくはヘルプメニュー内の「AppleScript でのスクリプト作成」をご覧下さい。</li>
		</ul></li>
		<li>AppleScript に関わるドキュメントの更新</li>
	</ul></li>
	<li>コンテキストメニューのスクリプトメニューにはスクリプト管理のための項目を含めないように変更</li>
	<li>ステータスバーおよび情報ドロワーの文字数カウントを composed character 単位に変更
		<ul>
		<li>従来の文字数カウントは愚直にUTF-16 (= OS Xでの文字列内部表現) での length を表示するのに対して、新しいカウント法は表示される文字単位でカウントを行なう（例えば、絵文字などのサロゲートペアは文字数:1, 文字長:2となる）</li>
		<li>過去の「文字数」については「文字長」という名前に改名し「文字数」とは別に項目を設けた</li>
	</ul></li>
	<li>アウトラインの前後移動ボタンで最初の“&lt;アウトラインメニュー&gt;”項目には遡らないように変更</li>
	<li>「ファイル」メニューの隠しメニュー「非表示ファイルを開く…」と「すべてを閉じる」を表示するキーを Option に変更</li>
	<li>ダブルクリックでの単語選択時の区切り文字に <code>.</code> と <code>:</code> を追加</li>
	<li>文字情報ポップアップでのサロゲートペアおよび Variation Selector の扱いを改善 (doraTeX さんに感謝！)</li>
	<li>未保存で空のドキュメントを閉じるときに保存するかを問うアラートを出さないように変更 (Naotaka さんに感謝！)</li>
	<li>ツールバーアイコンを改良</li>
	<li>行番号の文字サイズがエディタの文字サイズに追従するように変更</li>
	<li>ページガイド線の生成方法を変更し、線は設定したテキストカラーと同色で描画</li>
	<li>シンタックススタイル編集シートを表示中でも書類の編集ができるように変更 (Mavericks 以降)</li>
	<li>シンタックススタイルの検証結果メッセージを調整し、一部日本語化</li>
	<li>アプリケーションアイコンがフォルダのドラッグ&amp;ドロップに反応しないように変更</li>
	<li>入力補完キャンセル時の挙動を改善</li>
	<li>「グリフ情報を表示」を「文字情報を表示」に改名</li>
	<li>メニューキーバインドのユーザ設定を保存するタイミングを設定を変更したときまで遅延し、カスタマイズしていないときは常にアプリケーションの最新のデフォルト値を用いるように変更
		<ul>
		<li>CotEditot 1.x での設定は一度リセットされます</li>
	</ul></li>
	<li>メニューキーバインド編集シートの改良</li>
	<li>行間設定を行の高さ（行そのものを含む値）ベースに変更</li>
	<li>行の高さのデフォルト値を 1.3 に変更</li>
	<li>情報ドロワーの数値に桁区切り（カンマ）を入れるように変更</li>
	<li>情報ドロワーの日時のフォーマットを変更</li>
	<li>ステータスバーの表示スタイルを調整</li>
	<li>シンタックスカラーリングでコメントと勘案してカラーリング処理をするクオート文字に ``` を追加</li>
	<li>移動パネルをシートに変更</li>
	<li>ステータスバーとナビゲーションバーのトグルにアニメーション効果を追加</li>
	<li>不可視文字を描画するフォントを固定</li>
	<li>不可視文字の選択肢を一部変更</li>
	<li>エンコーディング編集シートの表示を改良</li>
	<li>環境設定のウインドウサイズ入力欄をタブキーで移動できるように改良</li>
	<li>UI のラベル文字列を一部変更</li>
	<li>設定項目“選択テキストをすぐにドラッグ開始”を廃止</li>
	<li>CotEditor 0.7.2 で廃止され後方互換性のために残されていた、CotEditor スクリプトの出力タイプ指定キーワード <code>Pasteboard puts</code> を正式に廃止</li>
	<li>デフォルト表示を縦書きにする隠し設定 <code>layoutTextVertical</code> を追加</li>
	<li>隠し設定であるナビゲーションバーおよび行番号ビューのフォント設定を廃止</li>
	<li>バージョン履歴をリッチテキストファイルからヘルプ内へ移動</li>
	<li>ドキュメントの更新</li>
	<li>Sparkle フレームワークを 1.8.0 に更新</li>
	<li>ビルド環境を OS X Yosemite + Xcode 6.1 (SDK 10.10) に変更</li>
	<li>ほか、内部コードの変更</li>
</ul>
</section>

<section>
<h2>修正</h2>

<ul>
	<li>「検索文字列をほかのアプリケーションと共有」オプションが有効にならない不具合を修正</li>
	<li>「CotEditor がアクティブになるとき新規書類を開く」オプションが正しく機能していなかった不具合を修正</li>
	<li>ファイルオープンパネルでのエンコーディング選択が無視されていた不具合を修正</li>
	<li>引用符で囲まれた文字列内にコメント開始記号がある場合、同行内で引用符外にコメントがあってもカラーリングされない不具合を修正</li>
	<li>不可視制御文字 Variation Selector の表示が消えることがある不具合を修正</li>
	<li>環境設定ウインドウのヘルプボタンから該当するヘルプページが開かなかった不具合を修正</li>
	<li>エンコーディングの順序を変更したときにツールバーの選択がリセットされる不具合を修正</li>
	<li>ステータスバーの情報がウインドウ幅からあふれるとき、左右の文字が重なっていたのを「…」で省略されるように修正</li>
	<li>テキストの全文置換後に置換対象でないウインドウも再カラーリングが実行される不具合を修正</li>
	<li>日本語を持たないフォントで日本語を入力したときになど表示フォントが混合した際にページガイドが誤った位置に描画されることがある不具合を修正</li>
	<li>ビューを分割しているとき、現在行ハイライトが編集中のビューのみに表示されるように修正</li>
	<li>縦書きで行間を固定し現在行をハイライトしているとき、キャレットを移動すると行が微動することがある不具合を修正</li>
	<li>テキストを編集したとき、フォーカスのある分割エディタ以外の行番号が更新されない不具合を修正</li>
	<li>ツールバーアイコンを後から追加したときに、追加されたアイコンがそのウインドウの状態を反映していない不具合を修正</li>
	<li>非互換文字リストの空欄をクリックするとコンソールにエラーログが吐かれる不具合を修正</li>
	<li>ウインドウが開いた状態で環境設定からビューの不透明度を100%から下げると既出のウインドウの背景が透けない不具合を修正</li>
	<li>カスタム行間設定パネルからの入力が即座に反映されない不具合を修正</li>
	<li>プリント時の不可視文字設定「書類の設定と同じ」が書類の設定を反映しない不具合を修正</li>
	<li>選択範囲の最後に改行を含むとき、選択行数が1行多く表示される不具合を修正</li>
	<li>AppleScript Editor から <code>selection</code> オブジェクトのプロパティを見たときに <code>range</code> プロパティの名前が <code>character range</code> と表示される不具合を修正</li>
	<li>正しく実行できなかったいくつかのサンプルスクリプトを修正</li>
	<li>OS X Lion において、環境設定のいくつかの設定項目が非表示になっていた不具合を修正</li>
	<li>特定の環境下で一括置換時クラッシュすることがあった不具合を修正</li>
	<li>キーバインド編集シートで横スクロールの発生を抑止</li>
</ul>
</section>


<section>
<h2>その他</h2>

<ul>
	<li>CotEditor の Twitter アカウントができました：<a href="https://twitter.com/CotEditor" rel="external">@CotEditor</a></li>
	<li>公式サイトの URL が <a href="https://coteditor.com" rel="external">coteditor.com</a> に変更されました。</li>
	<li><a href="https://github.com/coteditor/CotEditor/wiki/Additional-Syntax-Styles" rel="external">GitHub Wiki</a> で追加インストールできるシンタックス定義を見つけることができます。</li>
</ul>
</section>
</article>



<article>
<header>
	<h1>CotEditor 1.5.4</h1>
	<p>リリース: <time>2014-06-29</time></p>
</header>

<section>
<h2>修正</h2>
<ul>
	<li>印刷時ヘッダ／フッダを表示させると1ページ以内に収まる書類でも白紙の2ページ目が印刷されてしまう不具合を修正</li>
	<li>サイズの大きいファイルをシンタックスカラーリング付きで正常に印刷ができない不具合を修正</li>
	<li>ファイルサイズ表示がファイルの更新に追従していなかった不具合を修正（<a href="https://aki-null.net" rel="external">aki-null.net</a> の aki さんに感謝！）</li>
	<li>全角空白が自動インデントの対象から漏れていた不具合を修正</li>
	<li>環境設定ウインドウからのビューの不透明度の変更が行番号ビューに反映されない不具合を修正</li>
	<li>ビューの不透明度などいくつかの設定値において、特定のウインドウのみに設定を変更した値が解除されてしまうことがある不具合を修正</li>
</ul>
</section>
</article>



<article>
<header>
	<h1>CotEditor 1.5.3</h1>
	<p>リリース: <time>2014-05-21</time></p>
</header>

<section>
<h2>改良</h2>
<ul>
	<li>環境設定のレイアウトを調整</li>
	<li>タイプ時のシンタックスカラーリング判定対象範囲を狭めた</li>
	<li>OgreKit フレームワークを 2.1.7 に更新<ul>
		<li>検索パネルおよびメニューの表記を一部改善</li>
	</ul></li>
</ul>
</section>

<section>
<h2>修正</h2>
<ul>
	<li>プリントパネルでヘッダ／フッタの行揃えの設定を変更したときにプレビューが更新されない不具合を修正</li>
	<li>印刷用のフォントが見つからないときプリントができない不具合を修正</li>
	<li>ファイルドロップの設定で既存の設定の変更が反映されない不具合を修正</li>
	<li>ファイルドロップ時に異なった種類の拡張子を持つ複数のファイルがドロップされた際の不具合を修正</li>
	<li>縦書き時に折り返し設定を変更すると、変更にレイアウトやスクロールバー表示が追従しない不具合を修正</li>
	<li>英語環境でのエラーメッセージを修正</li>
</ul>
</section>
</article>



<article>
<header>
	<h1>CotEditor 1.5.2</h1>
	<p>リリース: <time>2014-05-10</time></p>
</header>

<section>
<h2>改良</h2>
<ul>
	<li>いくつかの設定やメニュー項目のラベル表記を変更（<a href="https://zumuya.com" rel="external">zumuya</a> の zom さんに感謝！）</li>
	<li>より多くの環境設定の項目において変更を現在の書類にも反映するように変更</li>
	<li>ステータスバーを表示しているときの処理の軽減</li>
	<li>ドキュメントを更新</li>
</ul>
</section>

<section>
<h2>修正</h2>
<ul>
	<li>初回起動時にアプリケーションがクラッシュする不具合を修正</li>
	<li>日本語環境で書類ウインドウ位置が保存されない不具合を修正</li>
	<li>ファイルドロップで文字列が挿入されない不具合を修正</li>
	<li>「フルスクリーンにする」のキーバインドが漏れていた不具合を修正
	<ul>
		<li>反映するには環境設定 &gt; キーバインド &gt; メニューキーバインドを編集して「出荷時に戻す」を実行する必要があります</li>
	</ul></li>
</ul>
</section>
</article>



<article>
<header>
	<h1>CotEditor 1.5.1</h1>
	<p>リリース: <time>2014-05-09</time></p>
</header>

<section>
<h2>修正</h2>
<ul>
	<li>OS X 10.7 上で CotEditor 1.5 が起動できない不具合を修正</li>
</ul>
</section>
</article>



<article>
<header>
	<h1>CotEditor 1.5.0</h1>
	<p>リリース: <time>2014-05-08</time></p>
</header>

<section>
<h2>新機能</h2>

<ul>
	<li>「グリフ情報を表示」機能<ul>
		<li>1文字だけ選択した状態で <kbd>Cmd</kbd> + <kbd>Option</kbd> + <kbd>I</kbd> もしくは「編集」メニューから「グリフ情報を表示」を実行すると、選択している文字の情報がポップオーバー</li>
	</ul></li>
	<li>新しいカラーコードパネル<ul>
		<li>6桁の Hex だけではなく 3桁 Hex および CSS の rgb(), rgba(), hsl(), hsla() にも対応</li>
		<li>パネルでの編集カラーがテキストビューに反映されないように変更</li>
	</ul></li>
	<li>「文字を Unicode 16 進数で入力」機能を「編集」メニューに追加</li>
	<li>ステータスバーに表示する内容を環境設定で選べるように</li>
	<li>ステータスバーに単語数およびファイルサイズの表示を追加</li>
	<li>情報ドロワーに単語数、ファイルサイズおよびバイト数の表示を追加</li>
	<li>メニューバーおよびツールバーから現在のウインドウにのみ有効なタブスペース設定が可能に</li>
	<li>自動インデントが有効な状態で <code>{</code> と <code>}</code> の間、または <code>:</code> の直後に改行したときは、新しい行のインデントレベルを自動的にひとつ深くするように改良</li>
	<li>“CoffeeScript”<a href="#v1.5.0fnote1"><sup>1</sup></a>および“Dart”, “Diff”, “INI”<a href="#v1.5.0fnote1"><sup>1</sup></a>, “JSON”, “Makefile”, “reStructuredText”<a href="#v1.5.0fnote1"><sup>1</sup></a>, “Textile”<a href="#v1.5.0fnote1"><sup>1</sup></a>, “YAML”シンタックス定義を追加</li>
	<li>アンダースコア（_）から始まるスクリプト／フォルダはスクリプトメニューに表示しない仕様を追加</li>
	<li>[実験的実装]「フォーマット」メニューに「縦書きで表示」を追加し、縦書き適応時の表示も改善（縦書き時は行番号は常に非表示になります）</li>
</ul>
</section>

<section>
<h2>改良</h2>

<ul>
	<li>取り扱えるエンコーディングに「欧米 (ASCII)」および「中国語 (GB 18030)」を追加</li>
	<li>ユーザインターフェイス上の表現・ローカライズの大幅な調整</li>
	<li>“HTML”シンタックス定義の更新<ul>
		<li>HTML5 および HTML5.1 に対応</li>
		<li>カラーリング精度の向上</li>
	</ul></li>
	<li>“Perl”シンタックス定義の更新<ul>
		<li>数値, 変数のカラーリング</li>
		<li>いくつかのキーワードの追加</li>
		<li>コメントカラーリングの改善</li>
	</ul></li>
	<li>編集メニューにスピーチ機能を追加</li>
	<li>テキストビューのスマート引用符およびスマートダッシュの有効化の設定を環境設定に追加</li>
	<li>メインの編集ビュー以外のテキストボックスのスマートダッシュ／引用符を強制で無効にした</li>
	<li>入力補完リスト設定の選択肢に「シンタックススタイルからのみ」を追加</li>
	<li>シンタックスカラーリングにおいて抽出条件が正規表現でないとき、ローマ数字とアンダースコア <code>_</code> は文字列が継続しているとみなすように変更</li>
	<li>デフォルトのエンコーディング判定は「UTF-8」を最優先するように変更<ul>
		<li>1.5 以前からアップデートした場合は、環境設定 &gt; フォーマット &gt; リストを編集 から「出荷時に戻す」を実行する必要があります</li>
	</ul></li>
	<li>ウインドウの透明化に関する変更<ul>
		<li>ウインドウ全体の透明化の機能を廃止し、不透明度は常にビュー部分にだけ反映されるよう変更</li>
		<li>行番号ビューもテキストビューに合わせて透過</li>
		<li>不透明度を5%の倍数以外でも設定できるように変更</li>
		<li>表記「透明度 (transparency)」を「不透明度 (opacity)」に修正</li>
		<li>不透明度パネルの「全ウインドウに適応」ボタンを「デフォルトとして保存」に変更し、値を現在のウインドウに適応するだけではなくデフォルトとしても保存されるように変更</li>
		<li>環境設定内の不透明度設定のガイド画像をより透過がわかりやすいものに更新</li>
		<li>ウインドウが不透明のときはウインドウのドロップシャドウが通常のものになるように修正</li>
	</ul></li>
	<li>ウインドウオープン時の挙動に関する変更<ul>
		<li>最後に開いていた書類ウインドウの位置を記憶し、次回ウインドウオープン時にその位置にウインドウを配置するよう仕様を変更</li>
		<li>新しいウインドウをオープンしたときに未編集のブランクウインドウがあった場合は自動的にブランクウインドウの方を閉じる仕様を廃止</li>
	</ul></li>
	<li>プリントに関する変更<ul>
		<li>プリントパネルにプレビュー機能を実装</li>
		<li>プリントジョブに書類名が反映されるように変更</li>
		<li>印刷のヘッダ／フッタに表示できる情報にシンタックス名を追加</li>
		<li>ページ数の両側にハイフンを表示しないように変更</li>
		<li>プリントパネルのレイアウトを調整</li>
	</ul></li>
	<li>トグルアクションをするメニューバー項目のチェックマークを廃止し、項目名を「表示」と「隠す」など状況によって適切に変更するようにした</li>
	<li>シンタックス定義ファイルの管理方法を変更<ul>
		<li>バンドル版のシンタックス定義をアプリケーション起動時にユーザの Application Support/ 領域にコピーしないように変更<ul>
			<li>これにより、CotEditor 1.5 以降でバンドル版シンタックス定義が更新された場合も、定義がカスタマイズされていなければその更新に追従するようになりました<ul>
				<li>これは過去にコピーされた定義については有効ではありません。過去の CotEditor で読み込まれたシンタックス定義にバンドル版の最新版を反映させるには、環境設定 &gt; フォーマット &gt; インストール済みスタイル の各スタイル定義の編集画面から「出荷時に戻す」を一度実行する必要があります。</li>
			</ul></li>
			<li>[上級者向け] この仕様変更を受けて、CotEdito 1.5 時点でバンドル版と同じ定義がユーザ領域にあった場合は、その定義を ~/Application Support/CotEditor/SyntaxColorings (old)/ に避難させるようにしました。この SyntaxColorings (old)/ ディレクトリは移行時のバックアップなので気になる場合は削除しても構いません。</li>
		</ul></li>
		<li>シンタックス定義の読み込み／書き出し時に、Sandbox 水準のより安全なファイル操作をするようにした</li>
	</ul></li>
	<li>環境設定ウインドウに関する変更<ul>
		<li>よりコンパクトなウインドウ</li>
		<li>環境設定の配置を刷新<ul>
			<li>「シンタックス」ペインを廃止し、シンタックススタイルに関する設定は「フォーマット」ペインに、カラーリングに関する設定は「表示」ペインに統合</li>
			<li>「一般」ペイン、「表示」ペイン、「フォーマット」ペインから、テキスト編集に関する設定を抽出し「編集」ペインを新設</li>
			<li>ほか、いくつかの設定項目の位置の移動</li>
		</ul></li>
		<li>よりわかりやすく OS X らしい表現を用いたラベル表記</li>
		<li>フォント設定のフォント名表示に選択されているフォントスタイルを適応</li>
		<li>ウインドウのタイトルをその時選択されているペイン名に変更</li>
		<li>シンタックス定義の管理に関するユーザインターフェイスを刷新</li>
		<li>シンタックス定義編集シートの更新<ul>
			<li>各ペインへの移動をポップアップボタンからリスト選択式に変更</li>
			<li>テーブル内の複数項目を一度に選択＆削除できるように変更</li>
			<li>スタイル名入力時にリアルタイムで名前の有効性を検証し、無効な場合はその場でエラーメッセージを表示するように変更</li>
		</ul></li>
		<li>拡張子コンフリクトシートのデザインを改善</li>
		<li>数値入力欄にはクリックで ±1 ができるステッパーを併設</li>
	</ul></li>
	<li>AppleScript 対応に関する変更<ul>
		<li>document オブジェクトの <code>transparency</code> および <code>alpha only textView</code> プロパティの廃止</li>
		<li>window オブジェクトに <code>view opacity</code> プロパティを追加</li>
		<li>非推奨扱いだった Application オブジェクト直下の <code>selection</code> を正式に廃止</li>
	</ul></li>
	<li>サンプルスクリプトおよび CotEditor スクリプトに関するドキュメントの保存場所の変更<ul>
		<li>CotEditor スクリプトに関するドキュメントはヘルプメニューからアクセスできるように変更</li>
		<li>サンプルスクリプトを ScriptMenu フォルダにコピーするタイミングを初回起動時のみに変更</li>
		<li>option キーを押したときにだけスクリプトメニューに表示される隠しメニュー項目「サンプルをスクリプトフォルダにコピー」を追加（通常、サンプルスクリプトは初回起動時に自動的にスクリプトフォルダにコピーされています）</li>
	</ul></li>
	<li>重要度の低い設定項目の廃止<ul>
		<li>OS X 10.5 まででファイルタイプを識別するためにシステムで使用されていた Type/Creator 属性を、参照・付与する機能を廃止</li>
		<li>行番号の折り返しマーク表示の設定項目を廃止し、マークは常に表示するように変更</li>
		<li>現在行カラーリングのオプション設定項目「IM 変換中の文字も含む」を廃止し、常に変換中の文字も含むよう変更</li>
	</ul></li>
	<li>スクリプトエラーパネルに関する変更<ul>
		<li>エラーメッセージ内の検索機能を実装</li>
		<li>テキストを少し大きくし、エラー毎に空行を入れた</li>
	</ul></li>
	<li>ステータスバーおよび情報ドロワーの行数表示に選択範囲内の行数を追加</li>
	<li>情報ドロワーの Unicode 表示でサロゲートペアに対応</li>
	<li>対応する括弧のハイライトをよりわかりやすいものに変更</li>
	<li>ヘルプメニューに「不具合を報告...」項目を追加</li>
	<li>背景色が暗いときは明るい色のスクローラを使うように変更</li>
	<li>移動パネルの行／文字選択をラジオボタンからポップアップボタンに変更</li>
	<li>ドロワーのレイアウトを変更</li>
	<li>ウインドウリサイズに追従してリアルタイムで行番号ビューも更新するように変更</li>
	<li>文字入力中のシンタックスカラーリング精度を向上</li>
	<li>メモリ管理を ARC (Automatic Reference Counting) に移行</li>
	<li>アプリケーション起動時の処理を軽減</li>
	<li>Sparkle フレームワークを 1.6.0 に更新<ul>
		<li>Software update 画面に日本語ロケールを追加</li>
		<li>「今後はインストールを自動的に行う」のチェックボックスが正常動作するように修正</li>
	</ul></li>
	<li>OgreKit フレームワークを 2.1.6 に更新<ul>
		<li>検索パネルが常に現在のデスクトップスペースに表示されるように</li>
		<li>検索パネル内での自動修正の抑止</li>
	</ul></li>
	<li>ほか大幅な内部コードの変更とドキュメントの更新</li>
</ul>
</section>

<section>
<h2>修正</h2>

<ul>
	<li>プリントヘッダ／フッタのページ数がすべて「-1-」になる不具合を修正</li>
	<li>ツールバー上の改行コードポップアップメニューに選択項目のチェックマークが表示されない不具合を修正</li>
	<li>文字列の置換後、再カラーリングが実行されない不具合を修正</li>
	<li>AppleScript からの <code>close</code> コマンドが無視される不具合を修正</li>
	<li>AppleScript から望ましくないウインドウオブジェクトが見え、かつ操作できる不具合を修正</li>
	<li>AppleScript から検索／置換をしたとき、書類の改行コードが CR のだと <code>^</code> (行頭) が認識されない不具合を修正</li>
	<li>フォントパネルからウインドウのフォントを一時的に変更したとき、タブ幅が新しいフォントに追従しない不具合を修正</li>
	<li>シンタックスカラーリング定義にコメントの定義が含まれていないとき、クオート文字で囲まれた文字列がカラーリングされない不具合を修正</li>
	<li>シンタックススタイル編集の保存時に一定条件下で、無効なスタイル名でも警告なしに保存ができないまま編集が終了していた不具合を修正</li>
	<li>シンタックススタイル編集の保存時に一定条件下で、新しいスタイルと同名の既存スタイルがあったとき警告なしに上書きしていた不具合を修正</li>
	<li>シンタックススタイル定義に空の拡張子の定義が含まれると、アプリケーションががフリーズして次回以降立ち上がらなくなる不具合を修正</li>
	<li>日本語環境でバックスラッシュが含まれたキーバインドが機能しない不具合を修正</li>
	<li>環境設定のエンコーディングリストの文字列が編集可能だった不具合を修正</li>
	<li>非 ASCII 文字を含んだ文書を「無損失 ASCII (Non-lossy ASCII)」で保存しようとすると静かに保存に失敗する不具合を修正</li>
	<li>アプリケーション終了時にファインダーロックが外せない未保存の書類を閉じようとしたとき出る確認アラートで、「保存しないで閉じる」ボタンを選択してもウインドウが閉じるだけでアプリケーションが終了しない不具合を修正</li>
	<li>書類が空の状態で入力補完リストを出そうとするとコンソールにエラーが出る不具合を修正</li>
	<li>アプリケーションアイコンに描かれている PHP コードの誤りを修正</li>
</ul>
</section>

<footer>
	<ol>
		<li id="v1.5.0fnote1"><a href="http://wolfrosch.com/works/goodies/coteditor_syntax" rel="external" title="CotEditor用シンタックス定義 //ヴォルフロッシュ">wolfrosch.com</a>で配布していたものと同一</li>
	</ol>
</footer>
</article>



<article>
<header>
	<h1>CotEditor 1.4.1</h1>
	<p>リリース: <time>2014-03-22</time></p>
</header>

<section>
<h2>改良</h2>

<ul>
	<li>Mavericksによるスマート引用符／ダッシュ機能をデフォルトで無効に設定
	<ul>
		<li>上級者向け：有効にしたい場合はターミナルで <code>defaults write com.aynimac.CotEditor enableSmartQuotes YES</code> を実行して下さい。</li>
		<li>CotEditor 1.5では環境設定から有効・無効を切り替えられるようにします。</li>
	</ul></li>
</ul>
</section>

<section>
<h2>修正</h2>
<ul>
	<li>1.4でステータスバーおよびドロワーに表示される総行数がゼロになっていた不具合を修正</li>
</ul>
</section>
</article>



<article>
<header>
	<h1>CotEditor 1.4.0</h1>
	<p>リリース: <time>2014-03-19</time></p>
</header>

<section>
<h2>改良</h2>

<ul>
	<li>対応するOSをOS X 10.7以上に変更</li>
	<li>64-bitに対応</li>
	<li>Retinaディスプレイに対応</li>
	<li>検索／置換機能で使用される正規表現ライブラリが鬼車のフォークである鬼雲に変更<a href="#v1.4.0fnote1"><sup>1</sup></a>
	<ul>
		<li>先読み/戻り読みを始めとするPerl 5.10+で定義される多くの正規表現記法が使用可能に</li>
	</ul></li>
	<li>アプリケーションアイコン・書類アイコン・ツールバーアイコンを調整</li>
	<li>ツールバーアイコンに小さいサイズを追加</li>
	<li>「Apache」「Markdown」「Scala」「XML」のシンタックス定義を追加<a href="#v1.4.0fnote2"><sup>2</sup></a></li>
	<li>「PHP」シンタックス定義を更新 <a href="#v1.4.0fnote2"><sup>2</sup></a>
	<ul>
		<li>PHP5.5まで対応</li>
		<li>プロパティ・数値をカラーリング</li>
		<li>アウトラインメニューの改善</li>
	</ul></li>
	<li>「Python」シンタックス定義を更新 <a href="#v1.4.0fnote2"><sup>2</sup></a>
	<ul>
		<li>Python3系に対応 (&gt;= 3.3)</li>
		<li>デコレータのカラーリング</li>
		<li>複素数や新8進数記法を含む数値カラーリングの改善</li>
		<li>文字列カラーリングの改善</li>
		<li>print文とprint式の塗り分け</li>
	</ul></li>
	<li>「LaTeX」シンタックス定義を更新
	<ul>
		<li><code>{}</code> 記号が正しくエスケープできていなかったのを修正</li>
	</ul></li>
	<li>拡張子 py および markdown, md, xml, scala, conf をドキュメントタイプに追加</li>
	<li>「フルスクリーンにする」メニュー項目を「表示」メニューに追加</li>
	<li>「環境設定」「保存」「別名で保存」「ページ設定」「透明度パネル」の5つのアイコンをツールバーから削除</li>
	<li>スクリプトフォルダ内のドットから始まる隠しファイルはメニューに表示しないよう変更</li>
	<li>アラートの文面を推敲</li>
	<li>ウインドウやパネル類の見た目を調整</li>
	<li>カラーコードエディタの英名 HexColorCode Editor を Color Code Editor に改名</li>
	<li>ドキュメントの更新</li>
</ul>
</section>

<section>
<h2>修正</h2>

<ul>
	<li>変更がないのに不意に「別のプロセスによって変更されました。」というアラートが出る問題を修正</li>
	<li>初回起動時に「開発元が未確認」というアラートが出ていたのを修正</li>
	<li>Lion用バイナリでフルスクリーン時にツールバーの背景が透けてしまう不具合を修正</li>
	<li>Lion用バイナリでテキストビューのみを透明化できなかった不具合を修正</li>
	<li>Lion以降印刷時にヘッダとフッタのマージンがひっくり返っていたのを修正</li>
	<li>書類を開いた時点にステータスバーが非表示だと、ステータスバーの書き込み不可アイコンが正しく反映されなかった不具合を修正</li>
	<li>言語がEnglishのときのツールバーラベルの単語間ブランクを修正</li>
	<li>環境設定の「ヘッダの上に区切り線を印字」という誤記を修正</li>
	<li>CotEditor 1.1で4.0に更新されたはずのRegexKitLiteが実際には更新されていなかったのを修正</li>
	<li>特定の操作で一度消したで検索パネルが復活し消せなくなる問題を修正</li>
</ul>
</section>

<footer>
	<ol>
		<li id="v1.4.0fnote1">シンタックスカラーリングの正規表現はICUライブラリを使用しているため影響はありません</li>
		<li id="v1.4.0fnote2"><a href="http://wolfrosch.com/works/goodies/coteditor_syntax" rel="external" title="CotEditor用シンタックス定義 //ヴォルフロッシュ">wolfrosch.com</a>で配布していたものと同一</li>
	</ol>
</footer>
</article>



<article>
<header>
	<h1>CotEditor 1.3.1</h1>
	<p>リリース：<time>2012-02-12</time></p>
</header>

<section>
<h2>修正</h2>

<ul>
	<li>自動更新でのインストール時にエラーになる問題を修正。</li>
</ul>
</section>
</article>



<article>
<header>
	<h1>CotEditor 1.3.0</h1>
	<p>リリース：<time>2012-02-10</time></p>
</header>

<section>
<h2>新機能</h2>

<ul>
	<li>フルスクリーン対応（10.7のみ）</li>
	<li>ファイル保存時に拡張子“txt”をつけるオプションを追加</li>
</ul>
</section>

<section>
<h2>改良</h2>

<ul>
	<li>検索パネルでReturnキーを押して次を検索した際に、パネルを閉じないように変更（従来のようにパネルを閉じるにはShift+Returnキーを押す）（<a href="https://aki-null.net" rel="external">aki-null.net</a> の aki さんに感謝！）</li>
	<li>10.7向けのバイナリを作成（10.4/10.5/10.6向けと10.7向けの2つを別々にビルド）</li>
</ul>
</section>
</article>



<article>
<header>
	<h1>CotEditor 1.2.0</h1>
	<p>リリース：<time>2011-05-23</time></p>
</header>

<section>
<h2>新機能</h2>

<ul>
	<li>自動アップデート機能を追加</li>
</ul>
</section>

<section>
<h2>改良</h2>

<ul>
	<li>アプリケーションのアイコンを変更（<a href="http://wolfrosch.com" rel="external">wolfrosch</a> の 1024jp さんに感謝！）</li>
	<li>「ScriptMenu フォルダについて」のドキュメントを更新</li>
</ul>
</section>

<section>
<h2>修正</h2>

<ul>
	<li>自動インデントでタブが無視されていた不具合を修正</li>
	<li>10.6において、スクリプトメニュー上のOption＋クリックでAppleScriptエディタが開かなかったのを修正</li>
</ul>
</section>
</article>



<article>
<header>
	<h1>CotEditor 1.1.1</h1>
	<p>リリース：<time>2011-04-06</time></p>
</header>

<section>
<h2>修正</h2>

<ul>
	<li>一部環境で起動できない不具合を修正（OgreKitをSDK 10.4でリビルド）</li>
</ul>
</section>
</article>



<article>
<header>
	<h1>CotEditor 1.1.0</h1>
	<p>リリース：<time>2011-04-03</time></p>
</header>

<section>
<h2>新機能</h2>

</section>

<section>
<h2>改良</h2>
<ul>
	<li>ReadMeなどのドキュメントをアプリケーションに含めて、ヘルプメニューから開くように変更</li>
	<li>サンプルスクリプトをアプリケーションに含めて、初回起動時にスクリプトフォルダにコピーするよう変更</li>
	<li>SDKバージョンとDeployment targetを 10.4 に変更</li>
	<li>OgreKitを 2.1.4 に更新</li>
	<li>RegexKitLiteを 4.0 に更新</li>
	<li>Copyright表示にusami-kの名前を追加</li>
</ul>
</section>

<section>
<h2>修正</h2>

<ul>
	<li>MacBook Airでクラッシュすることがあった不具合を修正（水上さんに感謝）</li>
	<li>「CSS」のスタイル定義ファイルの誤りを修正（ねこさんに感謝）</li>
</ul>
</section>
</article>



<article>
<header>
	<h1>CotEditor 1.0.1</h1>
	<p>リリース：<time>2009-05-01</time></p>
</header>

<section>
<h2>改良</h2>

<ul>
	<li>行内の文字描画位置を調整、フォントによっては最下行だけ高さが低くなる問題に対応</li>
	<li>英語リソースのユーティリティメニュー内の一部項目名を変更（Y.Yamamoto さんに感謝）</li>
</ul>
</section>

<section>
<h2>修正</h2>

<ul>
	<li>欠落してしまっていた「PHP」のスタイル定義ファイルを再添付（poteditor さんに感謝）</li>
	<li>「C, C++, Objective-C」「Java」「Haskell」のスタイル定義ファイルを更新（poteditor さん、細川さん、hayatoさんに感謝）</li>
	<li>「eRuby.plist」のスタイル定義ファイルのパーミッションを修正し、インストール時と異なるユーザでは起動できない場合がある不具合に対処（森さんに感謝）</li>
	<li>行末コードが「CR/LF」の時にスクリプトから書類の選択文字列を正しく取得できていなかった不具合を修正</li>
</ul>
</section>
</article>



<article>
<header>
	<h1>CotEditor 1.0.0</h1>
	<p>リリース：<time>2009-02-28</time></p>
</header>

<section>
<h2>改良</h2>

<ul>
	<li>ビルド環境を 10.5.6 + Xcode 3.1.2 へ更新</li>
</ul>
</section>

<section>

<h2>修正</h2>

<ul>
	<li>「複合フォントでも行高を固定する」を有効にしているとき、フォントによっては編集ウインドウの描画更新が乱れゴミが残る不具合を修正（ONOさんに感謝）</li>
	<li>フォントを変更したときにページガイドの一部の描画が残存してしまう不具合を修正（Y.Yamamoto さんに感謝）</li>
</ul>
</section>
</article>



<article>
<header>
	<h1>CotEditor 0.9.6</h1>
	<p>リリース：<time>2008-12-27</time></p>
</header>

<section>
<h2>新機能</h2>

<ul>
	<li>UTF-8で保存時にBOMを追加する機能を追加（Mさんのご要望）[用途によっては様々な問題を起こすことがあります。デフォルトオフ／取扱注意]</li>
</ul>
</section>

<section>
<h2>改良</h2>

<ul>
	<li>前バージョンで追加した「文章単語をダブルクリックで選択時に “:” も単語の区切りとして扱う」機能を廃止（選択後にShiftキー押下とマウスクリックで選択範囲を拡大するときの挙動を制御できないため）（<a href="https://d.hatena.ne.jp/mr_konn/" rel="external">はてな使ったら負けだと思っている</a> の konn さんに感謝！）</li>
	<li>10.5以上で実行しているときの編集中のカラーリングの精度を向上（10.4以下では変化ありません）</li>
	<li>RegexKitLite を 2.2 に更新</li>
	<li>開発環境を更新</li>
</ul>
</section>

<section>

<h2>修正</h2>

<ul>
	<li>CotEditor アイコンにフォルダをドロップできてしまっていた不具合を修正（じゅんさんに感謝）</li>
	<li>シンタックススタイルを新規作成したとき保存に失敗していた不具合を修正</li>
	<li>コピーしたシンタックススタイルを名称変更しても新しい名前が保存できなかった不具合を修正</li>
	<li>clang scan-build を使用して自作部分の未使用変数／未初期化変数／メモリリークを排除した（<a href="http://kirika.la.coocan.jp/" rel="external">きりかリポーツ</a> の kimuraw さんに感謝）</li>
	<li>行末コードを含む文字列をペーストしたとき、状況によってはハイライトが複数行に分離してしまう不具合を修正（Y.Yamamoto さんに感謝！）</li>
	<li>10.5 環境で、最終行の文字列を削除したときに1行目がハイライト表示されてしまう不具合に対処</li>
	<li>行のインデント部分を選択して改行してもオートインデントしてしまっていた不具合を修正</li>
</ul>
</section>
</article>



<article>
<header>
	<h1>CotEditor 0.9.5</h1>
	<p>リリース：<time>2008-07-20</time></p>
</header>

<section>
<h2>新機能</h2>

<ul>
	<li>カレント行をハイライト表示する機能を追加（さしさんのご要望）</li>
	<li>ステータスバーおよびドローワの文書情報に行頭からカーソル位置までの文字数を表示する機能を追加（<a href="http://www.fan.gr.jp/~sakai/" rel="external">hiroto sakai's site</a> の坂井さんのご要望）</li>
	<li>スクリプトメニューをコンテキストメニューにインライン表示する機能を追加（<a href="http://www.m-m-j.com/" rel="external">M-M-J Blog</a> の M-M-J さんのご要望）</li>
</ul>
</section>

<section>
<h2>改良</h2>

<ul>
	<li>10.4 以上で実行しているときのカラーリング処理の細部を見直すとともに正規表現の定義検索に RegexKitLite を採用、0.9.3 と比較してカラーリングの速度を1.5～4倍程度向上させた
（注意：正規表現構文に若干の差異があるため、カラーリング定義を変更している場合にはご注意ください。出荷時に設定されている構文は問題なく処理されます。詳しくは、添付書類「ReadMe-J.rtf」をご覧ください）</li>
	<li>書き込み不可文書を開いたときに、直ちにアラートを表示するように変更した（従来は編集される時に表示していました）</li>
	<li>プリントダイアログシートを小さめにリサイズした（tomato さんに感謝）</li>
	<li>10.4 以上で実行しているときには、不可視文字表示機能の大部分をシステムで用意された方法を使用するように変更</li>
	<li>文字入力時の実行内容を見直し、応答速度を向上させた</li>
	<li>ダブルクリックして文字列を選択するとき、「:」も単語の区切りとして扱うようにした</li>
	<li>文字入力時のアウトラインメニュー更新手順を変更し、表示がちらつかないようにした</li>
	<li>環境設定の表記で「印刷」を「プリント」に変更</li>
	<li>環境設定の「折り返した行にマークを表示」「複合フォントでも行高を固定する」のデフォルト設定をオンに変更した</li>
	<li>環境設定から「バックグラウンドでファイルが編集されるたびに Dock のアイコンをジャンプ」設定項目を削除（設定自体は内部で継続して使用されており、デフォルトはオンです）</li>
	<li>文書情報ドローワの文字数や行数を右寄せし、選択文字数を括弧でくくらないようにした</li>
	<li>「検索文字列を他のアプリと同期」を有効にしているとき、CotEditor を有効化するたびに検索文字列の選択状態が解除されていた仕様を見直し、実際に取り込んだときだけ全選択するようにした</li>
	<li>環境設定のシンタックスタブのスタイル編集シートをOKボタンで閉じるとき、エラーがあれば表示するようにした</li>
	<li>環境設定の各タブにヘルプへのショートカットボタンを設置</li>
	<li>環境設定パネルが開いている状態で「環境設定」メニューが選択された場合、センタリングせずにアクティベートするだけにした</li>
	<li>10.4 以上で実行しているときには、環境設定パネルにツールバーボタンを表示しないようにした</li>
	<li>環境設定パネルのスタイル編集シートで、デフォルトのスタイル名を見やすくした</li>
	<li>その他コードの最適化</li>
</ul>
</section>

<section>
<h2>修正</h2>

<ul>
	<li>ドラッグ＆ドロップやコピーで生成される文字列の行末コードが、書類の設定に関わらず常にLFになっていた不具合を修正</li>
	<li>文章末尾にペーストしたときに不完全にカラーリングされる場合がある不具合を修正</li>
	<li>置換実行後にカラーリングが更新されていなかった不具合を修正</li>
	<li>全置換実行後に行番号、アウトラインメニューの内容、非互換文字リストの各更新が行われていなかった不具合を修正</li>
	<li>About画面の英文を一部修正（戸織須賀利さんに感謝）</li>
	<li>不可視文字表示時に行番号更新で無限ループする場合がある不具合を修正</li>
	<li>書き込み不可文書を別名で保存した新しい文書にも書き込み不可アイコンが表示されていた不具合を修正</li>
	<li>一括検索結果ウインドウを表示したまま検索パネルを閉じたとき、アプリ切り替えで検索パネルが復活し閉じられなくなる不具合を修正（さしさんに感謝）</li>
	<li>ハイライトしたまま編集すると、ハイライトが消えてしまう不具合を修正（<a href="http://www.rottel.net/kuwa" rel="external">梨のつぶて</a> の kuwa さんに感謝）</li>
	<li>カラーリングされている文字列をハイライト後にアンハイライトするとカラーリングが消えてしまう不具合を修正</li>
	<li>10.5 で実行しているとき、環境設定のシンタックスタブのスタイル編集シートで、「出荷時のデフォルトに戻す」ボタンが不正に有効化する場合がある不具合を修正</li>
	<li>10.5 で実行しているとき、環境設定のシンタックスタブのスタイル編集シートで、項目の追加ボタンを押下してもテーブルに追加された空項目が自動的に編集状態にならなかった問題に対処</li>
	<li>環境設定でシンタックスカラーリング定義を変更したとき、変更されたシンタックスの書類を開いていた場合にはその書類を有効化したときに再カラーリングが行われるが、異なるシンタックスの書類も再カラーリングされていた不具合を修正</li>
	<li>背面にあるときにDock メニューの「新規」「開く」を実行した場合に、アクティブになっていなかった不具合を修正</li>
	<li>ウインドウの透明度をテキストビューのみに適用するときに残像が残ることのあった不具合を修正</li>
	<li>テキストビューを分割しているときに、ウインドウの透明度をテキストビューのみに適用して変更してもひとつのテキストビューしか透明度が変更されなかった不具合を修正</li>
	<li>「PHP」のデフォルトカラーリング定義にあった重複した項目を削除</li>
</ul>
</section>
</article>



<article>
<header>
	<h1>CotEditor 0.9.4</h1>
	<p>リリース：<time>2008-02-01</time></p>
</header>

<section>
<h2>新機能</h2>

<ul>
	<li>ファイル拡張属性(com.apple.TextEncoding)を使用したエンコーディング識別機能に対応（Mac OS X 10.5+限定）</li>
	<li>大きいファイルをカラーリングしているときに表示されるプログレスシートにキャンセルボタンを実装</li>
	<li>印刷時にシンタックスのカラーリングを適用するオプションを追加</li>
</ul>
</section>

<section>
<h2>改良</h2>

<ul>
	<li>Rubyのユーティリティスクリプトを添付（yositoさんに感謝）</li>
	<li>「移動」パネルを操作後に閉じるように変更した（yositoさんに感謝）</li>
	<li>環境設定の「タブを空白に自動的に変換」のデフォルト設定をオフに変更した（<a href="http://travel-lab.info/tech/pblog/" rel="external">Travellers Tales</a> の Hiro さんに感謝）</li>
	<li>非互換文字リストの行のシングルクリックで当該文字へ移動するようにした（従前はダブルクリック）</li>
	<li>カラーリングルーチンの調整や、カラーリング定義がセットされていない種類の文書（プレーンテキストなど）では、カラーリングのプログレス表示をしないなどの最適化を進めた</li>
	<li>10.5+環境で実行しているときには、検索結果文字列のハイライトエフェクトが表示されるようにした</li>
	<li>環境設定で既存のファイルを開くときのエンコーディングを「自動認識」以外に設定されたときに、警告を表示するようにした</li>
	<li>他のCocoaアプリで検索された文字列を取り込む設定を追加</li>
	<li>半角スペースの代替表示文字の一部を変更</li>
	<li>不可視文字の表示位置を再調整</li>
	<li>環境設定パネルの各タブビューの幅を統一し、レイアウトを調整</li>
	<li>ビルド環境を 10.5.1 + Xcode 3.0 へ変更した</li>
	<li>ビルドオプションを一部変更（SDKROOT=10.4u、SDKROOT_i386=&quot;&quot;、SDKROOT_ppc=&quot;&quot;など）</li>
</ul>
</section>

<section>
<h2>修正</h2>

<ul>
	<li>環境設定の「起動時に新規書類を開く」「リオープンイベントで新規書類を開く」の設定が有効にならない場合があった不具合を修正</li>
	<li>BOM付きのUTF-8と、IntelマシンでのUTF-16の自動判定が正しく動作していなかった不具合を修正</li>
	<li>改行が含まれない複数ページにわたる文書で選択領域を変更したとき、最終ページまで強制スクロールされてしまう不具合を修正</li>
	<li>オープンダイアログでエンコーディングを変更すると、既存ファイルを開くときのエンコーディングまで変更されてしまっていた不具合を修正</li>
	<li>Mac OS X 10.5.1で、行末コードを含む文字列を同一書類内でドラッグ＆ドロップしたときに作業結果が不正となる場合がある問題へ対処</li>
	<li>Mac OS X 10.5.1で行番号が重なって描画される問題へ対処</li>
	<li>プリント実行ダイアログの行番号と不可視文字の設定変更が反映されなかった不具合を修正</li>
	<li>一部の警告メッセージが日本語にローカライズされていなかった不具合を修正</li>
</ul>
</section>
</article>



<article>
<header>
	<h1>CotEditor 0.9.3</h1>
	<p>リリース：<time>2007-10-01</time></p>
</header>

<section>
<h2>新機能</h2>

<ul>
	<li>ステータスバーにエンコーディング（IANA 文字コード名）と行末コードを表示するようにした（Y.Yamamoto さんのご要望）</li>
	<li>文字数のカウントに行末コードを含まないオプションを追加（<a href="http://mount-q.com/yamaqblog/" rel="external">yamaq blog</a> の yamaq さんほかのご要望）</li>
</ul>
</section>

<section>
<h2>改良</h2>

<ul>
	<li>「Haskell」シンタックスカラーリングスタイルを追加添付（<a href="http://d.hatena.ne.jp/mr_konn/" rel="external">はてな使ったら負けだと思っている</a> の konn さんに感謝！）</li>
	<li>「Python」シンタックスカラーリングスタイルを追加添付（<a href="http://mahonet.info/~nanasiya/" rel="external">http://mahonet.info/~nanasiya/</a> の nanasiya さんに感謝！）</li>
	<li>英語リソースを全面的に見直した（Y.Yamamoto さんに感謝！）</li>
	<li>検索パネルにアンハイライトボタンを実装した（<a href="http://blog.livedoor.jp/dankogai/" rel="external">404 Blog Not Found</a> の小飼弾さんに感謝！）</li>
	<li>スクリプトからクリップボードへ出力するときの定義文字列を「Pasteboard」へ変更（従来の「Pasteboard puts」も使用可）</li>
	<li>アプリ／添付ファイル／書類（日本語）において「ドキュメント」「キーバインディング」をそれぞれ「書類」「キーバインド」と表記するよう変更</li>
	<li>ステータスバーや文書情報で、IM で変換途中の文字列は選択範囲としてカウントしないようにした</li>
	<li>起動時にAppleScriptを稼働させる仕様へ変更した（0.9.1以前の仕様へ戻した）</li>
</ul>
</section>

<section>
<h2>修正</h2>

<ul>
	<li>Tab／矢印／Spaceキーで環境設定タブを選択した時に、ツールバーアイテムが選択状態で表示されなかった不具合を修正（Y.Yamamoto さんに感謝！）</li>
	<li>置換文字列入力欄に画像をペーストできてしまっていた問題に対応（<a href="http://d.hatena.ne.jp/Tommy1/" rel="external">Tommy Heartbeat 2nd</a> の Y.Tokutomi さんに感謝！）</li>
	<li>文字の入力時、キャレットのある場所までスクロールしなかったり、最下行とウインドウの端との空白が狭くなることがあった不具合を修正（スクリプトによる入力は現状通りスクロールしません）</li>
	<li>新規シンタックスファイルの読み込み完了後、メニューが更新されなかった不具合を修正</li>
	<li>環境設定「ファイルドロップ」タブの「定型文字列を挿入」プルダウンメニュー項目で、一部のツールチップが設定されていなかった不具合を修正</li>
	<li>制御文字などの不可視文字を表示しているときに動作が遅くなる問題を、微妙に改善</li>
</ul>
</section>
</article>



<article>
<header>
	<h1>CotEditor 0.9.2</h1>
	<p>リリース：<time>2006-10-14</time></p>
</header>

<section>
<h2>新機能</h2>

<ul>
	<li>制御文字などの不可視文字を表示する機能を追加（Y.Yamamoto さんに感謝！）</li>
	<li>選択範囲が1文字のとき、その文字のユニコード番号を文書情報ドローワおよびステータスバーに表示する機能を追加（かりやんさんに感謝！）</li>
	<li>テキスト中のエンコーディング表記を参照する／しない設定を追加（<a href="http://travel-lab.info/tech/pblog/" rel="external">Travellers Tales</a> の Hiro さんに感謝！）</li>
	<li>環境設定に印刷の初期設定を追加</li>
	<li>対応するカッコをハイライト表示する機能を追加（Smultron からの機能移植、Peter Borg さんに感謝！）</li>
	<li>カッコの直近でのダブルクリックで、対応するカッコまでの中身を選択する機能を追加（Smultron からの機能移植、Peter Borg さんに感謝！）</li>
</ul>
</section>

<section>
<h2>改良</h2>

<ul>
	<li>検索ダイアログでTabキーで検索／置換フィールドを切り替えた時に、既に入力してあるテキストがあれば、全選択するようにした（toshinori さんに感謝！）</li>
	<li>検索ダイアログが前面に出る度に検索フィールドに入力された文字列を全選択していた仕様を見直し、メニューまたはキーボードショートカットで「検索パネルを表示...」を選択された場合にのみ、検索フィールドの文字列を全選択するOgreKit本来の仕様に戻した</li>
	<li>C,C++,Objective-C のデフォルトカラーリング定義のうち、アウトラインメニュー設定を修正した（masakih さんに感謝！）</li>
	<li>ツールバーアイコンを修正（Y.Yamamoto さんに感謝！）</li>
	<li>エンコーディングの ISO 2022-JP、UTF-8 および UTF-16 の自動認識を強化（<a href="http://blogs.dion.ne.jp/fujidana/" rel="external">藤棚工房別棟</a> の藤棚さんに感謝！）</li>
	<li>日本語ヘルプを追加（<a href="http://www.fan.gr.jp/~sakai/" rel="external">hiroto sakai's site</a> の坂井さんに感謝！）</li>
	<li>起動時にAppleScriptを稼働させていた仕様を変更し、動かさないようにした</li>
	<li>開発環境を更新</li>
</ul>
</section>

<section>
<h2>修正</h2>

<ul>
	<li>行末コードを含む文字列を削除した後、アンドゥ時に編集フラグが適切に立たない場合がある不具合を修正（Y.Yamamoto さんに感謝！）</li>
	<li>編集後に保存し、アンドゥしたあとでさらに編集を行った時に編集フラグが消える不具合に対処（Y.Yamamoto さんに感謝！）</li>
	<li>コピーした文字列と、ペースト先の選択文字列が同じで、かつ行末コードを含んでいた場合に、ペースト後に選択されたままになる不具合を修正（通りすがりさんに感謝！）</li>
	<li>不可視文字表示時のプロセスでの、文字とグリフのインデックス変換の潜在的不具合を解消</li>
	<li>ウインドウを閉じる時に、場合によってクラッシュすることのあった不具合を修正</li>
	<li>最下行で行末コードを入力した時に、完全にスクロールしないことがあった不具合を修正</li>
	<li>0.9.1でステータスバーが日本語化されていなかった不具合を修正</li>
</ul>
</section>
</article>



<article>
<header>
	<h1>CotEditor 0.9.1</h1>
	<p>リリース：<time>2006-05-14</time></p>
</header>

<section>
<h2>新機能</h2>

<ul>
	<li>テキストビューの分割機能を追加</li>
	<li>入力補完候補リスト生成方法を変更し、記号を含む単語を補完できるようにした（<a href="http://drumsoft.com/" rel="external">DRUMSOFT.com</a> の片岡ハルカさんに感謝！）</li>
</ul>
</section>

<section>
<h2>改良</h2>

<ul>
	<li>eRuby 用のカラーリングスタイルを追加添付（<a href="http://d.hatena.ne.jp/Tommy1/" rel="external">Tommy Heartbeat 2nd</a> の Y.Tokutomi さんに感謝！）</li>
	<li>Java 用のカラーリングスタイルを追加添付し、C、C++、Objective-C 言語用のカラーリングスタイルを更新（<a href="http://www.fan.gr.jp/~sakai/" rel="external">hiroto sakai's site</a> の坂井さんに感謝！）</li>
	<li>IM起動中（日本語入力中、確定前）には、追加テキストキーバインディングを動作させないようにした</li>
	<li>非互換文字リストをダブルクリックしたときに当該の非互換文字を選択状態にした後、必要ならばスクロールして確実にウインドウ内に表示させるようにした</li>
	<li>環境設定のメニューキーバインディングを、行のダブルクリックで展開をトグルに切り替えるようにした</li>
	<li>ナビゲーションビューアイテムの一部にツールチップを追加</li>
	<li>環境設定のレイアウトをわずかに変更</li>
</ul>
</section>

<section>
<h2>修正</h2>

<ul>
	<li>文字列を複数行にわたって選択したとき、選択範囲の行間に背景色が透けることがある不具合を修正</li>
	<li>システム環境設定の「マウスとキーボード」で「フルキーボードアクセス」を「すべてのコントロール」にしている場合に発生していた不具合（新規書類にキャレットが表示されない、IM起動中の最初のキー入力取りこぼし、など）を解決（Y.Yamamoto さんに感謝！）</li>
	<li>環境設定の「メニューキーバインディング」で、設定されたキーバインディングを削除できない不具合を修正（<a href="http://drumsoft.com/" rel="external">DRUMSOFT.com</a> の片岡ハルカさんのご指摘）</li>
	<li>既存のファイルを上書き保存するたびに、適用しているカラーリングがリセットされてしまっていた不具合を修正（<a href="http://www.fan.gr.jp/~sakai/" rel="external">hiroto sakai's site</a> の坂井さんのご指摘）</li>
	<li>環境設定の「複合フォントでも行高を固定する」のチェックを外していると行間が変更設定できない不具合を修正（<a href="http://decayed-sea.sakura.ne.jp/" rel="external">Decayed sea</a> のなぎささんのご指摘）</li>
	<li>エンコーディング変更時のメッセージを修正</li>
	<li>内部構造の修正／変更</li>
</ul>
</section>
</article>



<article>
<header>
	<h1>CotEditor 0.9.0</h1>
	<p>リリース：<time>2006-02-22</time></p>
</header>

<section>
<h2>新機能</h2>

<ul>
	<li>不可視文字の表示/非表示を変更するメニューとツールバーアイテムを追加</li>
	<li>ページガイドの表示/非表示を変更するツールバーアイテムを追加</li>
	<li>半角円マークと半角バックスラッシュのキー入力を入れ替える機能を追加</li>
	<li>AppleScript の document オブジェクトにプロパティ「line spacing」を追加</li>
	<li>選択文字列の背景色を変更できる機能を追加（<a href="http://hetima.com/" rel="external">ヘチマコンピュータ</a> のヘチマさんのアイディア）</li>
	<li>指定フォントにかかわらず、行高を固定する機能を追加（masakih さん、ff さんに感謝！）</li>
	<li>ラップしている行の行番号にマークを表示する機能を追加</li>
</ul>
</section>

<section>
<h2>改良</h2>

<ul>
	<li>Universal Binary 化した</li>
	<li>PHP用標準添付スタイルファイルを更新（<a href="http://jamlog.podzone.org/" rel="external">JAM LOG</a> の kaz さんに感謝！）</li>
	<li>OgreKit を 2.1.1 へバージョンアップした（作者の園部勲さんに感謝！）（特定の動作で検索パネルが閉じれなくなることがある問題などが解消されています）</li>
	<li>ツールバーアイコンを一部更新（Y.Yamamoto さんに感謝！）</li>
	<li>シェルスクリプトファイルを読み込む時のエンコーディングを可変とし、C-string で解釈できない文字を含むスクリプトも実行できるようにした（やまださんに感謝！）</li>
	<li>入力補完文字列にカッコが含まれていたら、カッコ内だけを選択するようにした（<a href="http://hetima.com/" rel="external">ヘチマコンピュータ</a> のヘチマさんのアイディア）</li>
	<li>行間を変更した時やフォントサイズを変更した時に、キャレット／選択範囲が見えるようスクロール位置を調整するようにした</li>
	<li>情報ドローワの文字／行数表示欄を少し拡大した</li>
	<li>環境設定のキーバインディングタブへ、スクリプトメニューアイテムへのショートカット変更／付与についての説明を追加</li>
	<li>ATOK との使用時の注意事項ドキュメントを同梱（せんぷーきさんに感謝！）</li>
	<li>開発環境を更新、一部のビルドオプションを変更した
カさんのご指摘）</li>
</ul>
</section>

<section>
<h2>修正</h2>

<ul>
	<li>改行入力時に不正なアンドゥ項目名が登録されていた問題と、最終行で改行した際にスクロール位置が調整されない不具合を修正（<a href="http://www.drycarbon.com/" rel="external">DryCarbon.com</a> の狩野さんに感謝！）</li>
	<li>行番号を表示していない時に「行を折り返す」をオン／オフすると、テキスト表示部分の幅が広がってしまい、不正にスクロールしていた問題を修正（Y.Yamamoto さんに感謝！）</li>
	<li>フォントサイズを変更した時に行番号が描画されないことがあった不具合を修正</li>
	<li>最下行の行番号が表示されないことがあった不具合を修正</li>
	<li>英語リソースの文章／単語を一部修正（Y.Yamamoto さんに感謝！）</li>
	<li>長めの書類を印刷すると最後の数行が印刷されないことがあった不具合を修正（akari さんに感謝！）</li>
	<li>1ページに満たない書類の印刷時に、フッタのセパレータが印刷されなかった不具合を修正</li>
	<li>印刷プロセスで、不正な繰り返し処理で時間がかかっていた問題を修正</li>
	<li>日本語リソースの一部で、ボタンなどから文字があふれていた問題を修正</li>
	<li>内部構造の修正／変更</li>
</ul>
</section>
</article>



<article>
<header>
	<h1>CotEditor 0.8.6</h1>
	<p>リリース：<time>2005-12-26</time></p>
</header>

<section>
<h2>新機能</h2>

<ul>
	<li>行間設定機能を追加</li>
</ul>
</section>

<section>
<h2>改良</h2>

<ul>
	<li>環境設定の「入力補完候補リスト」設定内容を変更し、また、入力補完時にポップアップするリストを「ファイルに出現する単語」「カラーリングスタイル定義からの候補」「一般単語」の順に並ぶようにした（<a href="http://drumsoft.com/" rel="external">DRUMSOFT.com</a> の片岡ハルカさんに感謝！）</li>
	<li>文書末尾の空行の行番号も表示するようにした</li>
	<li>不可視文字の表示位置を調整した</li>
	<li>「アンチエイリアス適用」「ページガイド表示」メニューを追加した（いずれも前面にあるウインドウに対して働きます）</li>
	<li>環境設定の「アンチエイリアス適用」「ページガイド表示」の変更は次の新規ウインドウから適用するようにした</li>
	<li>環境設定項目の一部のタブ（カテゴリ）を変更した</li>
	<li>印刷時、ヘッダ／フッタの設定内容によって印字範囲を拡縮するようにした（Y.Yamamoto さんのご要望）</li>
	<li>ステータスバー／情報ドローワの更新パフォーマンスを調整した（<a href="http://drumsoft.com/" rel="external">DRUMSOFT.com</a> の片岡ハルカさんのご指摘）</li>
	<li>10.4.x 環境ではファイルを開く際のバイト数のチェックを廃止し、ほとんどのファイルを開けるようにした</li>
</ul>
</section>

<section>
<h2>修正</h2>

<ul>
	<li>フランス語キーボードを使用している環境で一部のウムラウト文字を入力できない不具合を修正（ご指摘いただいた Matt Anton さんに感謝！）</li>
	<li>環境設定の「既存のファイルを開く」エンコーディングの「自動認識」以外の設定が反映されていなかった不具合を修正（ご指摘いただいた Matt Anton さんに感謝！）</li>
	<li>テキストビューのみを透過させている時にスクロールしても文字の影が更新されない不具合を修正（ご指摘いただいた Macoto さんに感謝！）</li>
	<li>キーバインディング設定で「@」を含むキーバインディングを適正に設定できない問題に対処</li>
	<li>環境によっては保存したドキュメントが白紙アイコンになってしまう問題に対処</li>
	<li>ペーストやスクリプトでの挿入／置換などキーボード入力以外で行末コードが入力されたあと、ファイル保存するまで行末コードが検索／置換できない場合があった不具合を修正（挿入／置換時に、常に内部処理行末コードであるLFに置換するようにした）</li>
	<li>スクリプトで出力対象に「InsertAfterSelection」「AppendToAllText」を指定した場合の挙動が正しくなかった不具合を修正（<a href="http://drumsoft.com/" rel="external">DRUMSOFT.com</a> の片岡ハルカさんのご指摘）</li>
	<li>英語リソースの表現やスペルミスを修正</li>
</ul>
</section>
</article>



<article>
<header>
	<h1>CotEditor 0.8.5</h1>
	<p>リリース：<time>2005-12-06</time></p>
</header>

<section>
<h2>新機能</h2>

<ul>
	<li>入力補完候補をカラーリングとは別に設定できるようにした（設定がなければ従来通りカラーリング定義から生成します）</li>
	<li>指定した位置に「ページガイド」ラインを表示する機能を追加（文字数の参考になりますが、等幅フォントでない時や日本語が混じるとズレてきます。あくまでも参考です）</li>
</ul>
</section>

<section>
<h2>改良</h2>

<ul>
	<li>カラーリング機能の速度向上（<a href="http://hetima.com/" rel="external">ヘチマコンピュータ</a> のヘチマさんに感謝！）</li>
	<li>「PHP」「LaTex」「HTML」のカラーリング定義ファイルを更新（<a href="http://jamlog.podzone.org/" rel="external">JAM LOG</a> の kaz さん、<a href="http://www.tomapd.net/blog" rel="external">Be Cloudy or Clear?</a> の Yuhei Kuratomi さんに感謝！）</li>
	<li>書き込みできないファイルを閉じる時の警告アラートの「保存しないで閉じる」ボタンに Cmd + D のキーボードショートカットを付与した</li>
	<li>独自テキストキーバインディングのデフォルト設定 Shift + Return 押下で「&lt;br /&gt;」を挿入するよう変更</li>
	<li>文書末尾の余白を多めに取るようにした</li>
	<li>ビルド設定に主要な拡張子を取り扱えるよう明示的に追加した（この変更により、主要な拡張子を持つファイルの Finder のコンテキストメニュー「このアプリケーションで開く」リストに CotEditor が表示されるようになりました。Y.Yamamoto さんに感謝！）</li>
	<li>環境設定の「アンチエイリアス適用」の変更を直ちに反映させるようにした</li>
</ul>
</section>

<section>
<h2>修正</h2>

<ul>
	<li>入力補完候補リストが表示されているとき Delete キーを押下するとリストが消えた直後に再び表示される問題を修正</li>
	<li>「別名で保存」時に外部プロセスによる変更監視対象ファイルが切り替えられていなかった不具合を修正</li>
	<li>Finder ロックが解除できないファイルを閉じる時に、状況によっては適切なアラートが表示されない問題を修正</li>
	<li>AppleScript の「find」コマンドでドキュメントと同じ行末コードを検索しても検索できない不具合を修正（<a href="http://travel-lab.info/tech/pblog/" rel="external">Travellers Tales</a> の Hiro さんに感謝！）</li>
	<li>拡張子重複エラー表示時に、日本語がユニコード16進フォーマット表示されていた問題を修正</li>
	<li>一部のローカライズミスを修正</li>
</ul>
</section>
</article>



<article>
<header>
	<h1>CotEditor 0.8.4</h1>
	<p>リリース：<time>2005-11-17</time></p>
</header>

<section>
<h2>新機能</h2>

<ul>
	<li>CSS スタイルのエンコーディング表記（@charset）も解釈できるようにした（解釈の優先順位は “charset=” &gt; “encoding=” &gt; “@charset”）</li>
	<li>開いているファイルが外部のプロセスで変更された時に通知する機能を追加（<a href="http://d.hatena.ne.jp/Tommy1/" rel="external">Tommy Heartbeat 2nd</a> の Y.Tokutomi さんに感謝！）</li>
</ul>
</section>

<section>
<h2>改良</h2>

<ul>
	<li>環境設定の一部のアイコンを変更（Y.Yamamoto さんに感謝！）</li>
	<li>ドキュメントウインドウのテキスト描画部分で、上下にわずかに余白を表示させるようにした</li>
	<li>OgreKit のアドレス記載を変更した</li>
	<li>開発環境を 10.4.3 + Xcode 2.2 に更新した</li>
</ul>
</section>

<section>
<h2>修正</h2>

<ul>
	<li>新規ドキュメントの保存時にカラーリングが反映されない不具合を修正</li>
	<li>AppleScript コマンド「replace」でブランクに置換（マッチした部分を削除）が出来なかった不具合を修正</li>
	<li>単語中の一部だけがカラーリングされてしまう問題を修正</li>
	<li>編集中、文書末尾が正しくカラーリングされなかった問題を修正</li>
	<li>OgreKit を組み込む実装で誤っていた部分を修正</li>
</ul>
</section>
</article>



<article>
<header>
	<h1>CotEditor 0.8.3</h1>
	<p>リリース：<time>2005-10-28</time></p>
</header>

<section>
<h2>新機能</h2>

<ul>
	<li>スクリプトメニューに Python 書類も登録できるようにした（<a href="http://www.tomapd.net/blog" rel="external">Be Cloudy or Clear?</a> の Yuhei Kuratomi さんに感謝！）</li>
	<li>オープンダイアログで非表示ファイルも表示する機能を追加（シフトキーを押しながらファイルメニュープルダウンでメニューが切り替わります。また、キーボードショートカットキーを変更すると常に表示されるようになります）（Tarkey さん、ならびに <a href="http://travel-lab.info/tech/pblog/" rel="external">Travellers Tales</a> さんに感謝！）</li>
	<li>デフォルトで適用するカラーリングスタイルを指定する機能を追加（廣垣和正さんに感謝！）</li>
	<li>キーボードショートカットを変更する機能を追加</li>
	<li>テキストキーバインディングで独自の文字列を挿入する機能を追加</li>
</ul>
</section>

<section>
<h2>改良</h2>

<ul>
	<li>環境設定のタブをアイコンで切り替える方式に変更（Y.Yamamoto さんに感謝！）</li>
	<li>LaTeX 用のカラーリングスタイルを追加添付（<a href="http://www.tomapd.net/blog" rel="external">Be Cloudy or Clear?</a> の Yuhei Kuratomi さんに感謝！）</li>
	<li>Ruby 用のカラーリングスタイルを追加添付（<a href="http://d.hatena.ne.jp/Tommy1/" rel="external">Tommy Heartbeat 2nd</a> の Y.Tokutomi さんに感謝！）</li>
	<li>PHP用標準添付スタイルファイルを更新（<a href="http://jamlog.podzone.org/" rel="external">JAM LOG</a> の kaz さんに感謝！）</li>
	<li>添付のアップルスクリプト「current time.applescript」を修正（<a href="http://www001.upp.so-net.ne.jp/hanaden/osa/samples.html#_Smart_Quote" rel="external">Samples for AppleScript on Mac OS X</a> でのご指摘を反映させていただきました。感謝！）</li>
	<li>デフォルトのエンコーディングリストの並び順を変更した（詳細は添付ドキュメントを参照してください）</li>
	<li>非互換文字リストに変換後の文字も表示するようにした</li>
	<li>非互換文字リストを特定のエンコーディングで表示していなかった手順をやめ、変換結果にのみ依存してリストを表示するようにした</li>
	<li>ファイル保存時に IANA 文字コード名をチェックし、エンコーディングとの矛盾があればアラートを表示するようにした</li>
	<li>ファイル保存時にファイル作成日も更新していた仕様を変更</li>
	<li>「バックスラッシュを入力」「半角円マークを入力」「フォントをデフォルトに戻す」のデフォルトキーボードショートカットを変更した</li>
	<li>「ウインドウ」メニューの各「パネル」メニューにショートカットを付加した</li>
	<li>ナビゲーションバー（アウトラインメニュー）の表示フォントサイズを変更した</li>
	<li>10.3.9 環境でドックメニューに表示していた「最近使った項目」を削除した</li>
	<li>情報ドローワにオーナー名の表示を追加した</li>
</ul>
</section>

<section>
<h2>修正</h2>

<ul>
	<li>別のオーナーのファイルの一部に書き込みできなかった不具合を修正</li>
	<li>外部エディタプロトコルの更新およびクローズ通知が送信されていなかった不具合を修正</li>
	<li>アプリアイコンにドロップされたファイルを開けなかった時、その旨を表示するアラートが出なくなっていた不具合を修正</li>
	<li>環境設定のシンタックススタイルのカスタマイズでコピーボタンでシートを表示させた後、キャンセルしても再起動するまでスタイル名がコピーされた名称に固定されていた不具合を修正</li>
	<li>新規ドキュメントを最初に保存するまでのあいだにドキュメント情報ドローワでクリエータ／タイプが誤って表示されることのあった不具合を修正</li>
	<li>大きめのドキュメントで表示されるカラーリングインジケータが、ドキュメントの大きさによっては戻っているように見えることがある問題に対処</li>
	<li>その他微細な変更／修正</li>
</ul>
</section>
</article>



<article>
<header>
	<h1>CotEditor 0.8.2</h1>
	<p>リリース：<time>2005-08-30</time></p>
</header>

<section>
<h2>修正</h2>

<ul>
	<li>「アウトラインメニュー」でメタ文字「<code>$LN</code>」が正常に動作しなかったバグを修正</li>
	<li>ローカライズ漏れを修正</li>
</ul>
</section>
</article>



<article>
<header>
	<h1>CotEditor 0.8.1</h1>
	<p>リリース：<time>2005-08-29</time></p>
</header>

<section>
<h2>新機能</h2>

<ul>
	<li>ファイルの特徴的なポイントに移動できる「アウトラインメニュー」を含むナビゲーションバーを追加</li>
	<li>カラーリングの実行を遅らせて文字入力時の反応体感速度を高める「遅延カラーリング」設定を追加</li>
	<li>開く権限がないファイルを認証を要求して開く機能を追加</li>
	<li>指定されたエンコーディングで保存できない文字を強調表示する機能を追加</li>
</ul>
</section>

<section>
<h2>改良</h2>

<ul>
	<li>文字入力および選択範囲変更時の反応体感速度を改善</li>
	<li>コンテキストメニューから「フォント」メニューを削除した</li>
	<li>環境設定の一部のタブ名を変更した</li>
</ul>
</section>

<section>
<h2>修正</h2>

<ul>
	<li>エンコーディング再解釈後に正しくないアンドゥ履歴が残っていた不具合を修正</li>
	<li>エンコーディングを切り替えていると設定されたものでないフォント／サイズで表示されることのある不具合を修正</li>
	<li>アップルスクリプトコマンド「line range」で返される選択行数が正しくないことがあった不具合を修正</li>
	<li>その他内部構造の修正、変更など</li>
</ul>
</section>
</article>



<article>
<header>
	<h1>CotEditor 0.8.0</h1>
	<p>リリース：<time>2005-08-14</time></p>
</header>

<section>
<h2>新機能</h2>

<ul>
	<li>エンコーディング名を IANA 文字コード名で挿入するメニューを追加</li>
	<li>エンコーディングの IANA 文字コード名を得るアップルスクリプトコマンド「IANA charset」を追加</li>
	<li>入力補完機能での候補リストをスタイル定義に応じたものとする機能を追加</li>
</ul>
</section>

<section>
<h2>改良</h2>

<ul>
	<li>C、C++、Objective-C 言語用のカラーリングスタイルを追加添付（<a href="http://www.fan.gr.jp/~sakai/" rel="external">hiroto sakai's site</a> の坂井さんに感謝！）</li>
	<li>Finder のロックがかかっていない時のドキュメント情報ドローワの表示を「-」へ変更した</li>
	<li>ファイル保存シートで、ファイル名の拡張子以外の部分だけを選択した状態で表示するようにした</li>
	<li>ファイルオープン時に開けなかった時のアラートで適切な文面を表示するようにした</li>
	<li>エンコーディング自動認識でファイルをオープンする時に「charset=」「encoding=」タグを読み、記述があればそのエンコーディングを優先するようにした</li>
	<li>ファイルドロップ時に大文字で記述された拡張子も正しく認識するようにした</li>
	<li>ファイルドロップ用の定義語に「FILEEXTENSION」「FILEEXTENSION-LOWER」「FILEEXTENSION-UPPER」を追加</li>
	<li>取り扱えるエンコーディングを追加<ul>
		<li>繁体字中国語（EUC）</li>
		<li>簡体字中国語（EUC）</li>
		<li>繁体字中国語（Windows, DOS）</li>
		<li>簡体字中国語（Windows, DOS）</li>
		<li>韓国語（EUC）</li>
		<li>韓国語（Windows, DOS）</li>
		</ul>（Mac OS X 10.4.x 以上は下記も追加）<ul>
		<li>Unicode（UTF-16BE）</li>
		<li>Unicode（UTF-16LE）</li>
		<li>Unicode（UTF-32）</li>
		<li>Unicode（UTF-32BE）</li>
		<li>Unicode（UTF-LE）</li>
	</ul></li>
	<li>環境設定のエンコーディングリストシートに IANA 文字コード名も併記するようにした</li>
	<li>環境設定のエンコーディングリストシートの大きさを記憶するようにした</li>
	<li>環境設定のエンコーディングリストシートの「出荷時のデフォルトに戻す」ボタンを適切に有効化／無効化するようにした</li>
	<li>xhtml の pre タグを挿入するスクリプトを添付した</li>
</ul>
</section>

<section>
<h2>修正</h2>

<ul>
	<li>ツールバーからのエンコーディングの変更途中でキャンセルした時、ツールバーアイテムで新しいエンコーディングが選択されたままになる場合があった不具合を修正</li>
	<li>エンコーディング変更時に行末コードが常に「LF」に変換されてしまっていた不具合を修正</li>
	<li>エンコーディングを変更後、再カラーリングされていなかった不具合を修正</li>
	<li>MacOS X 10.3.9 環境でカラーコードエディタの一部のボタンの枠線が表示されていなかった問題を修正</li>
	<li>ドキュメントウインドウにファイルをドロップできなくなっていた不具合を修正</li>
	<li>環境設定のファイルドロップ設定に新規追加が出来なかった不具合を修正</li>
	<li>エンコーディングによっては半角円マークが置換されないことがあった不具合を修正</li>
</ul>
</section>
</article>



<article>
<header>
	<h1>CotEditor 0.7.3</h1>
	<p>リリース：<time>2005-08-30</time></p>
</header>

<section>
<h2>新機能</h2>

<ul>
	<li>カラーコードを「文字色として編集」「背景色として編集」する機能のツールバーアイテムを追加（Y.Yamamoto さんに感謝！）</li>
	<li>「読み出しのみ」または「Finder ロック オン」のファイルへの保存機能を追加（ただし、オーナーがユーザでなく、かつ Finder のロックのかかったファイルへの保存には未対応）</li>
	<li>ドキュメントのテキストにアンチエイリアスを適用する／しない設定を追加</li>
	<li>スマートインサート／スマートデリートの実行設定を追加</li>
	<li>コンテキストメニューに「すべてを選択」項目を追加</li>
</ul>
</section>

<section>
<h2>改良</h2>

<ul>
	<li>行番号表示機能を改善、行番号の文字色を変更した（<a href="http://hetima.com/" rel="external">ヘチマコンピュータ</a> のヘチマさんに感謝！）</li>
	<li>PHP用標準添付スタイルファイルを更新（<a href="http://jamlog.podzone.org/" rel="external">JAM LOG</a> の kaz さんに感謝！）</li>
	<li>環境設定の「表示」タブを「ウインドウ」と「表示」に分割</li>
	<li>環境設定のカラーリングタブで「カラーリングする」チェックボックスの状態によってその他のコントロールを有効化／無効化するようにした</li>
	<li>Finder のロックがかかっているときは、その旨をドキュメント情報ドローワに表示するようにした</li>
	<li>ドキュメントへの書き込みが出来ないときのアイコンを変更</li>
	<li>ドキュメントへの書き込みが出来ない場合には最初の編集およびエンコーディング／行末コードの変更でアラートを表示するようにし、ここで「OK」を返されたときは、その編集内容およびエンコーディング／行末コードの変更を反映させるようにした</li>
	<li>動作環境を「Mac OS X 10.3.9 以上」へ変更した</li>
</ul>
</section>

<section>
<h2>修正</h2>

<ul>
	<li>新規ドキュメントを最初に保存したときにカラーリングされない不具合を修正</li>
	<li>保存直後の編集でダーティーフラグがたたない場合がある不具合に暫定対応（空のアンドゥ履歴が作られてしまう問題が残っています）</li>
	<li>コンテキストメニューの表示で発生していたメモリリークを解消</li>
	<li>その他内部構造の修正、変更など</li>
</ul>
</section>
</article>



<article>
<header>
	<h1>CotEditor 0.7.2</h1>
	<p>リリース：<time>2005-07-23</time></p>
</header>

<section>
<h2>改良</h2>

<ul>
	<li>PHP用標準添付スタイルファイルを差し替えた（<a href="http://jamlog.podzone.org/" rel="external">JAM LOG</a> の kaz さんに感謝！）</li>
	<li>カラーコード編集メニューの有効化／無効化条件をゆるめてウインドウが開いているときは常に有効化させ、カラーコード編集パネルを開く機能を兼ねるようにした（選択文字列がカラーコードでないときはパネルを開くだけ）</li>
	<li>カラーコードエディタパネル内部のレイアウトおよび操作整合性を修正</li>
	<li>「情報を見る」で開くドローワ内部のレイアウトを修正</li>
	<li>ウインドウメニューに透明度パネル／移動パネルを追加、パネル類をサブメニュー化した</li>
	<li>OgreKit を Mac OS X 10.3.9 環境でリビルドした（<a href="http://www.zim.jp/" rel="external">zim</a> の sanga さんのご指摘）</li>
</ul>
</section>

<section>
<h2>修正</h2>

<ul>
	<li>カラーリングスタイルを変更したときクラッシュする場合があった不具合を修正</li>
	<li>「新規ドキュメントの行末コード」の設定が反映されていなかった不具合を修正（Y.Yamamoto さんのご指摘）</li>
	<li>「右／左へシフト」が適切な動作をしていなかった不具合を修正（Y.Yamamoto さんのご指摘）</li>
	<li>起動時にカラーコードエディタパネル位置を正しく再現できていなかった不具合を修正</li>
	<li>スクリプトエラーパネルがウインドウメニューから開けなかった不具合を修正</li>
	<li>その他内部構造の修正、変更など</li>
</ul>
</section>
</article>



<article>
<header>
	<h1>CotEditor 0.7.1</h1>
	<p>リリース：<time>2005-07-18</time></p>
</header>

<section>
<h2>新機能</h2>

<ul>
	<li>16進数での色表示コード編集機能を実装</li>
	<li>アンドゥでファイル保存以前の状態にも戻れるようにした</li>
</ul>
</section>

<section>
<h2>改良</h2>

<ul>
	<li>アプリケーションアイコンを更新（<a href="http://jamlog.podzone.org/" rel="external">JAM LOG</a> の kaz さんに感謝！）</li>
	<li>読み込みのみの書類の時の「ReadOnly」表示をアイコン化</li>
	<li>スクリプトエラーウインドウをパネル化</li>
	<li>ステータスバーの背景色を変更した</li>
	<li>ステータスバーの位置表示文字列をローカライズ対象とした</li>
</ul>
</section>

<section>
<h2>修正</h2>

<ul>
	<li>AppleScript コマンド「length of document」「contents of document」「Range of Selection」「Contents of Selection」が正しい値を返していなかった不具合を修正（<a href="http://gururi.com/" rel="external">ぐるりうぇぶ</a> さんの<a href="http://gururi.macj.net/diary/2005-07-11T154239.htm" rel="external">ご指摘</a></li>
	<li>行末コードが「CRLF」のときにステータスバーに表示される数値が正しくなかった不具合を修正</li>
	<li>ファイル保存時に行末コードを正しくセットできていなかった不具合を修正（Y.Yamamoto さんのご指摘）</li>
	<li>「移動...」ウインドウでショートカットによる「行」「文字列」選択変更を行っても移動実行時に反映されない不具合を修正（Y.Yamamoto さんのご指摘）</li>
	<li>スクリプトから文字列が追加されたときにカラーリングが行われない不具合を修正</li>
	<li>Redo 時にエラーが発生することがあった不具合を修正</li>
	<li>日本語環境で起動されたとき「バックスラッシュを入力」メニューのキーボードショートカットが文字化けすることのあった不具合を修正（<a href="http://pisces-319.seesaa.net/" rel="external">PISCES</a> の Tom さんに感謝！）</li>
	<li>ロードされた nib ファイルのオブジェクトが開放されていなかったメモリリークを解消</li>
	<li>その他内部構造の変更など</li>
</ul>
</section>
</article>



<article>
<header>
	<h1>CotEditor 0.7.0</h1>
	<p>リリース：<time>2005-07-10</time></p>
</header>

<section>
<h2>新機能</h2>

<ul>
	<li>Classic や Carbon のように「選択したテキストを直ちにドラッグ開始する」設定を追加（実験的実装）</li>
	<li>バックスラッシュ、半角円マークの入力メニューをそれぞれ追加（Opt + ¥ や Opt + y でも入力できます）</li>
	<li>文書全体を再度カラーリングするメニュー／ツールバーアイテムを追加</li>
	<li>行／文字列移動パネルの表示ショートカットキー（Cmd + L）が入力されたときに既にパネルが前面にあるときは、「行」「文字列」をトグルに選択する機能を追加</li>
	<li>日本語ローカライズ</li>
</ul>
</section>

<section>
<h2>改良</h2>

<ul>
	<li>半角円マークが許容されないエンコーディングでは、強制的にバックスラッシュに置換するようにした</li>
	<li>シンタックスカラーリング機構を改良、Coloring update interval を廃止</li>
	<li>「Perl」「Shell Script」「JavaScript」シンタックスカラーリングスタイルを追加添付</li>
	<li>「PHP」のデフォルトシンタックスカラーリングスタイルを更新</li>
	<li>書き込み不可の文書で、変更フラグがたっている場合に通常の保存を促すダイアログが表示されていた動作を改善</li>
	<li>OgreKit を2.0.2にバージョンアップ</li>
	<li>検索パネルが前面に出てきたときは検索フィールドの文字列を全選択するようにした（OgreKit を改造）</li>
	<li>起動時の初期検索文字列は何も入力されていない状態に変更した（OgreKit を改造）
（- 改行／タブを検索するとき、「Option + Return」「Option + Tab」で検索フィールドに入力できることをドキュメントに追記）</li>
	<li>ツールバーアイコンを更新（Y.Yamamoto さんに感謝！）</li>
	<li>最初の AppleScript スクリプトメニュー項目の実行が遅れるのをやや改善</li>
	<li>AppleScript コマンド「Replace」で置換元／置換後に同じ文字列が指定されたときはエラーを返すようにした</li>
	<li>AppleScript コマンド「Replace」で置換が実行された後のキャレット位置を文頭に移動させるようにした</li>
	<li>スクリプトメニューに登録されたスクリプトファイル名に拡張子とキーボードショートカット定義以外の「.」が含まれていた場合にも、適切なメニュー項目名を生成できるようにした</li>
	<li>環境設定でカラーリングスタイル編集／削除後、当該スタイルを適用しているドキュメントが前面に出たときにカラーリングを更新するようにした</li>
	<li>環境設定のカラーリングスタイル編集時に、エレメントを追加後すぐに編集に入るようにした</li>
	<li>環境設定のカラーリングスタイルの「Show Extension Error...（拡張子エラーを表示）」ボタンを、エラーがあるときだけ有効化するようにした</li>
	<li>環境設定の「Open blank window with reopen AppleEvents（リオープンアップルイベントで新ウインドウを開く）」のチェックの有無にかかわらず、すべてのウインドウが Dock にしまわれているときに Dock の CotEditor アイコンがクリックされた場合には、ウインドウのひとつを Dock から表示させるようにした</li>
	<li>シンタックスカラーリングの構文チェックで同一文字列が複数登録されている場合に警告を出すようにした</li>
	<li>Script メニューから「ScriptMenu」ディレクトリを開くときのコマンドを AppleScript 化し、About ドキュメントを選択しないようにした</li>
	<li>ビルド環境を 10.4.1 + Xcode 2.1 へ変更した</li>
	<li>ターゲットプロセッサを G3 へ変更した（従来は G4）</li>
</ul>
</section>

<section>
<h2>修正</h2>

<ul>
	<li>ドキュメントを閉じるときの処理のミスで発生していたメモリリークを修正</li>
	<li>特定の文字とエンコーディングの組み合わせでファイル保存が出来ないことがあった不具合を修正</li>
	<li>少し前のバージョンから「Go to...（移動）」メニューが生成されていなかった不具合を修正</li>
	<li>環境設定の「Create New document at startup（起動時に新規ドキュメントを開く）」をチェックしていないときに、「Open blank window with reopen AppleEvents（リオープンアップルイベントで新ウインドウを開く）」をチェックしてあっても当該イベントに対してウインドウが開かれない不具合を修正</li>
	<li>Script メニューに登録した Shell スクリプトに入出力指定文字列がなかった場合にクラッシュしていた不具合を修正</li>
	<li>一部のメニューの有効／無効が適切に制御されていなかった不具合を修正</li>
	<li>AppleScript コマンド「Replace」で全置換を行ったときに異常に遅くなったりハングすることがあった不具合を修正</li>
	<li>シンタックスカラーリングスタイルをコピーしたときにデフォルトで表示されるコピー名に拡張子が付加されていた不具合を修正</li>
	<li>書類のエンコーディングを再解釈したとき行番号が更新されないことがあった不具合を修正</li>
	<li>その他内部構造の変更など</li>
</ul>
</section>
</article>



<article>
<header>
	<h1>CotEditor 0.6.5</h1>
	<p>リリース：<time>2005-05-21</time></p>
</header>

<section>
<h2>新機能</h2>

<ul>
	<li>Script メニューに Ruby 書類も登録できるようにした</li>
</ul>
</section>

<section>
<h2>改良</h2>

<ul>
	<li>Mac OS X 10.4.x で起動したときには DockMenu に「最近開いたファイル」メニューを表示しないようにした</li>
	<li>About 画面リソースを rtf へ変更</li>
</ul>
</section>

<section>
<h2>修正</h2>

<ul>
	<li>付属のアップルスクリプトドロップレットが起動できなかった不具合を修正</li>
</ul>
</section>
</article>



<article>
<header>
	<h1>CotEditor 0.6.4</h1>
	<p>リリース：<time>2005-04-21</time></p>
</header>

<section>
<h2>新機能</h2>

<ul>
	<li>AppleScript コマンドに、選択せずに位置／長さを指定してテキスト内容を返す <code>string &lt;xx&gt; in {x,x}</code> を追加</li>
	<li>Script メニューに Shell スクリプト(.sh, .pl, .php)を登録できるようにした</li>
	<li>外部エディタプロトコル(ODB Editor Suite)へ対応</li>
	<li>Re-Open アップルイベントに応じて空のウインドウを開くかどうかの設定を追加</li>
	<li>初期状態で、入力中の自動スペルチェックを行うかどうかの設定を追加</li>
	<li>DockMenu に「New」「Open...」「Open Recent」メニューを追加</li>
</ul>
</section>

<section>
<h2>改良</h2>

<ul>
	<li>自動的に開かれる新規ウインドウが未変更のままあるときは、その位置に新たなドキュメントを開くようにした</li>
	<li>不可視文字を表示する設定にしているとき、最初の表示にかかる時間を短縮した</li>
	<li>不可視文字「Space」を表示するとき Non-Breaking Space (0x00A0) も同様に表示するようにした</li>
	<li>HTML スタイルに&lt;br /&gt;を追加</li>
	<li>Script テンプレートファイルを同梱した</li>
</ul>
</section>

<section>
<h2>修正</h2>

<ul>
	<li>入力中の自動スペルチェックを有効にしてもメニューにチェックマークが表示されていなかったバグを修正</li>
	<li>書類をダブルクリックしての起動時に一部の処理が実行されていなかった不具合を修正</li>
	<li>アイコンへドロップされたファイルを開けなかったときにエラーアラートが表示されていなかった不具合を修正。</li>
	<li>一部のバイナリファイルを開こうとしたときにクラッシュするケースに暫定対応</li>
	<li>前バージョンで誤ったアイコンリソースファイルを添付していた不具合を修正</li>
</ul>
</section>
</article>



<article>
<header>
	<h1>CotEditor 0.6.3</h1>
	<p>リリース：<time>2005-04-10</time></p>
</header>

<section>
<h2>新機能</h2>

<ul>
	<li>Y.Yamamoto さんのご提供により、ツールバーアイコンを追加</li>
	<li>オプション+シフトキーを押しながら AppleScript メニューアイテムの選択で、Finder で選択表示する機能を追加</li>
	<li>ファイルをドロップしてパスなどを挿入できる機能を追加</li>
</ul>
</section>

<section>
<h2>改良</h2>

<ul>
	<li>書類を開くときの処理速度をほんの少し向上</li>
	<li>アプリケーションアイコンに128ピクセル未満のサイズの画像リソースも追加した</li>
	<li>環境設定の各追加削除ボタンを画像表示へ変更し、視認性を向上させた</li>
	<li>ドキュメントの更新履歴部分を分割して独立した書類とした</li>
	<li>内部構造の変更</li>
</ul>
</section>

<section>
<h2>修正</h2>

<ul>
	<li>AppleScript メニューで、オプションキーを含むキーボードショートカットを実行するとスクリプトエディタでファイルを開いてしまう不具合を修正</li>
</ul>
</section>
</article>



<article>
<header>
	<h1>CotEditor 0.6.2</h1>
	<p>リリース：<time>2005-03-28</time></p>
</header>

<section>
<h2>新機能</h2>

<ul>
	<li>カラーリングスタイルの内容をそれぞれ出荷時標準にもどす機能を追加した</li>
	<li>シンタックスカラーリングを行わない設定ができるようにした</li>
</ul>
</section>

<section>
<h2>改良</h2>

<ul>
	<li>「CSS」カラーリングスタイルを更新（ダブル／シングルコーテーションとコメント追加など）</li>
	<li>環境設定の「基本カラーリング」設定を「View」タブに移動した</li>
</ul>
</section>

<section>
<h2>修正</h2>

<ul>
	<li>2バイト文字のみで構成されたテキストファイルを開けないことがあった不具合を修正</li>
</ul>
</section>
</article>



<article>
<header>
	<h1>CotEditor 0.6.1</h1>
	<p>リリース：<time>2005-03-26</time></p>
</header>

<section>
<h2>新機能</h2>

<ul>
	<li>AppleScript コマンドの追加実装<ul>
		<li><code>change kana &lt;selection-object&gt; to [hiragana | katakana]</code></li>
		<li><code>unicode normalization &gt;selection-object&gt; to [NFD / NFC / NFKD / NFKC]</code></li>
		<li><code>scroll to caret &lt;document&gt;</code></li>
	</ul></li>
	<li>オプションキーを押しながら AppleScript メニューアイテムの選択で、Script Editor で開く機能を実装</li>
	<li>コンテキストメニューにユーティリティメニューおよびアップルスクリプトメニューの項目を挿入するようにした</li>
	<li>文書情報ドローワにパーミッションを表示するようにした</li>
	<li>書き込み不可のファイルを開いている場合にはステータスエリアへ「&lt;ReadOnly&gt;」と表示するようにした</li>
	<li>書き込み不可のドキュメントを変更しようとした場合にアラートを表示するようにした</li>
</ul>
</section>

<section>
<h2>改良</h2>

<ul>
	<li>現在と同じ改行コードに変更されても無視するようにした</li>
	<li>デフォルトのツールバーを「改行コード、エンコーディング、スタイル、フレキシブルスペース、文書情報」にした</li>
	<li>「CSS」カラーリングスタイルを添付</li>
	<li>「HTML」カラーリングスタイルを更新（「<code>&amp;yen;</code>」の追加、「<code>acronym</code>」を修正）</li>
	<li>AppleScript の select all コマンドを廃止した</li>
	<li>AppleScript コマンドで選択範囲を変更したときにはスクロールしないようにした</li>
	<li>添付のアップルスクリプトを更新（&lt;dl&gt;ファイルの閉じタグが間違っていたのを修正、&lt;hr /&gt;追加、すべてのファイルで selection オブジェクトが帰属するドキュメントの明示）</li>
	<li>About 画面を若干変更した</li>
	<li>シンタックスカラーリング編集シートのボタンを微妙に修正</li>
	<li>ドキュメントを開いたとき、カラーリングのインジケータシートが表示される最低文字数を増やした</li>
</ul>
</section>

<section>
<h2>修正</h2>

<ul>
	<li>設定された行番号表示フォントがシステムにない場合にウインドウを開けなかった不具合を解消</li>
	<li>AppleScript コマンドの shift right、shift left 実行後に選択範囲が不正になる問題を修正</li>
	<li>拡張子で指定されたもの以外のシンタックスカラーリングスタイルに手動で変更設定しているとき、ファイル保存すると元の拡張子から指定されるスタイルに切り替わってしまう問題を修正</li>
	<li>AppleScript コマンド <code>find</code> および <code>replace</code> の後方検索オプションを <code>backwards</code> に修正</li>
	<li>ドキュメントウインドウがリサイズされたときに文書情報ドローワの一部の文字列が隠れてしまうことがあった問題を解消</li>
	<li>書き込み不可のファイルに対して保存が失敗したあと、アンドゥできなかった問題を解決</li>
	<li>行移動時にマイナス値の入力でエラーになっていた不具合をフィックス</li>
</ul>
</section>
</article>



<article>
<header>
	<h1>CotEditor 0.6.4</h1>
	<p>リリース：<time>2005-03-19</time></p>
</header>

<p><strong>最初のリリース</strong></p>
</article>
</body>
</html><|MERGE_RESOLUTION|>--- conflicted
+++ resolved
@@ -16,18 +16,12 @@
 
 <article>
 	<header>
-<<<<<<< HEAD
 		<h1>CotEditor 4.4.0</h1>
 		<p>リリース: <time>2022-09</time></p>
-=======
-		<h1>CotEditor 4.3.5</h1>
-		<p>リリース: <time>2022-09-17</time></p>
->>>>>>> 6283cea2
 	</header>
 
 
 	<section>
-<<<<<<< HEAD
 		<h2>新機能</h2>
 
 		<ul>
@@ -69,13 +63,23 @@
 			<li><span class="trivial">trivial</span>: 正規表現の基本文法表示を改良</li>
 			<li><span class="trivial">trivial</span>: ステータスバーの表示を最適化</li>
 			<li><span class="trivial">開発</span>: 開発環境をXcode 14.0 (macOS 13 SDK)に更新</li>
-			<li><span class="label">非AppStore版</span>: Sparkleを2.2.2に更新</li>
-=======
+		</ul>
+	</section>
+</article>
+
+
+<article>
+	<header>
+		<h1>CotEditor 4.3.5</h1>
+		<p>リリース: <time>2022-09-17</time></p>
+	</header>
+
+
+	<section>
 		<h2>改良</h2>
 
 		<ul>
 			<li><span class="label">非AppStore版</span>: Sparkleを2.2.1から2.2.2に更新</li>
->>>>>>> 6283cea2
 		</ul>
 	</section>
 
@@ -84,9 +88,7 @@
 		<h2>修正</h2>
 
 		<ul>
-<<<<<<< HEAD
 			<li>不透明度ツールバー項目を表示しているとメモリリークが起こる可能性があった不具合を修正</li>
-=======
 			<li>保存ダイアログの「実行権を付与」オプションの変更が保存をキャンセルしたときにも引き継がれていた不具合を修正</li>
 			<li>特定の環境下で日本語環境のとき保存ダイアログのボタンが無反応になることがあるmacOS 12.4以降の不具合に対処</li>
 			<li>不透明度ツールバー項目を使用するとメモリがリークした不具合を修正</li>
@@ -94,7 +96,6 @@
 			<li>ディスク上のファイル変更によりエディタが更新された時に行番号ビューの幅が更新されなかった不具合を修正</li>
 			<li>いくつかのタイポを修正</li>
 			<li><span class="label">非AppStore版</span>: 「一般」環境設定のソフトウェア・アップデートに関する補足説明が非表示になっていた不具合を修正</li>
->>>>>>> 6283cea2
 		</ul>
 	</section>
 </article>
